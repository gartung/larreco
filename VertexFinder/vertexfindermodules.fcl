BEGIN_PROLOG

standard_vertexcheater:
{
 module_type:        "VertexCheater"
 CheatedShowerLabel: "shower"
 CheatedTrackLabel:  "track"
 G4ModuleLabel:      "largeant"
}

standard_harrisvertexfinder:
{
 module_type:        "HarrisVertexFinder"
 DBScanModuleLabel:  "dbscan"
 TimeBins:           256
 MaxCorners:         20
 Gsigma:             1.
 Window:             5
 Threshold:          0.1
 SaveVertexMap:      -1
}

standard_vertexmatch:
{
 module_type:       "VertexMatch"
 HoughModuleLabel:  "hough"
 VertexModuleLabel: "harris"
 MaxDistance:       30.
}

standard_primaryvertexfinder:
{
 module_type:       "PrimaryVertexFinder"
 TrackModuleLabel:  "track3d"
 VertexWindow:       0.5
}

standard_vertexfinder2d:
{
 module_type:        "VertexFinder2D"
 ClusterModuleLabel: "linemerger"
}

standard_featurevertexfinder:
{
 module_type:        		"FeatureVertexFinder"	# module name
 CornerFinderModuleLabel: 	"corner"		# EndPoint2ds from corner finder
 ClusterModuleLabel: 		"dbcluster"		# clusters the module takes in
 HitModuleLabel:		"ffthit"		# hits the module takes in
 CCrawlerEndPoint2dModuleLabel:	"cccluster"		# EndPoint2d's from ClusterCrawler
 RunningMode:			0			# 0 = Return all vertex candidates
 							# 1 = Return only the likely primary vertex
 #ClusterParamsAlg: 		@local::standard_clusterparamsalg
}
#Setting featurevertexfinder to use ClusterParmsAlg with a smaller hit list size
#standard_featurevertexfinder.ClusterParamsAlg.MinHitListSize: 10

standard_cornerfinder:
{
 module_type:        "CornerFinder"		# module name
 CalWireDataLabel:   "calwire"
 PrintFlag:          false
 CornerAlgParamSet:  @local::standard_cornerfinderalg	# using the cornerfinder alg
}
<<<<<<< HEAD
=======
#Setting cornerfinder to use the Harris score (instead of Nobel)
standard_cornerfinder.CornerAlgParamSet.CornerScore_algorithm: "Harris"
#standard_cornerfinder.CornerAlgParamSet.CalDataModuleLabel: "caldata"
>>>>>>> 547ac545

standard_featurevertexfinderana:
{

 module_type:		"FeatureVertexFinderAna"
 LArGeantModuleLabel:  	"largeant"
 GenieModuleLabel:      "generator"
 VertexModuleLabel:	"featureVtx"
 EndPoint2dModuleLabel: "featureVtx"
}


argoneut_harris:        	@local::standard_harrisvertexfinder
argoneut_vertexmatch:   	@local::standard_vertexmatch
argoneut_primaryvertex: 	@local::standard_primaryvertexfinder
argoneut_vertex2d:     	 	@local::standard_vertexfinder2d
argoneut_featurevertexfinder:	@local::standard_featurevertexfinder


END_PROLOG<|MERGE_RESOLUTION|>--- conflicted
+++ resolved
@@ -62,12 +62,6 @@
  PrintFlag:          false
  CornerAlgParamSet:  @local::standard_cornerfinderalg	# using the cornerfinder alg
 }
-<<<<<<< HEAD
-=======
-#Setting cornerfinder to use the Harris score (instead of Nobel)
-standard_cornerfinder.CornerAlgParamSet.CornerScore_algorithm: "Harris"
-#standard_cornerfinder.CornerAlgParamSet.CalDataModuleLabel: "caldata"
->>>>>>> 547ac545
 
 standard_featurevertexfinderana:
 {
