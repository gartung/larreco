#ifndef GAUSHITFINDER_H
#define GAUSHITFINDER_H

////////////////////////////////////////////////////////////////////////
//
// GaussHitFinder class
//
// jaasaadi@syr.edu
//
//  This algorithm is designed to find hits on wires after deconvolution.
// -----------------------------------
// This algorithm is based on the FFTHitFinder written by Brian Page, 
// Michigan State University, for the ArgoNeuT experiment.
// 
//
// The algorithm walks along the wire and looks for pulses above threshold
// The algorithm then attempts to fit n-gaussians to these pulses where n
// is set by the number of peaks found in the pulse
// If the Chi2/NDF returned is "bad" it attempts to fit n+1 gaussians to
// the pulse. If this is a better fit it then uses the parameters of the 
// Gaussian fit to characterize the "hit" object 
//
// To use this simply include the following in your producers:
// gaushit:     @local::microboone_gaushitfinder
// gaushit:	@local::argoneut_gaushitfinder
////////////////////////////////////////////////////////////////////////


// C/C++ standard library
#include <algorithm> // std::accumulate()
#include <vector>
#include <string>
#include <utility> // std::move()

// Framework includes
#include "art/Framework/Core/ModuleMacros.h"
#include "art/Framework/Core/EDProducer.h"
#include "art/Framework/Core/FindOneP.h"
#include "art/Framework/Principal/Event.h"
#include "art/Framework/Services/Optional/TFileService.h"



// LArSoft Includes
#include "larcore/SimpleTypesAndConstants/RawTypes.h" // raw::ChannelID_t
#include "larcore/Geometry/Geometry.h"
#include "larcore/Geometry/CryostatGeo.h"
#include "larcore/Geometry/TPCGeo.h"
#include "larcore/Geometry/PlaneGeo.h"
#include "lardata/RecoBase/Wire.h"
#include "lardata/RecoBase/Hit.h"
#include "lardata/RecoBaseArt/HitCreator.h"
#include "HitFilterAlg.h"

// ROOT Includes
#include "TGraphErrors.h"
#include "TH1D.h"
#include "TDecompSVD.h"
#include "TMath.h"
#include "TF1.h"
#include "TTree.h"
#include "TStopwatch.h"

namespace hit{
  class GausHitFinder : public art::EDProducer {
    
  public:
    
    explicit GausHitFinder(fhicl::ParameterSet const& pset); 
    virtual ~GausHitFinder();
         
    void produce(art::Event& evt); 
    void beginJob(); 
    void endJob(); 
    void reconfigure(fhicl::ParameterSet const& p);                

  private:

    using TimeValsVec      = std::vector<std::tuple<int,int,int>>;
    using PeakTimeWidVec   = std::vector<std::pair<int,int>>;
    using MergedTimeWidVec = std::vector<std::tuple<int,int,PeakTimeWidVec>>;
    
    void findCandidatePeaks(std::vector<float>::const_iterator startItr,
                            std::vector<float>::const_iterator stopItr,
                            TimeValsVec&                       timeValsVec,
                            float&                             roiThreshold,
                            int                                firstTick) const;
    
    void mergeCandidatePeaks(const std::vector<float>&, TimeValsVec&, MergedTimeWidVec&) const;
  
    // ### This function will fit N-Gaussians to at TH1D where N is set ###
    // ###            by the number of peaks found in the pulse         ###
      
    using ParameterVec = std::vector<std::pair<double,double>>;  //< parameter/error vec
    
    void FitGaussians(const std::vector<float>& SignalVector,
                      const PeakTimeWidVec&     PeakVals,
                      int                       StartTime,
                      int                       EndTime,
                      double                    ampScaleFctr,
                      ParameterVec&             paramVec,
                      double&                   chi2PerNDF,
                      int&                      NDF);
    
    void FillOutHitParameterVector(const std::vector<double>& input,
				   std::vector<double>& output);
      
    void doBinAverage(const std::vector<float>& inputVec,
                      std::vector<float>&       outputVec,
                      size_t                    binsToAverage) const;
      
    void reBin(const std::vector<float>& inputVec,
               std::vector<float>&       outputVec,
               size_t                    nBinsToCombine) const;
    
    double              threshold           = 0.;  // minimum signal size for id'ing a hit
    double              fitWidth            = 0.;  // hit fit width initial value
    double              minWidth		    = 0 ;  // hit minimum width
    std::string         fCalDataModuleLabel;

    std::vector<double> fMinSig;                   ///<signal height threshold
    std::vector<double> fInitWidth;                ///<Initial width for fit
    std::vector<double> fMinWidth;                 ///<Minimum hit width
    
    size_t              fMaxMultiHit;              ///<maximum hits for multi fit
    int                 fAreaMethod;               ///<Type of area calculation
    std::vector<double> fAreaNorms;                ///<factors for converting area to same units as peak height
    int		            fTryNplus1Fits;            ///<whether we will (0) or won't (1) try n+1 fits
    double	            fChi2NDFRetry;             ///<Value at which a second n+1 Fit will be tried
    double	            fChi2NDF;                  ///maximum Chisquared / NDF allowed for a hit to be saved
    size_t              fNumBinsToAverage;         ///< If bin averaging for peak finding, number bins to average
    
    bool                fDoHitFiltering;
    HitFilterAlg        fHitFilterAlg;             ///algorithm used to filter out noise hits
    
    TH1F* fFirstChi2;
    TH1F* fChi2;
		
  protected: 
    
  
  }; // class GausHitFinder
  

//-------------------------------------------------
//-------------------------------------------------
GausHitFinder::GausHitFinder(fhicl::ParameterSet const& pset):
  fHitFilterAlg(pset.get<fhicl::ParameterSet>("HitFilterAlg"))
{
    this->reconfigure(pset);
  
    // let HitCollectionCreator declare that we are going to produce
    // hits and associations with wires and raw digits
    // (with no particular product label)
    recob::HitCollectionCreator::declare_products(*this);
  
} // GausHitFinder::GausHitFinder()


//-------------------------------------------------
//-------------------------------------------------
  GausHitFinder::~GausHitFinder()
{
    // Clean up dynamic memory and other resources here.

}
  
//-------------------------------------------------
//-------------------------------------------------
void GausHitFinder::FillOutHitParameterVector(const std::vector<double>& input,
                                              std::vector<double>&       output)
{
    if(input.size()==0)
        throw std::runtime_error("GausHitFinder::FillOutHitParameterVector ERROR! Input config vector has zero size.");

    art::ServiceHandle<geo::Geometry> geom;
    const unsigned int N_PLANES = geom->Nplanes();

    if(input.size()==1)
        output.resize(N_PLANES,input[0]);
    else if(input.size()==N_PLANES)
        output = input;
    else
        throw std::runtime_error("GausHitFinder::FillOutHitParameterVector ERROR! Input config vector size !=1 and !=N_PLANES.");
      
}
						
  
//-------------------------------------------------
//-------------------------------------------------
void GausHitFinder::reconfigure(fhicl::ParameterSet const& p)
{
<<<<<<< HEAD
  // Implementation of optional member function here.
  fCalDataModuleLabel = p.get< std::string  >("CalDataModuleLabel");
  
  fHitFilterAlg.reconfigure(p.get<fhicl::ParameterSet>("HitFilterAlg"));
  fDoHitFiltering = p.get<bool>("FilterHits", false);
=======
    // Implementation of optional member function here.
    fCalDataModuleLabel = p.get< std::string  >("CalDataModuleLabel");
>>>>>>> de48f9f7

    FillOutHitParameterVector(p.get< std::vector<double> >("MinSig"),fMinSig);
    FillOutHitParameterVector(p.get< std::vector<double> >("InitWidth"),fInitWidth);
    FillOutHitParameterVector(p.get< std::vector<double> >("MinWidth"),fMinWidth);
    FillOutHitParameterVector(p.get< std::vector<double> >("AreaNorms"),fAreaNorms);
  
    fMaxMultiHit      = p.get< int          >("MaxMultiHit");
    fAreaMethod       = p.get< int          >("AreaMethod");
    fTryNplus1Fits    = p.get< int          >("TryNplus1Fits");
    fChi2NDFRetry     = p.get< double       >("Chi2NDFRetry");
    fChi2NDF          = p.get< double       >("Chi2NDF");
    fNumBinsToAverage = p.get< size_t       >("NumBinsToAverage", 0);
}  

//-------------------------------------------------
//-------------------------------------------------
void GausHitFinder::beginJob()
{
    // get access to the TFile service
    art::ServiceHandle<art::TFileService> tfs;
   
    
    // ======================================
    // === Hit Information for Histograms ===
    fFirstChi2	= tfs->make<TH1F>("fFirstChi2", "#chi^{2}", 10000, 0, 5000);
    fChi2	        = tfs->make<TH1F>("fChi2", "#chi^{2}", 10000, 0, 5000);
}

//-------------------------------------------------
//-------------------------------------------------
void GausHitFinder::endJob()
{

}

//  This algorithm uses the fact that deconvolved signals are very smooth 
//  and looks for hits as areas between local minima that have signal above 
//  threshold.
//-------------------------------------------------
void GausHitFinder::produce(art::Event& evt)
{
    //==================================================================================================
   
    TH1::AddDirectory(kFALSE);
   
    // Instantiate and Reset a stop watch
    //TStopwatch StopWatch;
    //StopWatch.Reset();
   
    // ################################
    // ### Calling Geometry service ###
    // ################################
    art::ServiceHandle<geo::Geometry> geom;

    // ###############################################
    // ### Making a ptr vector to put on the event ###
    // ###############################################
    // this contains the hit collection
    // and its associations to wires and raw digits
    recob::HitCollectionCreator hcol(*this, evt);
   
    // ##########################################
    // ### Reading in the Wire List object(s) ###
    // ##########################################
    art::Handle< std::vector<recob::Wire> > wireVecHandle;
    evt.getByLabel(fCalDataModuleLabel,wireVecHandle);
   
    // #################################################################
    // ### Reading in the RawDigit associated with these wires, too  ###
    // #################################################################
    art::FindOneP<raw::RawDigit> RawDigits
        (wireVecHandle, evt, fCalDataModuleLabel);
   
    // Channel Number
    raw::ChannelID_t channel = raw::InvalidChannelID;
    //##############################
    //### Looping over the wires ###
    //##############################
    for(size_t wireIter = 0; wireIter < wireVecHandle->size(); wireIter++)
    {
        // ####################################
        // ### Getting this particular wire ###
        // ####################################
        art::Ptr<recob::Wire>   wire(wireVecHandle, wireIter);
        art::Ptr<raw::RawDigit> rawdigits = RawDigits.at(wireIter);
       
        // --- Setting Channel Number and Signal type ---
        channel = wire->Channel();
        
        // get the WireID for this hit
        std::vector<geo::WireID> wids = geom->ChannelToWire(channel);
        // for now, just take the first option returned from ChannelToWire
        geo::WireID wid = wids[0];
       
        // ----------------------------------------------------------
        // -- Setting the appropriate signal widths and thresholds --
        // --    for the right plane.      --
        // ----------------------------------------------------------
       
        threshold = fMinSig.at(wire->View());
        fitWidth  = fInitWidth.at(wire->View());
        minWidth  = fMinWidth.at(wire->View());
        
//            if (wid.Plane == geo::kV)
//                roiThreshold = std::max(threshold,std::min(2.*threshold,*std::max_element(signal.begin(),signal.end())/3.));
       
        // #################################################
        // ### Set up to loop over ROI's for this wire   ###
        // #################################################
        const recob::Wire::RegionsOfInterest_t& signalROI = wire->SignalROI();
       
        for(const auto& range : signalROI.get_ranges())
        {
            // #################################################
            // ### Getting a vector of signals for this wire ###
            // #################################################
            //std::vector<float> signal(wire->Signal());

            const std::vector<float>& signal = range.data();
      
            // ##########################################################
            // ### Making an iterator for the time ticks of this wire ###
            // ##########################################################
            std::vector<float>::const_iterator timeIter;  	    // iterator for time bins
           
            // ROI start time
            raw::TDCtick_t roiFirstBinTick = range.begin_index();
            
            MergedTimeWidVec mergedVec;
            float       roiThreshold(threshold);
            
            // ###########################################################
            // ### If option set do bin averaging before finding peaks ###
            // ###########################################################
            
            if (fNumBinsToAverage > 1)
            {
                std::vector<float> timeAve;
            
                doBinAverage(signal, timeAve, fNumBinsToAverage);
            
                // ###################################################################
                // ### Search current averaged ROI for candidate peaks and widths  ###
                // ###################################################################
           
                TimeValsVec timeValsVec;
                findCandidatePeaks(timeAve.begin(),timeAve.end(),timeValsVec,roiThreshold,0);
                
                // ####################################################
                // ### If no startTime hit was found skip this wire ###
                // ####################################################
                if (timeValsVec.empty()) continue;
                
                // #############################################################
                // ### Merge potentially overlapping peaks and do multi fit  ###
                // #############################################################
                
                mergeCandidatePeaks(timeAve, timeValsVec, mergedVec);
            }
            
            // ###########################################################
            // ### Otherwise, operate directonly on signal vector      ###
            // ###########################################################
            
            else
            {
                // ##########################################################
                // ### Search current ROI for candidate peaks and widths  ###
                // ##########################################################
                
                TimeValsVec timeValsVec;
                findCandidatePeaks(signal.begin(),signal.end(),timeValsVec,roiThreshold,0);
	
                // ####################################################
                // ### If no startTime hit was found skip this wire ###
                // ####################################################
                if (timeValsVec.empty()) continue;
            
                // #############################################################
                // ### Merge potentially overlapping peaks and do multi fit  ###
                // #############################################################
            
                mergeCandidatePeaks(signal, timeValsVec, mergedVec);
            }
            
            // #######################################################
            // ### Lets loop over the pulses we found on this wire ###
            // #######################################################
            
            for(auto& mergedCands : mergedVec)
            {
                int             startT   = std::get<0>(mergedCands);
                int             endT     = std::get<1>(mergedCands);
                PeakTimeWidVec& peakVals = std::get<2>(mergedCands);

                // ### Putting in a protection in case things went wrong ###
                // ### In the end, this primarily catches the case where ###
                // ### a fake pulse is at the start of the ROI           ###
                if (endT - startT < 5) continue;
	 
                // #######################################################
                // ### Clearing the parameter vector for the new pulse ###
                // #######################################################
	 
                // === Setting the number of Gaussians to try ===
                int nGausForFit = peakVals.size();
	 
                // ##################################################
                // ### Calling the function for fitting Gaussians ###
                // ##################################################
                double       chi2PerNDF(0.);
                int          NDF(0);
                ParameterVec paramVec;
                
                // #######################################################
                // ### If # requested Gaussians is too large then punt ###
                // #######################################################
                if (peakVals.size() <= fMaxMultiHit)
                {
                    FitGaussians(signal, peakVals, startT, endT, 1.0, paramVec, chi2PerNDF, NDF);
               
                    // If the chi2 is infinite then there is a real problem so we bail
                    if (!(chi2PerNDF < std::numeric_limits<double>::infinity())) continue;
                   
                    fFirstChi2->Fill(chi2PerNDF);

                    // #######################################################
                    // ### Clearing the parameter vector for the new pulse ###
                    // #######################################################
                    double       chi2PerNDF2(0.);
                    int          NDF2(0);
                    ParameterVec paramVec2;
                
                    // #####################################################
                    // ### Trying extra gaussians for an initial bad fit ###
                    // #####################################################
                    if( (chi2PerNDF > (2*fChi2NDFRetry) && fTryNplus1Fits == 0 && nGausForFit == 1)||
                        (chi2PerNDF > (fChi2NDFRetry)   && fTryNplus1Fits == 0 && nGausForFit >  1))
                    {
                        // ############################################################
                        // ### Modify input parameters for re-fitting n+1 Gaussians ###
                        // ############################################################
                        int newPeakTime = peakVals[0].first + 5 * nGausForFit;
                    
                        // We need to make sure we are not out of range and new peak amplitude is non-negative
                        if (newPeakTime < endT - 1 && signal[newPeakTime] > 0.)
                        {
                            peakVals.emplace_back(newPeakTime, 2. * peakVals[0].second);
	    
                            // #########################################################
                            // ### Calling the function for re-fitting n+1 Gaussians ###
                            // #########################################################
                            FitGaussians(signal, peakVals, startT, endT, 0.5, paramVec2, chi2PerNDF2, NDF2);
	    
                            // #########################################################
                            // ### Getting the appropriate parameter into the vector ###
                            // #########################################################
                            if (chi2PerNDF2 < chi2PerNDF)
                            {
                                nGausForFit = peakVals.size();
                                chi2PerNDF  = chi2PerNDF2;
                                NDF         = NDF2;
                                paramVec    = paramVec2;
                            }
                        }
                    }
                }
                
                // ############################################
                // ### If too large then make one large hit ###
                // ### Also do this if chi^2 is too large   ###
                // ############################################
                if (peakVals.size() > fMaxMultiHit || chi2PerNDF > fChi2NDF)
                {
                    double sumADC    = std::accumulate(signal.begin() + startT, signal.begin() + endT,0.);
                    double peakAmp   = 1.5 * sumADC / (endT - startT);  // hedge between triangle and a box
                    double peakMean  = (startT + endT) / 2.;
                    double peakWidth = (endT - startT) / 4.;
                    
                    nGausForFit =  1;
                    chi2PerNDF  =  chi2PerNDF > fChi2NDF ? chi2PerNDF : -1.;
                    NDF         =  1;
                    
                    paramVec.clear();
                    paramVec.emplace_back(peakAmp,   0.1 * peakAmp);
                    paramVec.emplace_back(peakMean,  0.1 * peakMean);
                    paramVec.emplace_back(peakWidth, 0.1 * peakWidth);
                }
	    
                // #######################################################
                // ### Loop through returned peaks and make recob hits ###
                // #######################################################
                
                int numHits(0);
                
                for(int hitIdx = 0; hitIdx < 3*nGausForFit; hitIdx+=3)
                {
                    // Extract values for this hit
                    double peakAmp   = paramVec[hitIdx    ].first;
                    double peakMean  = paramVec[hitIdx + 1].first;
                    double peakWidth = paramVec[hitIdx + 2].first;
                    
                    // Selection cut
                    if (nGausForFit == 1 && peakAmp < threshold) continue;
                    
                    // Extract errors
                    double peakAmpErr   = paramVec[hitIdx    ].second;
                    double peakMeanErr  = paramVec[hitIdx + 1].second;
                    double peakWidthErr = paramVec[hitIdx + 2].second;
                    
                    // ### Charge ###
                    double totSig(0.);
                    
                    // ######################################################
                    // ### Getting the total charge using the area method ###
                    // ######################################################
                    if(fAreaMethod)
                    {
                        totSig = std::sqrt(2*TMath::Pi())*peakAmp*peakWidth/fAreaNorms[(size_t)(wire->View())];
                    }//<---End Area Method
                    
                    // ##################################
                    // ### Integral Method for charge ###
                    // ##################################
                    else
                    {
                        for(int sigPos = startT; sigPos < endT; sigPos++)
                            totSig += peakAmp * TMath::Gaus(sigPos,peakMean,peakWidth);
                    }
                    
                    double charge(totSig);
                    double chargeErr = std::sqrt(TMath::Pi()) * (peakAmpErr*peakWidthErr + peakWidthErr*peakAmpErr);
                    
                    // ### limits for getting sums
                    std::vector<float>::const_iterator sumStartItr = signal.begin() + startT;
                    std::vector<float>::const_iterator sumEndItr   = signal.begin() + endT;
                    
                    // ### Sum of ADC counts
                    double sumADC = std::accumulate(sumStartItr, sumEndItr, 0.);

                    // ok, now create the hit
                    recob::HitCreator hitcreator(*wire,                            // wire reference
                                        	 wid,                              // wire ID
                                        	 startT+roiFirstBinTick,           // start_tick TODO check
                                        	 endT+roiFirstBinTick,             // end_tick TODO check
                                        	 peakWidth,                        // rms
                                        	 peakMean+roiFirstBinTick,         // peak_time
                                        	 peakMeanErr,                      // sigma_peak_time
                                        	 peakAmp,                          // peak_amplitude
                                        	 peakAmpErr,                       // sigma_peak_amplitude
                                        	 charge,                           // hit_integral
                                        	 chargeErr,                        // hit_sigma_integral
                                        	 sumADC,                           // summedADC FIXME
                                        	 nGausForFit,                      // multiplicity
                                        	 numHits,                          // local_index TODO check that the order is correct
                                        	 chi2PerNDF,                       // goodness_of_fit
                                        	 NDF                               // dof
                                        	 );
                    
		    const recob::Hit hit(hitcreator.move());
		    
		    if (!fDoHitFiltering || fHitFilterAlg.IsGoodHit(hit)) {
                      hcol.emplace_back(std::move(hit), wire, rawdigits);                   
                      numHits++;
		    }
                } // <---End loop over gaussians
                
                fChi2->Fill(chi2PerNDF);
	    
           }//<---End loop over merged candidate hits
           
       } //<---End looping over ROI's
	 

   }//<---End looping over all the wires


    //==================================================================================================
    // End of the event
   
    // move the hit collection and the associations into the event
    hcol.put_into(evt);

} // End of produce() 
    
// --------------------------------------------------------------------------------------------
// Initial finding of candidate peaks
// --------------------------------------------------------------------------------------------
void hit::GausHitFinder::findCandidatePeaks(std::vector<float>::const_iterator    startItr,
                                            std::vector<float>::const_iterator    stopItr,
                                            std::vector<std::tuple<int,int,int>>& timeValsVec,
                                            float&                                roiThreshold,
                                            int                                   firstTick) const
{
    // Need a minimum number of ticks to do any work here
    if (std::distance(startItr,stopItr) > 4)
    {
        // Find the highest peak in the range given
        auto maxItr = std::max_element(startItr, stopItr);
        
        float maxValue = *maxItr;
        int   maxTime  = std::distance(startItr,maxItr);
        
        if (maxValue > roiThreshold)
        {
            // backwards to find first bin for this candidate hit
            auto firstItr = std::distance(startItr,maxItr) > 2 ? maxItr - 1 : startItr;
            
            while(firstItr != startItr)
            {
                // Check both sides of firstItr and look for min/inflection point
                if (*firstItr < *(firstItr+1) && *firstItr <= *(firstItr-1)) break;
            
                firstItr--;
            }
            
            int firstTime = std::distance(startItr,firstItr);
            
            // Recursive call to find all candidate hits earlier than this peak
            findCandidatePeaks(startItr, firstItr + 1, timeValsVec, roiThreshold, firstTick);
            
            // forwards to find last bin for this candidate hit
            auto lastItr = std::distance(maxItr,stopItr) > 2 ? maxItr + 1 : stopItr - 1;
            
            while(lastItr != stopItr - 1)
            {
                // Check both sides of firstItr and look for min/inflection point
                if (*lastItr <= *(lastItr+1) && *lastItr < *(lastItr-1)) break;
                
                lastItr++;
            }
            
            int lastTime = std::distance(startItr,lastItr);
            
            // Now save this candidate's start and max time info
            timeValsVec.push_back(std::make_tuple(firstTick+firstTime,firstTick+maxTime,firstTick+lastTime));
            
            // Recursive call to find all candidate hits later than this peak
            findCandidatePeaks(lastItr + 1, stopItr, timeValsVec, roiThreshold, firstTick + std::distance(startItr,lastItr + 1));
        }
    }
    
    return;
}
    
// --------------------------------------------------------------------------------------------
// Merging of nearby candidate peaks
// --------------------------------------------------------------------------------------------
    
void hit::GausHitFinder::mergeCandidatePeaks(const std::vector<float>& signalVec, TimeValsVec& timeValsVec, MergedTimeWidVec& mergedVec) const
{
    // ################################################################
    // ### Lets loop over the candidate pulses we found in this ROI ###
    // ################################################################
    auto timeValsVecItr = timeValsVec.begin();
    
    while(timeValsVecItr != timeValsVec.end())
    {
        PeakTimeWidVec peakVals;
        
        // Setting the start, peak, and end time of the pulse
        auto& timeVal = *timeValsVecItr++;
        
        int startT = std::get<0>(timeVal);
        int maxT   = std::get<1>(timeVal);
        int endT   = std::get<2>(timeVal);
        int widT   = std::max(2,(endT - startT) / 6);
        
        peakVals.emplace_back(maxT,widT);
        
        // See if we want to merge pulses together
        // First check if we have more than one pulse on the wire
        bool checkNextHit = timeValsVecItr != timeValsVec.end();

        // Loop until no more merged pulses (or candidates in this ROI)
        while(checkNextHit)
        {
            // If the start time of the next pulse is the end time of the current pulse then merge
            // Alternatively, if the start time of the next pulses is one tick away then
            // merge if the intervening signal is above 0.5 * threshold
            int nextStartT = std::get<0>(*timeValsVecItr);
            
            if ((nextStartT == endT) ||(nextStartT - endT  < 2 && signalVec[endT+1] > threshold/2))
            {
                timeVal = *timeValsVecItr++;
                maxT    = std::get<1>(timeVal);
                endT    = std::get<2>(timeVal);
                widT    = std::max(2,(endT - nextStartT) / 6);
                
                peakVals.emplace_back(maxT,widT);
                
                checkNextHit = timeValsVecItr != timeValsVec.end();
            }//<---Checking adjacent pulses
            else checkNextHit = false;
            
        }//<---End checking if there is more than one pulse on the wire
        
        // Add these to our merged vector
        mergedVec.emplace_back(startT, endT, peakVals);
    }
    
    return;
}

// --------------------------------------------------------------------------------------------
// Fit Gaussians
// --------------------------------------------------------------------------------------------
void hit::GausHitFinder::FitGaussians(const std::vector<float>& SignalVector,
                                      const PeakTimeWidVec&     PeakVals,
                                      int                       StartTime,
                                      int                       EndTime,
                                      double                    ampScaleFctr,
                                      ParameterVec&             paramVec,
                                      double&                   chi2PerNDF,
                                      int&                      NDF)
{
    int size = EndTime - StartTime;
    // #############################################
    // ### If size < 0 then set the size to zero ###
    // #############################################
    if(EndTime - StartTime < 0){size = 0;}
   
    // --- TH1D HitSignal ---
    TH1F hitSignal("hitSignal","",std::max(size,1),StartTime,EndTime);
    hitSignal.Sumw2();
   
    // #############################
    // ### Filling the histogram ###
    // #############################
    for(int aa = StartTime; aa < EndTime; aa++)
    {
        //std::cout<<"Time Tick = "<<aa<<", ADC = "<<signal[aa]<<std::endl;
        hitSignal.Fill(aa,SignalVector[aa]);
      
        if(EndTime > 10000){break;} // FIXME why?
    }//<---End aa loop

    // ############################################
    // ### Building TFormula for basic Gaussian ###
    // ############################################
    std::string eqn = "gaus(0)";  // string for equation for gaus fit
    std::stringstream numConv;
    
    for(size_t i = 3; i < PeakVals.size()*3; i+=3)
    {
        eqn.append("+gaus(");
        numConv.str("");
        numConv << i;
        eqn.append(numConv.str());
        eqn.append(")");
    }
    
    // ---------------------------------
    // --- TF1 function for GausHit  ---
    // ---------------------------------
    TF1 Gaus("Gaus",eqn.c_str(),0,std::max(size,1));
   
    // ### Setting the parameters for the Gaussian Fit ###
    int parIdx(0);
    for(auto& peakVal : PeakVals)
    {
        double peakMean   = peakVal.first;
        double peakWidth  = peakVal.second;
        double amplitude  = ampScaleFctr * SignalVector[peakMean];
        double meanLowLim = std::max(peakMean - 2.*peakWidth, double(StartTime));
        double meanHiLim  = std::min(peakMean + 2.*peakWidth, double(EndTime));
        
        Gaus.SetParameter(  parIdx, amplitude);
        Gaus.SetParameter(1+parIdx, peakMean);
        Gaus.SetParameter(2+parIdx, peakWidth);
        Gaus.SetParLimits(  parIdx, 0.0,        1.5*amplitude);
        Gaus.SetParLimits(1+parIdx, meanLowLim, meanHiLim);
        Gaus.SetParLimits(2+parIdx, minWidth,   10.*peakWidth);
        
        parIdx += 3;
    }//<---End bb loop
 
    // ####################################################
    // ### PERFORMING THE TOTAL GAUSSIAN FIT OF THE HIT ###
    // ####################################################
   
    //hitSignal.Fit(&Gaus,"QNRWIB","", StartTime, EndTime);
    //hitSignal.Fit(&Gaus,"QNRWB","", StartTime, EndTime);
    //hitGraph.Fit(&Gaus,"QNB","",StartTime, EndTime);
   
    try
      { hitSignal.Fit(&Gaus,"QNRWB","", StartTime, EndTime);}
    catch(...)
      {mf::LogWarning("GausHitFinder") << "Fitter failed finding a hit";}
   
    // ##################################################
    // ### Getting the fitted parameters from the fit ###
    // ##################################################
    chi2PerNDF = (Gaus.GetChisquare() / Gaus.GetNDF());
    NDF        = Gaus.GetNDF();
   
    for(size_t ipar = 0; ipar < (3 * PeakVals.size()); ++ipar)
        paramVec.emplace_back(Gaus.GetParameter(ipar),Gaus.GetParError(ipar));
   
    Gaus.Delete();
    hitSignal.Delete();
}//<----End FitGaussians

    
void hit::GausHitFinder::doBinAverage(const std::vector<float>& inputVec,
                                      std::vector<float>&       outputVec,
                                      size_t                    binsToAverage) const
{
    size_t halfBinsToAverage(binsToAverage/2);
    
    float runningSum(0.);
    
    for(size_t idx = 0; idx < halfBinsToAverage; idx++) runningSum += inputVec[idx];
    
    outputVec.resize(inputVec.size());
    std::vector<float>::iterator outputVecItr = outputVec.begin();
    
    // First pass through to build the erosion vector
    for(std::vector<float>::const_iterator inputItr = inputVec.begin(); inputItr != inputVec.end(); inputItr++)
    {
        size_t startOffset = std::distance(inputVec.begin(),inputItr);
        size_t stopOffset  = std::distance(inputItr,inputVec.end());
        size_t count       = std::min(2 * halfBinsToAverage, std::min(startOffset + halfBinsToAverage + 1, halfBinsToAverage + stopOffset - 1));
        
        if (startOffset >= halfBinsToAverage) runningSum -= *(inputItr - halfBinsToAverage);
        if (stopOffset  >  halfBinsToAverage) runningSum += *(inputItr + halfBinsToAverage);
        
        *outputVecItr++ = runningSum / float(count);
    }
    
    return;
}
    
    
void hit::GausHitFinder::reBin(const std::vector<float>& inputVec,
                               std::vector<float>&       outputVec,
                               size_t                    nBinsToCombine) const
{
    size_t nNewBins = inputVec.size() / nBinsToCombine;
    
    if (inputVec.size() % nBinsToCombine > 0) nNewBins++;
    
    outputVec.resize(nNewBins, 0.);
    
    size_t outputBin = 0;
    
    for(size_t inputIdx = 0; inputIdx < inputVec.size();)
    {
        outputVec[outputBin] += inputVec[inputIdx++];
        
        if (inputIdx % nBinsToCombine == 0) outputBin++;
        
        if (outputBin > outputVec.size())
        {
            std::cout << "***** DISASTER!!! ****** outputBin: " << outputBin << ", inputIdx = " << inputIdx << std::endl;
            break;
        }
    }
    
    return;
}


  DEFINE_ART_MODULE(GausHitFinder)

} // end of hit namespace
#endif // GAUSHITFINDER_H<|MERGE_RESOLUTION|>--- conflicted
+++ resolved
@@ -190,16 +190,11 @@
 //-------------------------------------------------
 void GausHitFinder::reconfigure(fhicl::ParameterSet const& p)
 {
-<<<<<<< HEAD
   // Implementation of optional member function here.
   fCalDataModuleLabel = p.get< std::string  >("CalDataModuleLabel");
   
   fHitFilterAlg.reconfigure(p.get<fhicl::ParameterSet>("HitFilterAlg"));
   fDoHitFiltering = p.get<bool>("FilterHits", false);
-=======
-    // Implementation of optional member function here.
-    fCalDataModuleLabel = p.get< std::string  >("CalDataModuleLabel");
->>>>>>> de48f9f7
 
     FillOutHitParameterVector(p.get< std::vector<double> >("MinSig"),fMinSig);
     FillOutHitParameterVector(p.get< std::vector<double> >("InitWidth"),fInitWidth);
@@ -329,7 +324,7 @@
             raw::TDCtick_t roiFirstBinTick = range.begin_index();
             
             MergedTimeWidVec mergedVec;
-            float       roiThreshold(threshold);
+            float            roiThreshold(threshold);
             
             // ###########################################################
             // ### If option set do bin averaging before finding peaks ###
@@ -542,29 +537,30 @@
 
                     // ok, now create the hit
                     recob::HitCreator hitcreator(*wire,                            // wire reference
-                                        	 wid,                              // wire ID
-                                        	 startT+roiFirstBinTick,           // start_tick TODO check
-                                        	 endT+roiFirstBinTick,             // end_tick TODO check
-                                        	 peakWidth,                        // rms
-                                        	 peakMean+roiFirstBinTick,         // peak_time
-                                        	 peakMeanErr,                      // sigma_peak_time
-                                        	 peakAmp,                          // peak_amplitude
-                                        	 peakAmpErr,                       // sigma_peak_amplitude
-                                        	 charge,                           // hit_integral
-                                        	 chargeErr,                        // hit_sigma_integral
-                                        	 sumADC,                           // summedADC FIXME
-                                        	 nGausForFit,                      // multiplicity
-                                        	 numHits,                          // local_index TODO check that the order is correct
-                                        	 chi2PerNDF,                       // goodness_of_fit
-                                        	 NDF                               // dof
-                                        	 );
-                    
-		    const recob::Hit hit(hitcreator.move());
+                                                 wid,                              // wire ID
+                                                 startT+roiFirstBinTick,           // start_tick TODO check
+                                                 endT+roiFirstBinTick,             // end_tick TODO check
+                                                 peakWidth,                        // rms
+                                                 peakMean+roiFirstBinTick,         // peak_time
+                                                 peakMeanErr,                      // sigma_peak_time
+                                                 peakAmp,                          // peak_amplitude
+                                                 peakAmpErr,                       // sigma_peak_amplitude
+                                                 charge,                           // hit_integral
+                                                 chargeErr,                        // hit_sigma_integral
+                                                 sumADC,                           // summedADC FIXME
+                                                 nGausForFit,                      // multiplicity
+                                                 numHits,                          // local_index TODO check that the order is correct
+                                                 chi2PerNDF,                       // goodness_of_fit
+                                                 NDF                               // dof
+                                                 );
+                    
+                    const recob::Hit hit(hitcreator.move());
 		    
-		    if (!fDoHitFiltering || fHitFilterAlg.IsGoodHit(hit)) {
-                      hcol.emplace_back(std::move(hit), wire, rawdigits);                   
-                      numHits++;
-		    }
+                    if (!fDoHitFiltering || fHitFilterAlg.IsGoodHit(hit))
+                    {
+                        hcol.emplace_back(std::move(hit), wire, rawdigits);
+                        numHits++;
+                    }
                 } // <---End loop over gaussians
                 
                 fChi2->Fill(chi2PerNDF);
