--- conflicted
+++ resolved
@@ -9,21 +9,17 @@
 			lardataobj_RecoBase
 			larcore_Geometry_Geometry_service
 			lardata_Utilities
-			nurandom_RandomUtils_NuRandomService_service
+			nutools_RandomUtils_NuRandomService_service
   			${ART_FRAMEWORK_CORE}
 			${ART_FRAMEWORK_PRINCIPAL}
 			${ART_FRAMEWORK_SERVICES_REGISTRY}
 			art_Persistency_Common
 			art_Persistency_Provenance
 			${ART_FRAMEWORK_SERVICES_BASIC}
-<<<<<<< HEAD
-			${ART_ROOT_IO_TFILE_SUPPORT} ${ROOT_CORE}
-=======
 			${ART_FRAMEWORK_SERVICES_OPTIONAL}
 		#	gshf_MarqFitAlg
->>>>>>> 00ce3def
             ${ART_FRAMEWORK_SERVICES_OPTIONAL_RANDOMNUMBERGENERATOR_SERVICE}
-			${ART_ROOT_IO_TFILESERVICE_SERVICE}
+			${ART_FRAMEWORK_SERVICES_OPTIONAL_TFILESERVICE_SERVICE}
 			${ART_FRAMEWORK_SERVICES_SYSTEM_FILECATALOGMETADATA_SERVICE}
 			art_Utilities
 			canvas
