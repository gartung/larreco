//////////////////////////////////////////////////
//
// Calorimetry class
//
// maddalena.antonello@lngs.infn.it
// ornella.palamara@lngs.infn.it
// ART port echurch@fnal.gov
//  This algorithm is designed to perform the calorimetric reconstruction 
//  of the 3D reconstructed tracks
////////////////////////////////////////////////////////////////////////
#ifndef CALO_H
#define CALO_H


extern "C" {
#include <sys/types.h>
#include <sys/stat.h>
}
#include <vector>
#include <string>
#include <math.h>
#include <algorithm>
#include <iostream>
#include <fstream>

#include "larreco/Calorimetry/CalorimetryAlg.h"
#include "lardata/DetectorInfoServices/LArPropertiesService.h"
#include "larcoreobj/SimpleTypesAndConstants/PhysicalConstants.h"
#include "lardata/DetectorInfoServices/DetectorPropertiesService.h"

#include "lardataobj/RecoBase/Hit.h"
#include "lardataobj/RecoBase/SpacePoint.h"
#include "lardataobj/RecoBase/Track.h"
#include "lardataobj/RecoBase/TrackHitMeta.h"
#include "lardataobj/AnalysisBase/Calorimetry.h"
#include "lardataobj/AnalysisBase/T0.h"
#include "lardata/Utilities/AssociationUtil.h"
#include "larevt/CalibrationDBI/Interface/ChannelStatusService.h"
#include "larevt/CalibrationDBI/Interface/ChannelStatusProvider.h"
#include "lardata/ArtDataHelper/TrackUtils.h" // lar::util::TrackPitchInView()
#include "larcorealg/Geometry/PlaneGeo.h"
#include "larcorealg/Geometry/WireGeo.h"
#include "larcorealg/CoreUtils/NumericUtils.h" // util::absDiff()

#include "larevt/SpaceCharge/SpaceCharge.h"
#include "larevt/SpaceChargeServices/SpaceChargeService.h"

// ROOT includes
#include <TROOT.h>
#include <TFile.h>
#include <TTree.h>
#include <TBranch.h>
#include <TH1F.h>
#include <TH2F.h>
#include <TMath.h>
#include <TGraph.h>
#include <TF1.h>
#include <TVector3.h>

// Framework includes
#include "art/Framework/Core/EDProducer.h"
#include "art/Framework/Core/ModuleMacros.h" 
#include "canvas/Persistency/Common/FindManyP.h"
#include "art/Framework/Principal/Event.h" 
#include "fhiclcpp/ParameterSet.h" 
#include "art/Framework/Principal/Handle.h" 
#include "canvas/Persistency/Common/Ptr.h" 
#include "canvas/Persistency/Common/PtrVector.h" 
#include "art/Framework/Services/Registry/ServiceHandle.h" 
#include "art/Framework/Services/Optional/TFileService.h" 
#include "art/Framework/Services/Optional/TFileDirectory.h" 
#include "messagefacility/MessageLogger/MessageLogger.h" 


///calorimetry
namespace calo {
   
  class Calorimetry : public art::EDProducer {
    
  public:
    
    explicit Calorimetry(fhicl::ParameterSet const& pset); 
    virtual ~Calorimetry();
    
    void beginJob(); 
    //    void endJob();

    void produce(art::Event& evt);

  private:
        
    void   ReadCaloTree();

    bool BeginsOnBoundary(art::Ptr<recob::Track> lar_track);
    bool EndsOnBoundary(art::Ptr<recob::Track> lar_track);

    void GetPitch(art::Ptr<recob::Hit> hit, std::vector<double> trkx, std::vector<double> trky, std::vector<double> trkz, std::vector<double> trkw, std::vector<double> trkx0, double *xyz3d, double &pitch, double TickT0);

    std::string fTrackModuleLabel;
    std::string fSpacePointModuleLabel;
    std::string fT0ModuleLabel;
    bool fUseArea;
    bool fFlipTrack_dQdx; //flip track direction if significant rise of dQ/dx at the track start
    CalorimetryAlg caloAlg;
	
    int fnsps;
    std::vector<int>    fwire;
    std::vector<double> ftime;
    std::vector<double> fstime;
    std::vector<double> fetime;
    std::vector<double> fMIPs;
    std::vector<double> fdQdx;
    std::vector<double> fdEdx;
    std::vector<double> fResRng;
    std::vector<float> fpitch;
    std::vector<TVector3> fXYZ;

  protected: 
    
  
  }; // class Calorimetry

}

#endif // CALO_H

//-------------------------------------------------
calo::Calorimetry::Calorimetry(fhicl::ParameterSet const& pset)
  : fTrackModuleLabel(pset.get< std::string >("TrackModuleLabel")      ),
    fSpacePointModuleLabel (pset.get< std::string >("SpacePointModuleLabel")       ),
    fT0ModuleLabel (pset.get< std::string >("T0ModuleLabel") ),
    fUseArea(pset.get< bool >("UseArea") ),
    fFlipTrack_dQdx(pset.get< bool >("FlipTrack_dQdx",true)),
    caloAlg(pset.get< fhicl::ParameterSet >("CaloAlg"))
{
  produces< std::vector<anab::Calorimetry>              >();
  produces< art::Assns<recob::Track, anab::Calorimetry> >();
}

//-------------------------------------------------
calo::Calorimetry::~Calorimetry()
{
  
}

//-------------------------------------------------
void calo::Calorimetry::beginJob()
{
  return;
}

//------------------------------------------------------------------------------------//
void calo::Calorimetry::produce(art::Event& evt)
{ 
  auto const* detprop = lar::providerFrom<detinfo::DetectorPropertiesService>();
  auto const* sce = lar::providerFrom<spacecharge::SpaceChargeService>();

  art::Handle< std::vector<recob::Track> > trackListHandle;
  std::vector<art::Ptr<recob::Track> > tracklist;
  if (evt.getByLabel(fTrackModuleLabel,trackListHandle))
    art::fill_ptr_vector(tracklist, trackListHandle);
  
  // Get Geometry
  art::ServiceHandle<geo::Geometry> geom;
  
  // channel quality
  lariov::ChannelStatusProvider const& channelStatus
    = art::ServiceHandle<lariov::ChannelStatusService>()->GetProvider();

  size_t nplanes = geom->Nplanes();

  //create anab::Calorimetry objects and make association with recob::Track
  std::unique_ptr< std::vector<anab::Calorimetry> > calorimetrycol(new std::vector<anab::Calorimetry>);
  std::unique_ptr< art::Assns<recob::Track, anab::Calorimetry> > assn(new art::Assns<recob::Track, anab::Calorimetry>);

  //art::FindManyP<recob::SpacePoint> fmsp(trackListHandle, evt, fTrackModuleLabel);
  art::FindManyP<recob::Hit>        fmht(trackListHandle, evt, fTrackModuleLabel);
  art::FindManyP<recob::Hit, recob::TrackHitMeta> fmthm(trackListHandle, evt, fTrackModuleLabel); //this has more information about hit-track association, only available in PMA for now
  art::FindManyP<anab::T0>          fmt0(trackListHandle, evt, fT0ModuleLabel);

  for(size_t trkIter = 0; trkIter < tracklist.size(); ++trkIter){   

    decltype(auto) larEnd = tracklist[trkIter]->Trajectory().End();
            
    // Some variables for the hit
    float time;          //hit time at maximum
    float stime;         //hit start time 
    float etime;         //hit end time 
    uint32_t     channel = 0;//channel number
    unsigned int cstat   = 0;    //hit cryostat number 
    unsigned int tpc     = 0;    //hit tpc number 
    unsigned int wire    = 0;   //hit wire number 
    unsigned int plane   = 0;  //hit plane number

    std::vector< art::Ptr<recob::Hit> > allHits = fmht.at(trkIter);
    double T0 =0;
    double TickT0 =0;
    if ( fmt0.isValid() ) {
      std::vector< art::Ptr<anab::T0> > allT0 = fmt0.at(trkIter);
      if ( allT0.size() ) T0 = allT0[0]->Time();
      TickT0 = T0 / detprop->SamplingRate();    
    }
    
    std::vector< std::vector<unsigned int> > hits(nplanes);

    art::FindManyP<recob::SpacePoint> fmspts(allHits, evt, fSpacePointModuleLabel);
    for (size_t ah = 0; ah< allHits.size(); ++ah){
      hits[allHits[ah]->WireID().Plane].push_back(ah);
    }
    //get hits in each plane
    for (size_t ipl = 0; ipl < nplanes; ++ipl){//loop over all wire planes

      geo::PlaneID planeID;//(cstat,tpc,ipl);

      fwire.clear();
      ftime.clear();
      fstime.clear();
      fetime.clear();
      fMIPs.clear();
      fdQdx.clear();
      fdEdx.clear();
      fpitch.clear();
      fResRng.clear();
      fXYZ.clear();

      float Kin_En = 0.;
      float Trk_Length = 0.;
      std::vector<float> vdEdx;
      std::vector<float> vresRange;
      std::vector<float> vdQdx;
      std::vector<float> deadwire; //residual range for dead wires
      std::vector<TVector3> vXYZ;

      //range of wire signals
      unsigned int wire0 = 100000;
      unsigned int wire1 = 0;
      double PIDA = 0;
      int nPIDA = 0;

      // determine track direction. Fill residual range array
      bool GoingDS = true;
      // find the track direction by comparing US and DS charge BB
      double USChg = 0;
      double DSChg = 0;
      // temp array holding distance betweeen space points
      std::vector<double> spdelta;
      //int nht = 0; //number of hits
      fnsps = 0; //number of space points
      std::vector<double> ChargeBeg;
      std::stack<double> ChargeEnd;     

      // find track pitch
      double fTrkPitch = 0;
      for (size_t itp = 0; itp < tracklist[trkIter]->NumberTrajectoryPoints(); ++itp){
<<<<<<< HEAD
        const TVector3& pos = tracklist[trkIter]->LocationAtPoint(itp);
        const TVector3& dir = tracklist[trkIter]->DirectionAtPoint(itp);
=======
        const auto& pos = tracklist[trkIter]->LocationAtPoint(itp);
>>>>>>> e6a8d188
        const double Position[3] = { pos.X(), pos.Y(), pos.Z() };
        geo::TPCID tpcid = geom->FindTPCAtPosition ( Position );
        if (tpcid.isValid) {
          try{
            fTrkPitch = lar::util::TrackPitchInView(*tracklist[trkIter], geom->Plane(ipl).View(), itp);
            
            //Correct for SCE
            geo::Vector_t posOffsets = {0., 0., 0.};
            geo::Vector_t dirOffsets = {0., 0., 0.};
            if(sce->EnableCalSpatialSCE()) posOffsets = sce->GetCalPosOffsets(geo::Point_t(pos));
            if(sce->EnableCalSpatialSCE()) dirOffsets = sce->GetCalPosOffsets(geo::Point_t{pos.X() + dir.X(), pos.Y() + dir.Y(), pos.Z() + dir.Z()});
            TVector3 dir_corr = {dir.X() - dirOffsets.X() + posOffsets.X(), dir.Y() + dirOffsets.Y() - posOffsets.Y(), dir.Z() + dirOffsets.Z() - posOffsets.Z()};
            
            fTrkPitch = fTrkPitch * dir_corr.Mag() / dir.Mag();
          }
          catch( cet::exception &e){
            mf::LogWarning("Calorimetry") << "caught exception " 
                                          << e << "\n setting pitch (C) to "
                                          << util::kBogusD;
            fTrkPitch = 0;
          }
          break;
        }
      }

      // find the separation between all space points
      double xx = 0.,yy = 0.,zz = 0.;

      //save track 3d points
      std::vector<double> trkx;
      std::vector<double> trky;
      std::vector<double> trkz;
      std::vector<double> trkw;
      std::vector<double> trkx0;
      for (size_t i = 0; i<hits[ipl].size(); ++i){
	//Get space points associated with the hit
	std::vector< art::Ptr<recob::SpacePoint> > sptv = fmspts.at(hits[ipl][i]);
	for (size_t j = 0; j < sptv.size(); ++j){
	  
	  double t = allHits[hits[ipl][i]]->PeakTime() - TickT0; // Want T0 here? Otherwise ticks to x is wrong?
	  double x = detprop->ConvertTicksToX(t, allHits[hits[ipl][i]]->WireID().Plane, allHits[hits[ipl][i]]->WireID().TPC, allHits[hits[ipl][i]]->WireID().Cryostat);
	  double w = allHits[hits[ipl][i]]->WireID().Wire;
	  if (TickT0){
	    trkx.push_back(sptv[j]->XYZ()[0]-detprop->ConvertTicksToX(TickT0, allHits[hits[ipl][i]]->WireID().Plane, allHits[hits[ipl][i]]->WireID().TPC, allHits[hits[ipl][i]]->WireID().Cryostat));
	  }
	  else{
	    trkx.push_back(sptv[j]->XYZ()[0]);
	  }
	  trky.push_back(sptv[j]->XYZ()[1]);
	  trkz.push_back(sptv[j]->XYZ()[2]);
	  trkw.push_back(w);
	  trkx0.push_back(x);
	}
      }
      for (size_t ihit = 0; ihit < hits[ipl].size(); ++ihit){//loop over all hits on each wire plane

	//std::cout<<ihit<<std::endl;
	
	if (!planeID.isValid){
	  plane = allHits[hits[ipl][ihit]]->WireID().Plane;
	  tpc   = allHits[hits[ipl][ihit]]->WireID().TPC;
	  cstat = allHits[hits[ipl][ihit]]->WireID().Cryostat;
	  planeID.Cryostat = cstat;
	  planeID.TPC = tpc;
	  planeID.Plane = plane;
	  planeID.isValid = true;
	}

	wire = allHits[hits[ipl][ihit]]->WireID().Wire;
	time = allHits[hits[ipl][ihit]]->PeakTime(); // What about here? T0 
	stime = allHits[hits[ipl][ihit]]->PeakTimeMinusRMS();
	etime = allHits[hits[ipl][ihit]]->PeakTimePlusRMS();
	
	double charge = allHits[hits[ipl][ihit]]->PeakAmplitude();
	if (fUseArea) charge = allHits[hits[ipl][ihit]]->Integral();
	//get 3d coordinate and track pitch for the current hit
	//not all hits are associated with space points, the method uses neighboring spacepts to interpolate
	double xyz3d[3];
	double pitch;
        bool fBadhit = false;
        if (fmthm.isValid()){
          auto vhit = fmthm.at(trkIter);
          auto vmeta = fmthm.data(trkIter);
          for (size_t ii = 0; ii<vhit.size(); ++ii){
            if (vhit[ii].key() == allHits[hits[ipl][ihit]].key()){
              if (vmeta[ii]->Index() == std::numeric_limits<int>::max()){
                fBadhit = true;
                continue;
              }
              if (vmeta[ii]->Index()>=tracklist[trkIter]->NumberTrajectoryPoints()){
                throw cet::exception("Calorimetry_module.cc") << "Requested track trajectory index "<<vmeta[ii]->Index()<<" exceeds the total number of trajectory points "<<tracklist[trkIter]->NumberTrajectoryPoints()<<" for track index "<<trkIter<<". Something is wrong with the track reconstruction. Please contact tjyang@fnal.gov";
              }
              if (!tracklist[trkIter]->HasValidPoint(vmeta[ii]->Index())){
                fBadhit = true;
                continue;
              }
              
              //Correct location for SCE
              TVector3 loc = tracklist[trkIter]->LocationAtPoint(vmeta[ii]->Index());
              geo::Vector_t locOffsets = {0., 0., 0.,};
              if(sce->EnableCalSpatialSCE()) locOffsets = sce->GetCalPosOffsets(geo::Point_t(loc));
              xyz3d[0] = loc.X() - locOffsets.X();
              xyz3d[1] = loc.Y() + locOffsets.Y();
              xyz3d[2] = loc.Z() + locOffsets.Z();
              
              double angleToVert = geom->WireAngleToVertical(vhit[ii]->View(), vhit[ii]->WireID().TPC, vhit[ii]->WireID().Cryostat) - 0.5*::util::pi<>();
<<<<<<< HEAD
              TVector3 dir_tmp = tracklist[trkIter]->DirectionAtPoint(vmeta[ii]->Index());
              
              //Correct pitch for SCE
              geo::Vector_t dirOffsets = {0., 0., 0.};
              if(sce->EnableCalSpatialSCE()) dirOffsets = sce->GetCalPosOffsets(geo::Point_t{loc.X() + dir_tmp.X(), loc.Y() + dir_tmp.Y(), loc.Z() + dir_tmp.Z()});
              const TVector3& dir = {dir_tmp.X() - dirOffsets.X() + locOffsets.X(), dir_tmp.Y() + dirOffsets.Y() - locOffsets.Y(), dir_tmp.Z() + dirOffsets.Z() - locOffsets.Z()}; 
              
=======
              const auto& dir = tracklist[trkIter]->DirectionAtPoint(vmeta[ii]->Index());
>>>>>>> e6a8d188
              double cosgamma = std::abs(std::sin(angleToVert)*dir.Y() + std::cos(angleToVert)*dir.Z());
              if (cosgamma){
                pitch = (geom->WirePitch(0)/cosgamma) * (dir.Mag() / dir_tmp.Mag());
              }
              else{
                pitch = 0;
              }
<<<<<<< HEAD
              
=======
              auto loc = tracklist[trkIter]->LocationAtPoint(vmeta[ii]->Index());
              xyz3d[0] = loc.X();
              xyz3d[1] = loc.Y();
              xyz3d[2] = loc.Z();
>>>>>>> e6a8d188
              break;
            }
          }
        }
        else
          GetPitch(allHits[hits[ipl][ihit]], trkx, trky, trkz, trkw, trkx0, xyz3d, pitch, TickT0);

        if (fBadhit) continue;
	if (xyz3d[2]<-100) continue; //hit not on track
	if (pitch<=0) pitch = fTrkPitch;
	if (!pitch) continue;
                
        if(fnsps == 0) {
          xx = xyz3d[0];
          yy = xyz3d[1];
          zz = xyz3d[2];
          spdelta.push_back(0);
        } else {
          double dx = xyz3d[0] - xx;
          double dy = xyz3d[1] - yy;
          double dz = xyz3d[2] - zz;
          spdelta.push_back(sqrt(dx*dx + dy*dy + dz*dz));
          Trk_Length += spdelta.back();
          xx = xyz3d[0];
          yy = xyz3d[1];
          zz = xyz3d[2];
        }
	
	ChargeBeg.push_back(charge);
	ChargeEnd.push(charge);

	double MIPs = charge;
	double dQdx = MIPs/pitch;
	double dEdx = 0;
	if (fUseArea) dEdx = caloAlg.dEdx_AREA(allHits[hits[ipl][ihit]], pitch, T0);
	else dEdx = caloAlg.dEdx_AMP(allHits[hits[ipl][ihit]], pitch, T0);

	Kin_En = Kin_En + dEdx * pitch;	

	if (allHits[hits[ipl][ihit]]->WireID().Wire < wire0) wire0 = allHits[hits[ipl][ihit]]->WireID().Wire;
	if (allHits[hits[ipl][ihit]]->WireID().Wire > wire1) wire1 = allHits[hits[ipl][ihit]]->WireID().Wire;

	fMIPs.push_back(MIPs);
	fdEdx.push_back(dEdx);
	fdQdx.push_back(dQdx);
	fwire.push_back(wire);
	ftime.push_back(time);
	fstime.push_back(stime);
	fetime.push_back(etime);
	fpitch.push_back(pitch);
	TVector3 v(xyz3d[0],xyz3d[1],xyz3d[2]);
	//std::cout << "Adding these positions to v and then fXYZ " << xyz3d[0] << " " << xyz3d[1] << " " << xyz3d[2] << "\n" <<std::endl;
	fXYZ.push_back(v);
	++fnsps;
      }
      if (!fnsps){
	//std::cout << "Adding the aforementioned positions..." << std::endl;
	calorimetrycol->push_back(anab::Calorimetry(util::kBogusD,
						    vdEdx,
						    vdQdx,
						    vresRange,
						    deadwire,
						    util::kBogusD,
						    fpitch,
						    recob::tracking::convertCollToPoint(vXYZ),
						    planeID));
	util::CreateAssn(*this, evt, *calorimetrycol, tracklist[trkIter], *assn);
	continue;
      }
      for (int isp = 0; isp<fnsps; ++isp){
	if (isp>3) break;
	USChg += ChargeBeg[isp];
      }
      int countsp = 0;
      while (!ChargeEnd.empty()){
	if (countsp>3) break;
	DSChg += ChargeEnd.top();
	ChargeEnd.pop();
	++countsp;
      }
      // Going DS if charge is higher at the end
      GoingDS = (DSChg > USChg) || (!fFlipTrack_dQdx);
      // determine the starting residual range and fill the array
      fResRng.resize(fnsps);
      if(GoingDS) {
        fResRng[fnsps - 1] = spdelta[fnsps - 1] / 2;
        for(int isp = fnsps - 2; isp > -1; isp--) {
          fResRng[isp] = fResRng[isp+1] + spdelta[isp+1];
        }
      } else {
        fResRng[0] = spdelta[1] / 2;
        for(int isp = 1; isp < fnsps; isp++) {
          fResRng[isp] = fResRng[isp-1] + spdelta[isp];
        }
      }
    
      LOG_DEBUG("CaloPrtHit") << " pt wire  time  ResRng    MIPs   pitch   dE/dx    Ai X Y Z\n";

      double Ai = -1;
      for (int i = 0; i < fnsps; ++i){//loop over all 3D points
        vresRange.push_back(fResRng[i]);
        vdEdx.push_back(fdEdx[i]);
        vdQdx.push_back(fdQdx[i]);
        vXYZ.push_back(fXYZ[i]);
	if (i!=0 && i!= fnsps-1){//ignore the first and last point
	  // Calculate PIDA 
          Ai = fdEdx[i] * pow(fResRng[i],0.42);
          nPIDA++;
          PIDA += Ai;
	}
	LOG_DEBUG("CaloPrtHit") <<std::setw(4)<< trkIter
    //      std::cout<<std::setw(4)<< trkIter
                   <<std::setw(4)<< ipl
                   <<std::setw(4) << i
		   <<std::setw(4)  << fwire[i]
		   << std::setw(6) << (int)ftime[i]
		   << std::setiosflags(std::ios::fixed | std::ios::showpoint)
		   << std::setprecision(2)
		   << std::setw(8) << fResRng[i]
		   << std::setprecision(1)
		   << std::setw(8) << fMIPs[i]
		   << std::setprecision(2)
		   << std::setw(8) << fpitch[i]
		   << std::setw(8) << fdEdx[i]
		   << std::setw(8) << Ai
		  << std::setw(8) << fXYZ[i].x()
		  << std::setw(8) << fXYZ[i].y()
		  << std::setw(8) << fXYZ[i].z()
		   << "\n";
      }//end looping over 3D points
      if(nPIDA > 0) {
	PIDA = PIDA / (double)nPIDA;
      } 
      else {
	PIDA = -1;
      }
      LOG_DEBUG("CaloPrtTrk") << "Plane # "<< ipl
		 << "TrkPitch= "
		 << std::setprecision(2) << fTrkPitch 
		 << " nhits= "        << fnsps
		 << "\n" 
		 << std::setiosflags(std::ios::fixed | std::ios::showpoint)
		 << "Trk Length= "       << std::setprecision(1)
		 << Trk_Length           << " cm,"
		 << " KE calo= "         << std::setprecision(1)
		 << Kin_En               << " MeV,"
		 << " PIDA= "            << PIDA
		 << "\n";
      
      // look for dead wires
      for (unsigned int iw = wire0; iw<wire1+1; ++iw){
	plane = allHits[hits[ipl][0]]->WireID().Plane;
	tpc   = allHits[hits[ipl][0]]->WireID().TPC;
	cstat = allHits[hits[ipl][0]]->WireID().Cryostat;
	channel = geom->PlaneWireToChannel(plane,iw,tpc,cstat);
	if (channelStatus.IsBad(channel)){
	  LOG_DEBUG("Calorimetry") << "Found dead wire at Plane = " << plane 
					 << " Wire =" << iw;
	  unsigned int closestwire = 0;
	  unsigned int endwire = 0;
	  unsigned int dwire = 100000;
	  double mindis = 100000;
	  double goodresrange = 0;
	  //hitCtr = 0;
	  for (size_t ihit = 0; ihit <hits[ipl].size(); ++ihit){
	    //	for(art::PtrVector<recob::Hit>::const_iterator hitIter = hitsV.begin(); 
	    //	    hitIter != hitsV.end();  
	    //	    ++hitCtr, hitIter++){
	    channel = allHits[hits[ipl][ihit]]->Channel();
	    if (channelStatus.IsBad(channel)) continue;
	    // grab the space points associated with this hit
	    std::vector< art::Ptr<recob::SpacePoint> > sppv = fmspts.at(hits[ipl][ihit]);
	    if(sppv.size() < 1) continue;
	    // only use the first space point in the collection, really each hit should
	    // only map to 1 space point
	    const recob::Track::Point_t xyz{sppv[0]->XYZ()[0],
				   sppv[0]->XYZ()[1],
				   sppv[0]->XYZ()[2]};
	    double dis1 = (larEnd - xyz).Mag2();
	    if (dis1) dis1 = std::sqrt(dis1);
	    if (dis1 < mindis){
	      endwire = allHits[hits[ipl][ihit]]->WireID().Wire;
	      mindis = dis1;
	    }
	    if (util::absDiff(wire, iw) < dwire){
	      closestwire = allHits[hits[ipl][ihit]]->WireID().Wire;
	      dwire = util::absDiff(allHits[hits[ipl][ihit]]->WireID().Wire, iw);
	      goodresrange = dis1;
	    }
	  }
	  if (closestwire){
	    if (iw < endwire){
	      deadwire.push_back(goodresrange+(int(closestwire)-int(iw))*fTrkPitch);
	    }
	    else{
	      deadwire.push_back(goodresrange+(int(iw)-int(closestwire))*fTrkPitch);
	    }
	  }
	}
      }
      //std::cout << "Adding at the end but still same fXYZ" << std::endl;
      calorimetrycol->push_back(anab::Calorimetry(Kin_En,
						  vdEdx,
						  vdQdx,
						  vresRange,
						  deadwire,
						  Trk_Length,
						  fpitch,
						  recob::tracking::convertCollToPoint(vXYZ),
						  planeID));
      util::CreateAssn(*this, evt, *calorimetrycol, tracklist[trkIter], *assn);
      
    }//end looping over planes
  }//end looping over tracks
  
  evt.put(std::move(calorimetrycol));
  evt.put(std::move(assn));

  return;
}

void calo::Calorimetry::GetPitch(art::Ptr<recob::Hit> hit, std::vector<double> trkx, std::vector<double> trky, std::vector<double> trkz, std::vector<double> trkw, std::vector<double> trkx0, double *xyz3d, double &pitch, double TickT0){
  //Get 3d coordinates and track pitch for each hit
  //Find 5 nearest space points and determine xyz and curvature->track pitch
  
  //std::cout << "Start of get pitch" << std::endl;

  // Get services
  art::ServiceHandle<geo::Geometry> geom;
  auto const* dp = lar::providerFrom<detinfo::DetectorPropertiesService>();
  auto const* sce = lar::providerFrom<spacecharge::SpaceChargeService>();
  
  //save distance to each spacepoint sorted by distance
  std::map<double,size_t> sptmap;
  //save the sign of distance
  std::map<size_t, int> sptsignmap;

  double wire_pitch = geom->WirePitch(0);

  double t0 = hit->PeakTime() - TickT0;
  double x0 = dp->ConvertTicksToX(t0, hit->WireID().Plane, hit->WireID().TPC, hit->WireID().Cryostat);
  double w0 = hit->WireID().Wire;

  for (size_t i = 0; i<trkx.size(); ++i){
    double distance = pow((trkw[i]-w0)*wire_pitch,2)+pow(trkx0[i]-x0,2);
    if (distance>0) distance = sqrt(distance);
    //std::cout << "Dis " << distance << ", sqaured " << distance*distance << " = " << wire_pitch*wire_pitch <<"("<<trkw[i]<<"-"<<w0<<")^2 + ("<<trkx0[i]<<"-"<<x0<<")^2"<<std::endl;
    sptmap.insert(std::pair<double,size_t>(distance,i));
    if (w0-trkw[i]>0) sptsignmap.insert(std::pair<size_t,int>(i,1));
    else sptsignmap.insert(std::pair<size_t,int>(i,-1));
  }

  //x,y,z vs distance
  std::vector<double> vx;
  std::vector<double> vy;
  std::vector<double> vz;
  std::vector<double> vs;

  double kx = 0, ky = 0, kz = 0;

  int np = 0;
  for (auto isp = sptmap.begin(); isp!=sptmap.end(); isp++){
//    const double *xyz = new double[3];
//    xyz = isp->second->XYZ();
    double xyz[3];
    xyz[0] = trkx[isp->second];
    xyz[1] = trky[isp->second];
    xyz[2] = trkz[isp->second];
        
    double distancesign = sptsignmap[isp->second];
    //std::cout<<np<<" "<<xyz[0]<<" "<<xyz[1]<<" "<<xyz[2]<<" "<<(*isp).first<<std::endl;
    if (np==0&&isp->first>30){//hit not on track
      xyz3d[0] = -1000;
      xyz3d[1] = -1000;
      xyz3d[2] = -1000;
      pitch = -1;
      return;
    }
    //std::cout<<np<<" "<<xyz[0]<<" "<<xyz[1]<<" "<<xyz[2]<<" "<<(*isp).first<<" Plane " << hit->WireID().Plane << " TPC " << hit->WireID().TPC << std::endl;
    if (np<5) {
      vx.push_back(xyz[0]);
      vy.push_back(xyz[1]);
      vz.push_back(xyz[2]);
      vs.push_back(isp->first*distancesign);
    }
    else {
      break;
    }
    np++;
    //delete [] xyz;
  }
  //std::cout<<"np="<<np<<std::endl;
  if (np>=2){//at least two points
    //std::cout << "At least 2 points.."<<std::endl;
    TGraph *xs = new TGraph(np,&vs[0],&vx[0]);
    //for (int i = 0; i<np; i++) std::cout<<i<<" "<<vs[i]<<" "<<vx[i]<<" "<<vy[i]<<" "<<vz[i]<<std::endl;
    try{
      if (np>2){
	xs->Fit("pol2","Q");
      }
      else{
	xs->Fit("pol1","Q");
      }
      TF1 *pol = 0;
      if (np>2) pol = (TF1*) xs->GetFunction("pol2");
      else pol = (TF1*) xs->GetFunction("pol1");
      xyz3d[0] = pol->Eval(0);
      kx = pol->GetParameter(1);
      //std::cout<<"X fit "<<xyz3d[0]<<" "<<kx<<std::endl;
    }
    catch(...){
      mf::LogWarning("Calorimetry::GetPitch") <<"Fitter failed";
      xyz3d[0] = vx[0];
    }
    delete xs;
    TGraph *ys = new TGraph(np,&vs[0],&vy[0]);
    try{
      if (np>2){
	ys->Fit("pol2","Q");
      }
      else{
	ys->Fit("pol1","Q");
      }
      TF1 *pol = 0;
      if (np>2) pol = (TF1*) ys->GetFunction("pol2");
      else pol = (TF1*) ys->GetFunction("pol1");
      xyz3d[1] = pol->Eval(0);
      ky = pol->GetParameter(1);
      //std::cout<<"Y fit "<<xyz3d[1]<<" "<<ky<<std::endl;
    }
    catch(...){
      mf::LogWarning("Calorimetry::GetPitch") <<"Fitter failed";
      xyz3d[1] = vy[0];
    }
    delete ys;
    TGraph *zs = new TGraph(np,&vs[0],&vz[0]);
    try{
      if (np>2){
	zs->Fit("pol2","Q");
      }
      else{
	zs->Fit("pol1","Q");
      }
      TF1 *pol = 0;
      if (np>2) pol = (TF1*) zs->GetFunction("pol2");
      else pol = (TF1*) zs->GetFunction("pol1");
      xyz3d[2] = pol->Eval(0);
      kz = pol->GetParameter(1);
      //std::cout<<"Z fit "<<xyz3d[2]<<" "<<kz<<std::endl;
    }
    catch(...){
      mf::LogWarning("Calorimetry::GetPitch") <<"Fitter failed";
      xyz3d[2] = vz[0];
    }
    delete zs;
  }
  else if (np){
    xyz3d[0] = vx[0];
    xyz3d[1] = vy[0];
    xyz3d[2] = vz[0];
  }
  else{
    xyz3d[0] = -1000;
    xyz3d[1] = -1000;
    xyz3d[2] = -1000;
    pitch = -1;
    return;
  }
  pitch = -1;
  if (kx*kx+ky*ky+kz*kz){
    double tot = sqrt(kx*kx+ky*ky+kz*kz);
    kx /= tot;
    ky /= tot;
    kz /= tot;
    //get pitch
    
    //Correct for SCE
    geo::Vector_t posOffsets = {0., 0., 0.};
    geo::Vector_t dirOffsets = {0., 0., 0.};
    if(sce->EnableCalSpatialSCE()) posOffsets = sce->GetCalPosOffsets(geo::Point_t{xyz3d[0], xyz3d[1], xyz3d[2]});
    if(sce->EnableCalSpatialSCE()) dirOffsets = sce->GetCalPosOffsets(geo::Point_t{xyz3d[0] + kx, xyz3d[1] + ky, xyz3d[2] + kz});
    
    xyz3d[0] = xyz3d[0] - posOffsets.X();
    xyz3d[1] = xyz3d[1] + posOffsets.Y();
    xyz3d[2] = xyz3d[2] + posOffsets.Z();
    
    TVector3 dir = {kx - dirOffsets.X() + posOffsets.X(), ky + dirOffsets.Y() - posOffsets.Y(), kz + dirOffsets.Z() - posOffsets.Z()}; 
    
    double wirePitch = geom->WirePitch(hit->WireID().Plane,hit->WireID().TPC,hit->WireID().Cryostat);
    double angleToVert = geom->Plane(hit->WireID().Plane,hit->WireID().TPC,hit->WireID().Cryostat).Wire(0).ThetaZ(false) - 0.5*TMath::Pi();
    double cosgamma = TMath::Abs(TMath::Sin(angleToVert)*dir.Y()/dir.Mag()+TMath::Cos(angleToVert)*dir.Z()/dir.Mag());
    if (cosgamma>0) pitch = (wirePitch/cosgamma) * dir.Mag();   

  }
  //std::cout << "At end of get pitch " << xyz3d[0] << " " << xyz3d[1] << " " << xyz3d[2] << " " << x0 << " " << std::endl;
}


namespace calo{

  DEFINE_ART_MODULE(Calorimetry)
  
} // end namespace 
<|MERGE_RESOLUTION|>--- conflicted
+++ resolved
@@ -252,12 +252,10 @@
       // find track pitch
       double fTrkPitch = 0;
       for (size_t itp = 0; itp < tracklist[trkIter]->NumberTrajectoryPoints(); ++itp){
-<<<<<<< HEAD
-        const TVector3& pos = tracklist[trkIter]->LocationAtPoint(itp);
-        const TVector3& dir = tracklist[trkIter]->DirectionAtPoint(itp);
-=======
+
         const auto& pos = tracklist[trkIter]->LocationAtPoint(itp);
->>>>>>> e6a8d188
+        const auto& dir = tracklist[trkIter]->DirectionAtPoint(itp);
+        
         const double Position[3] = { pos.X(), pos.Y(), pos.Z() };
         geo::TPCID tpcid = geom->FindTPCAtPosition ( Position );
         if (tpcid.isValid) {
@@ -271,7 +269,7 @@
             if(sce->EnableCalSpatialSCE()) dirOffsets = sce->GetCalPosOffsets(geo::Point_t{pos.X() + dir.X(), pos.Y() + dir.Y(), pos.Z() + dir.Z()});
             TVector3 dir_corr = {dir.X() - dirOffsets.X() + posOffsets.X(), dir.Y() + dirOffsets.Y() - posOffsets.Y(), dir.Z() + dirOffsets.Z() - posOffsets.Z()};
             
-            fTrkPitch = fTrkPitch * dir_corr.Mag() / dir.Mag();
+            fTrkPitch = fTrkPitch * dir_corr.Mag() / pow(dir.Mag2(),0.5);
           }
           catch( cet::exception &e){
             mf::LogWarning("Calorimetry") << "caught exception " 
@@ -356,7 +354,7 @@
               }
               
               //Correct location for SCE
-              TVector3 loc = tracklist[trkIter]->LocationAtPoint(vmeta[ii]->Index());
+              auto loc = tracklist[trkIter]->LocationAtPoint(vmeta[ii]->Index());
               geo::Vector_t locOffsets = {0., 0., 0.,};
               if(sce->EnableCalSpatialSCE()) locOffsets = sce->GetCalPosOffsets(geo::Point_t(loc));
               xyz3d[0] = loc.X() - locOffsets.X();
@@ -364,32 +362,21 @@
               xyz3d[2] = loc.Z() + locOffsets.Z();
               
               double angleToVert = geom->WireAngleToVertical(vhit[ii]->View(), vhit[ii]->WireID().TPC, vhit[ii]->WireID().Cryostat) - 0.5*::util::pi<>();
-<<<<<<< HEAD
-              TVector3 dir_tmp = tracklist[trkIter]->DirectionAtPoint(vmeta[ii]->Index());
+              auto dir_tmp = tracklist[trkIter]->DirectionAtPoint(vmeta[ii]->Index());
               
               //Correct pitch for SCE
               geo::Vector_t dirOffsets = {0., 0., 0.};
               if(sce->EnableCalSpatialSCE()) dirOffsets = sce->GetCalPosOffsets(geo::Point_t{loc.X() + dir_tmp.X(), loc.Y() + dir_tmp.Y(), loc.Z() + dir_tmp.Z()});
               const TVector3& dir = {dir_tmp.X() - dirOffsets.X() + locOffsets.X(), dir_tmp.Y() + dirOffsets.Y() - locOffsets.Y(), dir_tmp.Z() + dirOffsets.Z() - locOffsets.Z()}; 
               
-=======
-              const auto& dir = tracklist[trkIter]->DirectionAtPoint(vmeta[ii]->Index());
->>>>>>> e6a8d188
               double cosgamma = std::abs(std::sin(angleToVert)*dir.Y() + std::cos(angleToVert)*dir.Z());
               if (cosgamma){
-                pitch = (geom->WirePitch(0)/cosgamma) * (dir.Mag() / dir_tmp.Mag());
+                pitch = (geom->WirePitch(0)/cosgamma) * (pow(dir.Mag2(),0.5) / pow(dir_tmp.Mag2(),0.5));
               }
               else{
                 pitch = 0;
               }
-<<<<<<< HEAD
-              
-=======
-              auto loc = tracklist[trkIter]->LocationAtPoint(vmeta[ii]->Index());
-              xyz3d[0] = loc.X();
-              xyz3d[1] = loc.Y();
-              xyz3d[2] = loc.Z();
->>>>>>> e6a8d188
+
               break;
             }
           }
