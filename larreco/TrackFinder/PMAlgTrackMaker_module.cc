--- conflicted
+++ resolved
@@ -56,12 +56,9 @@
 #include "lardata/DetectorInfoServices/DetectorPropertiesService.h"
 #include "lardata/Utilities/AssociationUtil.h"
 #include "lardata/Utilities/PtrMaker.h"
-<<<<<<< HEAD
-=======
 
 #include "lardata/ArtDataHelper/MVAReader.h"
 #define MVA_LENGTH 4
->>>>>>> d446865e
 
 #include "larreco/RecoAlg/ProjectionMatchingAlg.h"
 #include "larreco/RecoAlg/PMAlgTracking.h"
@@ -91,15 +88,9 @@
 			Name("PMAlgVertexing")
 		};
 
-<<<<<<< HEAD
-    fhicl::Table<pma::PMAlgStitching::Config> PMAlgStitching {
-      Name("PMAlgStitching")
-    };
-=======
         fhicl::Table<pma::PMAlgStitching::Config> PMAlgStitching {
             Name("PMAlgStitching")
         };
->>>>>>> d446865e
 
 		fhicl::Atom<bool> SaveOnlyBranchingVtx {
 			Name("SaveOnlyBranchingVtx"),
@@ -151,11 +142,7 @@
 	pma::ProjectionMatchingAlg::Config fPmaConfig;
 	pma::PMAlgTracker::Config fPmaTrackerConfig;
 	pma::PMAlgVertexing::Config fPmaVtxConfig;
-<<<<<<< HEAD
-  pma::PMAlgStitching::Config fPmaStitchConfig;
-=======
     pma::PMAlgStitching::Config fPmaStitchConfig;
->>>>>>> d446865e
 
 	bool fSaveOnlyBranchingVtx;  // for debugging, save only vertices which connect many tracks
 	bool fSavePmaNodes;          // for debugging, save only track nodes
@@ -279,14 +266,11 @@
 	// -------------- PMA Tracker for this event ----------------------
 	auto pmalgTracker = pma::PMAlgTracker(allhitlist,
 		fPmaConfig, fPmaTrackerConfig, fPmaVtxConfig, fPmaStitchConfig);
-<<<<<<< HEAD
-=======
 
 	if (fEmModuleLabel != "") // ----------- Exclude EM parts ---------
 	{
 	    auto cluListHandle = evt.getValidHandle< std::vector<recob::Cluster> >(fCluModuleLabel);
 	    auto splitCluHandle = evt.getValidHandle< std::vector<recob::Cluster> >(fEmModuleLabel);
->>>>>>> d446865e
 
 	    art::FindManyP< recob::Hit > hitsFromClusters(cluListHandle, evt, fCluModuleLabel);
 		art::FindManyP< recob::Hit > hitsFromEmParts(splitCluHandle, evt, fEmModuleLabel);
@@ -359,13 +343,8 @@
 
 			auto const trkPtr = make_trkptr(tracks->size() - 1); // PtrMaker Step #2
 
-<<<<<<< HEAD
-			double xShift = trk->GetXShift();
-			if (xShift != 0.0)
-=======
 			double t0time = trk->GetT0();
 			if (t0time != 0.0)
->>>>>>> d446865e
 			{
 				// TriggBits=3 means from 3d reco (0,1,2 mean something else)
 				t0s->push_back(anab::T0(t0time, 0, 3, tracks->back().ID()));
