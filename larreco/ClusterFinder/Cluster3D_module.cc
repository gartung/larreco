--- conflicted
+++ resolved
@@ -46,14 +46,9 @@
 // Framework Includes
 #include "art/Framework/Core/EDProducer.h"
 #include "art/Framework/Core/ModuleMacros.h"
+#include "art/Persistency/Common/PtrMaker.h"
 #include "art/Utilities/make_tool.h"
 #include "art_root_io/TFileService.h"
-<<<<<<< HEAD
-=======
-#include "art/Persistency/Common/PtrMaker.h"
-#include "canvas/Persistency/Common/PtrVector.h"
-#include "cetlib/search_path.h"
->>>>>>> c4639de3
 #include "cetlib/cpu_timer.h"
 
 // LArSoft includes
@@ -221,7 +216,7 @@
             for(size_t idx = edgeStart; idx < edgeVector.size(); idx++)
             {
                 art::Ptr<recob::Edge> edge = makeEdgePtr(idx, instance);
-                
+
                 util::CreateAssn(fOwner, fEvt, *artPFParticleVector, edge, pfPartEdgeAssociations);
             }
         }
@@ -262,17 +257,17 @@
             fEvt.put(std::move(artVertexPointVector),          fVertexName);
             fEvt.put(std::move(artExtremePointVector),         fExtremeName);
         }
-        
+
         art::Ptr<recob::SpacePoint> makeSpacePointPtr(size_t index, const std::string& instance="")
         {
-            
+
             if (instance != "") return fSPPtrMakerPath(index);
             else                return fSPPtrMaker(index);
         };
-        
+
         art::Ptr<recob::Edge> makeEdgePtr(size_t index, const std::string& instance="")
         {
-            
+
             if (instance != "") return fEdgePtrMakerPath(index);
             else                return fEdgePtrMaker(index);
         };
@@ -540,14 +535,14 @@
     produces< std::vector<recob::Cluster>>();
     produces< std::vector<recob::Seed>>();
     produces< std::vector<recob::Edge>>();
-    
+
     produces< art::Assns<recob::PFParticle, recob::PCAxis>>();
     produces< art::Assns<recob::PFParticle, recob::Cluster>>();
     produces< art::Assns<recob::PFParticle, recob::Seed>>();
     produces< art::Assns<recob::Edge,       recob::PFParticle>>();
     produces< art::Assns<recob::Seed,       recob::Hit>>();
     produces< art::Assns<recob::Cluster,    recob::Hit>>();
-    
+
     produces< std::vector<recob::SpacePoint>>();
     produces< art::Assns<recob::SpacePoint, recob::PFParticle>>();
     produces< art::Assns<recob::Hit,        recob::SpacePoint>>();
@@ -562,7 +557,7 @@
 
     produces< std::vector<recob::Edge>>(m_vertexInstance);
     produces< std::vector<recob::SpacePoint>>(m_vertexInstance);
-    
+
     produces< std::vector<recob::SpacePoint>>(m_extremeInstance);
 }
 
@@ -1216,7 +1211,7 @@
             if (clusterParameters.daughterList().empty())
             {
                 ConvertToArtOutput(output, clusterParameters, recob::PFParticle::kPFParticlePrimary, hitToPtrMap, hit3DToSPPtrMap, best3DToSPPtrMap);
-                
+
                 // Get the extreme points
                 MakeAndSaveKinkPoints(output, clusterParameters.getConvexHull().getConvexHullKinkPoints()); //getConvexExtremePoints());
             }
@@ -1227,41 +1222,41 @@
                 IdxToPCAMap idxToPCAMap;
                 size_t      numTotalDaughters = countUltimateDaughters(clusterParameters);
                 size_t      pfParticleIdx(output.artPFParticleVector->size() + numTotalDaughters);
-                
+
                 FindAndStoreDaughters(output, clusterParameters, pfParticleIdx, idxToPCAMap, hitToPtrMap, hit3DToSPPtrMap, best3DToSPPtrMap);
-                
+
                 // Now make the piecewise curve
                 //                MakeAndSavePCAPoints(output, clusterParameters.getFullPCA(), idxToPCAMap);
-                
+
                 // Need to make a daughter vec from our map
                 std::vector<size_t> daughterVec;
-                
+
                 for(auto& idxToPCA : idxToPCAMap) daughterVec.emplace_back(idxToPCA.first);
-                
+
                 // Now create/handle the parent PFParticle
                 recob::PFParticle pfParticle(13, pfParticleIdx, recob::PFParticle::kPFParticlePrimary, daughterVec);
                 output.artPFParticleVector->push_back(pfParticle);
-                
+
                 recob::PCAxis::EigenVectors eigenVecs;
                 double                      eigenVals[]   = {0.,0.,0.};
                 double                      avePosition[] = {0.,0.,0.};
-                
+
                 eigenVecs.resize(3);
-                
+
                 reco::PrincipalComponents& skeletonPCA = clusterParameters.getSkeletonPCA();
-                
+
                 for(size_t outerIdx = 0; outerIdx < 3; outerIdx++)
                 {
                     avePosition[outerIdx] = skeletonPCA.getAvePosition()[outerIdx];
                     eigenVals[outerIdx]   = skeletonPCA.getEigenValues()[outerIdx];
-                    
+
                     eigenVecs[outerIdx].resize(3);
-                    
+
                     // Be careful here... eigen stores in column major order buy default
                     for(size_t innerIdx = 0; innerIdx < 3; innerIdx++) eigenVecs[outerIdx][innerIdx] = skeletonPCA.getEigenVectors().row(outerIdx)[innerIdx];
                 }
-                
-                
+
+
                 recob::PCAxis skelPcAxis(skeletonPCA.getSvdOK(),
                                         skeletonPCA.getNumHitsUsed(),
                                         eigenVals,                      //skeletonPCA.getEigenValues(),
@@ -1269,19 +1264,19 @@
                                         avePosition,                    //skeletonPCA.getAvePosition(),
                                         skeletonPCA.getAveHitDoca(),
                                         output.artPCAxisVector->size());
-                
+
                 output.artPCAxisVector->push_back(skelPcAxis);
-                
+
                 reco::PrincipalComponents& fullPCA = clusterParameters.getFullPCA();
-                
+
                 for(size_t outerIdx = 0; outerIdx < 3; outerIdx++)
                 {
                     avePosition[outerIdx] = fullPCA.getAvePosition()[outerIdx];
                     eigenVals[outerIdx]   = fullPCA.getEigenValues()[outerIdx];
-                    
+
                     for (size_t innerIdx = 0; innerIdx < 3; innerIdx++) eigenVecs[outerIdx][innerIdx] = fullPCA.getEigenVectors().row(outerIdx)(innerIdx);
                 }
-                
+
                 recob::PCAxis fullPcAxis(fullPCA.getSvdOK(),
                                         fullPCA.getNumHitsUsed(),
                                         eigenVals,                      //fullPCA.getEigenValues(),
@@ -1289,12 +1284,12 @@
                                         avePosition,                    //fullPCA.getAvePosition(),
                                         fullPCA.getAveHitDoca(),
                                         output.artPCAxisVector->size());
-                
+
                 output.artPCAxisVector->push_back(fullPcAxis);
-                
+
                 // Create associations to the PFParticle
                 output.makePFPartPCAAssns();
-                
+
                 // Make associations to all space points for this cluster
                 MakeAndSaveSpacePoints(output,
                                        *output.artSpacePointVector.get(),
@@ -1302,17 +1297,17 @@
                                        clusterParameters.getHitPairListPtr(),
                                        hitToPtrMap,
                                        hit3DToSPPtrMap);
-                
+
                 // Get the extreme points
                 MakeAndSaveKinkPoints(output, clusterParameters.getConvexHull().getConvexHullKinkPoints()); //getConvexExtremePoints());
-                
+
                 // Build the edges now
                 size_t edgeStart(output.artEdgeVector->size());
-                
+
                 for(const auto& edge : clusterParameters.getConvexHull().getConvexHullEdgeList())
                 {
                     RecobSpacePointVector spacePointVec;
-                    
+
                     try{
                         spacePointVec.push_back(hit3DToSPPtrMap.at(std::get<0>(edge)));
                         spacePointVec.push_back(hit3DToSPPtrMap.at(std::get<1>(edge)));
@@ -1322,12 +1317,12 @@
                         std::cout << "Caught exception in looking up space point ptr... " << std::get<0>(edge) << ", " << std::get<1>(edge) << std::endl;
                         continue;
                     }
-                    
+
                     output.artEdgeVector->emplace_back(std::get<2>(edge), spacePointVec[0].key(), spacePointVec[1].key(), output.artEdgeVector->size());
-                    
+
                     output.makeEdgeSpacePointAssns(*output.artEdgeVector.get(), spacePointVec, *output.artEdgeSPAssociations.get());
                 }
-                
+
                 output.makePFPartEdgeAssns(*output.artEdgeVector.get(), *output.artPFPartEdgeAssociations.get(), edgeStart);
             }
         }
@@ -1546,16 +1541,16 @@
     // Empty daughter vector for now
     std::vector<size_t> nullVector;
     size_t              pfParticleIdx(output.artPFParticleVector->size());
-    
+
     recob::PFParticle pfParticle(13, pfParticleIdx, pfParticleParent, nullVector);
     output.artPFParticleVector->push_back(pfParticle);
-    
+
     // Assume that if we are a daughter particle then there is a set of "best" 3D points and the convex hull will have been calculated from them
     // If there is no best list then assume the convex hull is from all of the points...
     std::string           instance("");
     reco::HitPairListPtr* hit3DListPtr  = &clusterParameters.getHitPairListPtr();
     Hit3DToSPPtrMap*      hit3DToPtrMap = &hit3DToSPPtrMap;
-    
+
     std::vector<recob::SpacePoint>*                   spVector        = output.artSpacePointVector.get();
     std::vector<recob::Edge>*                         edgeVector      = output.artEdgeVector.get();
     art::Assns<recob::Edge, recob::PFParticle >*      pfPartEdgeAssns = output.artPFPartEdgeAssociations.get();
@@ -1565,7 +1560,7 @@
 
     // Make associations to all space points for this cluster
     int spacePointStart = spVector->size();
-    
+
     MakeAndSaveSpacePoints(output, *spVector, *spHitAssns, *hit3DListPtr, hitToPtrMap, *hit3DToPtrMap);
 
     // And make sure to have associations to the PFParticle
@@ -1577,31 +1572,31 @@
         instance        = m_pathInstance;
         hit3DListPtr    = &clusterParameters.getBestHitPairListPtr();
         hit3DToPtrMap   = &best3DToSPPtrMap;
-        
+
         spVector        = output.artPathPointVector.get();
         edgeVector      = output.artPathEdgeVector.get();
         pfPartEdgeAssns = output.artPFPartPathEdgeAssociations.get();
         spEdgeAssns     = output.artEdgePPAssociations.get();
         spHitAssns      = output.artPPHitAssociations.get();
         pfPartSPAssns   = output.artPFPartPPAssociations.get();
-        
+
         spacePointStart = spVector->size();
-        
+
         MakeAndSaveSpacePoints(output, *spVector, *spHitAssns, *hit3DListPtr, hitToPtrMap, *hit3DToPtrMap, instance);
-        
+
         // And make sure to have associations to the PFParticle
         output.makePFPartSpacePointAssns(*spVector, *pfPartSPAssns, spacePointStart, instance);
     }
-        
+
     // Now handle the edges according to whether associated with regular or "best" space points
     if (!clusterParameters.getBestEdgeList().empty()) //getConvexHull().getConvexHullEdgeList().empty())
     {
         size_t edgeStart = edgeVector->size();
-        
+
         for(const auto& edge : clusterParameters.getBestEdgeList()) //getConvexHull().getConvexHullEdgeList())
         {
             RecobSpacePointVector spacePointVec;
-            
+
             try{
                 spacePointVec.push_back(hit3DToPtrMap->at(std::get<0>(edge)));
                 spacePointVec.push_back(hit3DToPtrMap->at(std::get<1>(edge)));
@@ -1611,12 +1606,12 @@
                 std::cout << "Caught exception in looking up space point ptr... " << std::get<0>(edge) << ", " << std::get<1>(edge) << std::endl;
                 continue;
             }
-            
+
             edgeVector->emplace_back(std::get<2>(edge), spacePointVec[0].key(), spacePointVec[1].key(), edgeVector->size());
-            
+
             output.makeEdgeSpacePointAssns(*edgeVector, spacePointVec, *spEdgeAssns, instance);
         }
-        
+
         output.makePFPartEdgeAssns(*edgeVector, *pfPartEdgeAssns, edgeStart, instance);
     }
 
@@ -1685,7 +1680,7 @@
 {
     // Reserve space...
     spacePointVec.reserve(spacePointVec.size()+clusHitPairVector.size());
-    
+
     // Right now error matrix is uniform...
     double spError[] = {1., 0., 1., 0., 0., 1.};
 
