#include "showeralgorithms.fcl"

BEGIN_PROLOG

standard_shower:
{
 module_type:              "ShowerReco"
 ClusterModuleLabel:       "showeranglecluster"
 CaloAlg:            	   @local::standard_calorimetryalgmc
 UseArea:		   true
 dEdxlength:		   2.4	#distance that gets used to determine e/gamma separation
 calodEdxlength:	   30   # cutoff distance for hits saved to the calo object.
}


#standard_showerana:
#{
# module_type:              "ShowerRecoAna"
# ClusterModuleLabel:       "showeranglecluster"
# CaloAlg:            	   @local::standard_calorimetryalgmc
# UseArea:		   true
# dEdxlength:		   2.4	#distance that gets used to determine e/gamma separation
# calodEdxlength:	   30   # cutoff distance for hits saved to the calo object.
#}

standard_showercheater:
{
 module_type:         "ShowerCheater"
 CheatedClusterLabel: "cluster"
 G4ModuleLabel:       "largeant"
}

standard_emshoweralg:
{
 CalorimetryAlg:        @local::standard_calorimetryalgmc
 ShowerEnergyAlg:       @local::standard_showerenergyalg
 ProjectionMatchingAlg: @local::standard_projectionmatchingalg
 MinTrackLength:  3
 dEdxTrackLength: 3
 SpacePointSize:  0.1
 Nfitpass:        4
 Nfithits:        [50, 30, 20, 20]
 Toler:           [30., 5., 2., 2.]
}

standard_emshower:
{
 module_type:            "EMShower"
 HitsModuleLabel:        "linecluster"
 ClusterModuleLabel:     "blurredcluster"
 TrackModuleLabel:       "pmtrack"
<<<<<<< HEAD
 OpFlashModuleLabel:     "opflash"
=======
 PFParticleModuleLabel:  ""
 VertexModuleLabel:      "pandora"
 CNNEMModuleLabel:       ""
>>>>>>> 3667f353
 SaveNonCompleteShowers: true
 FindBadPlanes:          true
 MakeSpacePoints:        true
 UseCNNtoIDEMPFP:        false
 UseCNNtoIDEMHit:        false
 MinTrackLikeScore:      0.04
 EMShowerAlg:            @local::standard_emshoweralg
}

argoneut_shower:     @local::standard_shower
microboone_shower:   @local::standard_shower 
microboone_shower.UseArea:   false

#argoneut_showerana:     @local::standard_showerana
#microboone_showerana:   @local::standard_showerana 
#microboone_showerana.UseArea:   false


standard_neutrinoshowereff:
{
    module_type:      	      "NeutrinoShowerEff"
    MCTruthModuleLabel:	      "generator"
    HitModuleLabel:           "trajcluster"
    ShowerModuleLabel: 	      "trajcluster"
    CNNEMModuleLabel:         ""
    NeutrinoPDGcode:	      12
    LeptonPDGcode:	      11
    MaxNeutrinoE:	      25.0
    MaxEfrac:		      0.30
    MinCompleteness:	      0.70	
    SaveMCTree:		      false
    FidVolCutX:		      10
    FidVolCutY:		      10
    FidVolCutZ:		      10	
}


END_PROLOG<|MERGE_RESOLUTION|>--- conflicted
+++ resolved
@@ -49,13 +49,10 @@
  HitsModuleLabel:        "linecluster"
  ClusterModuleLabel:     "blurredcluster"
  TrackModuleLabel:       "pmtrack"
-<<<<<<< HEAD
  OpFlashModuleLabel:     "opflash"
-=======
  PFParticleModuleLabel:  ""
  VertexModuleLabel:      "pandora"
  CNNEMModuleLabel:       ""
->>>>>>> 3667f353
  SaveNonCompleteShowers: true
  FindBadPlanes:          true
  MakeSpacePoints:        true
