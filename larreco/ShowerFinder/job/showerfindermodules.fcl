--- conflicted
+++ resolved
@@ -45,23 +45,15 @@
 
 standard_emshower:
 {
-<<<<<<< HEAD
- module_type:        "EMShower"
- HitsModuleLabel:    "linecluster"
- ClusterModuleLabel: "blurredcluster"
- TrackModuleLabel:   "pmtrack"
- OpFlashModuleLabel: "opflash"
- EMShowerAlg:        @local::standard_emshoweralg
-=======
  module_type:            "EMShower"
  HitsModuleLabel:        "linecluster"
  ClusterModuleLabel:     "blurredcluster"
  TrackModuleLabel:       "pmtrack"
+ OpFlashModuleLabel:     "opflash"
  SaveNonCompleteShowers: true
  FindBadPlanes:          true
  MakeSpacePoints:        true
  EMShowerAlg:            @local::standard_emshoweralg
->>>>>>> 53d5bae7
 }
 
 argoneut_shower:     @local::standard_shower
