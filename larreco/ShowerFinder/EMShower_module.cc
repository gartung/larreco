////////////////////////////////////////////////////////////////////////////
// Class:       EMShower
// Module Type: producer
// File:        EMShower_module.cc
// Author:      Mike Wallbank (m.wallbank@sheffield.ac.uk), September 2015
//
// Module to make EM showers.
// Takes the output from cluster finding and track finding and combines
// information to make complete 3D shower.
//
// See DUNE-DocDB 1369 (public) for a detailed description.
////////////////////////////////////////////////////////////////////////////

// Framework includes:
#include "art/Framework/Core/ModuleMacros.h"
#include "art/Framework/Principal/Event.h"
#include "fhiclcpp/ParameterSet.h"
#include "art/Framework/Principal/Handle.h"
#include "canvas/Persistency/Common/Ptr.h"
#include "canvas/Persistency/Common/PtrVector.h"
#include "art/Framework/Services/Registry/ServiceHandle.h"
#include "art/Framework/Services/Optional/TFileService.h"
#include "art/Framework/Services/Optional/TFileDirectory.h"
#include "messagefacility/MessageLogger/MessageLogger.h"
#include "art/Framework/Core/EDProducer.h"
#include "canvas/Persistency/Common/FindManyP.h"

// LArSoft includes
#include "lardata/DetectorInfoServices/DetectorPropertiesService.h"
#include "lardata/Utilities/AssociationUtil.h"
#include "larcore/Geometry/Geometry.h"
#include "larcorealg/Geometry/CryostatGeo.h"
#include "larcorealg/Geometry/TPCGeo.h"
#include "larcorealg/Geometry/PlaneGeo.h"
#include "lardataobj/RecoBase/Cluster.h"
#include "lardataobj/RecoBase/Hit.h"
#include "lardataobj/RecoBase/Track.h"
#include "lardataobj/RecoBase/SpacePoint.h"
#include "lardataobj/RecoBase/Vertex.h"
#include "lardataobj/RecoBase/Shower.h"
#include "lardataobj/RecoBase/OpFlash.h"
#include "lardataobj/RecoBase/PFParticle.h"
#include "larreco/RecoAlg/EMShowerAlg.h"
#include "lardata/ArtDataHelper/MVAReader.h"

// ROOT includes
#include "TPrincipal.h"
#include "TVector3.h"
#include "TCanvas.h"
#include "TH2D.h"
#include "TStyle.h"
#include "TGraph2D.h"
#include "TF2.h"
#include "TTree.h"

namespace shower {
  class EMShower;
}

class shower::EMShower : public art::EDProducer {
public:

  EMShower(fhicl::ParameterSet const& pset);

  void produce(art::Event& evt);
  void reconfigure(fhicl::ParameterSet const& p);

private:

<<<<<<< HEAD
  std::string fHitsModuleLabel, fClusterModuleLabel, fTrackModuleLabel, fOpFlashModuleLabel, fPFParticleModuleLabel;
=======
  art::InputTag fHitsModuleLabel, fClusterModuleLabel, fTrackModuleLabel, fPFParticleModuleLabel, fVertexModuleLabel, fCNNEMModuleLabel;
>>>>>>> 3667f353
  EMShowerAlg fEMShowerAlg;
  bool fSaveNonCompleteShowers;
  bool fFindBadPlanes;
  bool fMakeSpacePoints;
  bool fUseCNNtoIDEMPFP;
  bool fUseCNNtoIDEMHit;
  double fMinTrackLikeScore;

  art::ServiceHandle<geo::Geometry> fGeom;
  detinfo::DetectorProperties const* fDetProp = lar::providerFrom<detinfo::DetectorPropertiesService>();

  int fShower;
  int fPlane;

  int fDebug;

};

shower::EMShower::EMShower(fhicl::ParameterSet const& pset) : fEMShowerAlg(pset.get<fhicl::ParameterSet>("EMShowerAlg")) {
  this->reconfigure(pset);
  produces<std::vector<recob::Shower> >();
  produces<std::vector<recob::SpacePoint> >();
  produces<art::Assns<recob::Shower, recob::Hit> >();
  produces<art::Assns<recob::Shower, recob::Cluster> >();
  produces<art::Assns<recob::Shower, recob::Track> >();
  produces<art::Assns<recob::Shower, recob::SpacePoint> >();
  produces<art::Assns<recob::SpacePoint, recob::Hit> >();
}

void shower::EMShower::reconfigure(fhicl::ParameterSet const& p) {
<<<<<<< HEAD
  fHitsModuleLabel        = p.get<std::string>("HitsModuleLabel");
  fClusterModuleLabel     = p.get<std::string>("ClusterModuleLabel");
  fTrackModuleLabel       = p.get<std::string>("TrackModuleLabel");
  fOpFlashModuleLabel     = p.get<std::string>("OpFlashModuleLabel");
  fPFParticleModuleLabel  = p.get<std::string>("PFParticleModuleLabel","");
  fFindBadPlanes          = p.get<bool>       ("FindBadPlanes");
  fSaveNonCompleteShowers = p.get<bool>       ("SaveNonCompleteShowers");
  fMakeSpacePoints        = p.get<bool>       ("MakeSpacePoints");
=======
  fHitsModuleLabel        = p.get<art::InputTag>("HitsModuleLabel");
  fClusterModuleLabel     = p.get<art::InputTag>("ClusterModuleLabel");
  fTrackModuleLabel       = p.get<art::InputTag>("TrackModuleLabel");
  fPFParticleModuleLabel  = p.get<art::InputTag>("PFParticleModuleLabel","");
  fVertexModuleLabel      = p.get<art::InputTag>("VertexModuleLabel","");
  fCNNEMModuleLabel       = p.get<art::InputTag>("CNNEMModuleLabel","");
  fFindBadPlanes          = p.get<bool>         ("FindBadPlanes");
  fSaveNonCompleteShowers = p.get<bool>         ("SaveNonCompleteShowers");
  fMakeSpacePoints        = p.get<bool>         ("MakeSpacePoints");
  fUseCNNtoIDEMPFP        = p.get<bool>         ("UseCNNtoIDEMPFP");
  fUseCNNtoIDEMHit        = p.get<bool>         ("UseCNNtoIDEMHit");
  fMinTrackLikeScore      = p.get<double>       ("MinTrackLikeScore");
>>>>>>> 3667f353
  fShower = p.get<int>("Shower",-1);
  fPlane = p.get<int>("Plane",-1);
  fDebug = p.get<int>("Debug",0);
  fEMShowerAlg.fDebug = fDebug;
}

void shower::EMShower::produce(art::Event& evt) {

  // Output -- showers and associations with hits and clusters
  std::unique_ptr<std::vector<recob::Shower> > showers(new std::vector<recob::Shower>);
  std::unique_ptr<std::vector<recob::SpacePoint> > spacePoints(new std::vector<recob::SpacePoint>);
  std::unique_ptr<art::Assns<recob::Shower, recob::Cluster> > clusterAssociations(new art::Assns<recob::Shower, recob::Cluster>);
  std::unique_ptr<art::Assns<recob::Shower, recob::Hit> > hitShowerAssociations(new art::Assns<recob::Shower, recob::Hit>);
  std::unique_ptr<art::Assns<recob::Shower, recob::Track> > trackAssociations(new art::Assns<recob::Shower, recob::Track>);
  std::unique_ptr<art::Assns<recob::Shower, recob::SpacePoint> > spShowerAssociations(new art::Assns<recob::Shower, recob::SpacePoint>);
  std::unique_ptr<art::Assns<recob::SpacePoint, recob::Hit> > hitSpAssociations(new art::Assns<recob::SpacePoint, recob::Hit>);

  // Event has hits, tracks and clusters found already

  // Hits
  art::Handle<std::vector<recob::Hit> > hitHandle;
  std::vector<art::Ptr<recob::Hit> > hits;
  if (evt.getByLabel(fHitsModuleLabel,hitHandle))
    art::fill_ptr_vector(hits, hitHandle);

  // Tracks
  art::Handle<std::vector<recob::Track> > trackHandle;
  std::vector<art::Ptr<recob::Track> > tracks;
  if (evt.getByLabel(fTrackModuleLabel,trackHandle))
    art::fill_ptr_vector(tracks, trackHandle);

  // Clusters
  art::Handle<std::vector<recob::Cluster> > clusterHandle;
  std::vector<art::Ptr<recob::Cluster> > clusters;
  if (evt.getByLabel(fClusterModuleLabel,clusterHandle))
    art::fill_ptr_vector(clusters, clusterHandle);

  // Flashes
  art::Handle<std::vector<recob::OpFlash> > opFlashHandle;
  std::vector<art::Ptr<recob::OpFlash> > flashes;
  if (evt.getByLabel(fOpFlashModuleLabel, opFlashHandle))
    art::fill_ptr_vector(flashes, opFlashHandle);

  // PFParticles
  art::Handle<std::vector<recob::PFParticle> > pfpHandle;
  std::vector<art::Ptr<recob::PFParticle> > pfps;
  if (evt.getByLabel(fPFParticleModuleLabel, pfpHandle))
    art::fill_ptr_vector(pfps, pfpHandle);

  // PFParticles
  art::Handle<std::vector<recob::Vertex> > vtxHandle;
  std::vector<art::Ptr<recob::Vertex> > vertices;
  if (evt.getByLabel(fVertexModuleLabel, vtxHandle))
    art::fill_ptr_vector(vertices, vtxHandle);

  // Associations
  art::FindManyP<recob::Hit> fmh(clusterHandle, evt, fClusterModuleLabel);
  art::FindManyP<recob::Track> fmt(hitHandle, evt, fTrackModuleLabel);
  art::FindManyP<recob::SpacePoint> fmsp(trackHandle, evt, fTrackModuleLabel);
  art::FindManyP<recob::Cluster> fmc(hitHandle, evt, fHitsModuleLabel);

  // Find T0
  double t0 = 0.;
  if (flashes.size() == 1)
    t0 = flashes.at(0)->Time() * 1e3 /*ns*/;
  else if (flashes.size() > 1)
    std::cout << "There is more than one flash in this event!" << std::endl;
  if (fDebug > 0)
    std::cout << "T0 is " << t0 << std::endl;

  // Make showers
  std::vector<std::vector<int> > newShowers;
  std::vector<unsigned int> pfParticles;

  std::map<int,std::vector<int> > clusterToTracks;
  std::map<int,std::vector<int> > trackToClusters;

  if (!pfpHandle.isValid()) {

    // Map between tracks and clusters
    fEMShowerAlg.AssociateClustersAndTracks(clusters, fmh, fmt, clusterToTracks, trackToClusters);

    // Make initial showers
    std::vector<std::vector<int> > initialShowers = fEMShowerAlg.FindShowers(trackToClusters);

    // Deal with views in which 2D reconstruction failed
    std::vector<int> clustersToIgnore;
    if (fFindBadPlanes)
      clustersToIgnore = fEMShowerAlg.CheckShowerPlanes(initialShowers, clusters, fmh);
    if (clustersToIgnore.size() > 0) {
      clusterToTracks.clear();
      trackToClusters.clear();
      fEMShowerAlg.AssociateClustersAndTracks(clusters, fmh, fmt, clustersToIgnore, clusterToTracks, trackToClusters);
      newShowers = fEMShowerAlg.FindShowers(trackToClusters);
    }
    else
      newShowers = initialShowers;

  }

  else {

    // Use pfparticle information
    art::FindManyP<recob::Cluster> fmcp(pfpHandle, evt, fPFParticleModuleLabel);
    for (size_t ipfp = 0; ipfp<pfps.size(); ++ipfp){
      art::Ptr<recob::PFParticle> pfp = pfps[ipfp];
      if (fCNNEMModuleLabel!="" && fUseCNNtoIDEMPFP){//use CNN to identify EM pfparticle
        auto hitResults = anab::MVAReader<recob::Hit, 4>::create(evt, fCNNEMModuleLabel);
        if (!hitResults){
          throw cet::exception("EMShower") <<"Cannot get MVA results from "<<fCNNEMModuleLabel;
        }
        int trkLikeIdx = hitResults->getIndex("track");
        int emLikeIdx = hitResults->getIndex("em");
        if ((trkLikeIdx < 0) || (emLikeIdx < 0)){
          throw cet::exception("EMShower") << "No em/track labeled columns in MVA data products.";
        }
        if (fmcp.isValid()){//find clusters
          std::vector<art::Ptr<recob::Hit>> pfphits;
	  std::vector<art::Ptr<recob::Cluster> > clus = fmcp.at(ipfp);
	  for (size_t iclu = 0; iclu<clus.size(); ++iclu){
            std::vector<art::Ptr<recob::Hit> > ClusterHits = fmh.at(clus[iclu].key());
            pfphits.insert(pfphits.end(), ClusterHits.begin(), ClusterHits.end());
          }
          if (pfphits.size()){//find hits
            auto vout = hitResults->getOutput(pfphits); 
            double trk_like = -1, trk_or_em = vout[trkLikeIdx] + vout[emLikeIdx];
            if (trk_or_em > 0){
              trk_like = vout[trkLikeIdx] / trk_or_em;
              if (trk_like<fMinTrackLikeScore){ //EM like
                std::vector<int> clusters;
                for (size_t iclu = 0; iclu<clus.size(); ++iclu){
                  clusters.push_back(clus[iclu].key());
                }
                if (clusters.size()){
                  newShowers.push_back(clusters);
                  pfParticles.push_back(ipfp);
                }
              }
            }
          }
        }
        else{
          throw cet::exception("EMShower") <<"Cannot get associated cluster for PFParticle "<<fPFParticleModuleLabel.encode()<<"["<<ipfp<<"]";
        }
      }
      else if (pfp->PdgCode()==11){ //shower particle
	if (fmcp.isValid()){
	  std::vector<int> clusters;
	  std::vector<art::Ptr<recob::Cluster> > clus = fmcp.at(ipfp);
	  for (size_t iclu = 0; iclu<clus.size(); ++iclu){
	    clusters.push_back(clus[iclu].key());
	  }
	  if (clusters.size()){
	    newShowers.push_back(clusters);
	    pfParticles.push_back(ipfp);
	  }
	}
      }
    }
  }

  // Make output larsoft products
  int showerNum = 0;
  for (std::vector<std::vector<int> >::iterator newShower = newShowers.begin(); newShower != newShowers.end(); ++newShower, ++showerNum) {

    if (showerNum != fShower and fShower != -1) continue;

    // New shower
    if (fDebug > 0)
      std::cout << std::endl << std::endl << "Start shower " << showerNum << std::endl;

    // New associations
    art::PtrVector<recob::Hit> showerHits;
    art::PtrVector<recob::Cluster> showerClusters;
    art::PtrVector<recob::Track> showerTracks;
    art::PtrVector<recob::SpacePoint> showerSpacePoints_p;

    std::vector<int> associatedTracks;

    // Make showers and associations
    for (std::vector<int>::iterator showerCluster = (*newShower).begin(); showerCluster != (*newShower).end(); ++showerCluster) {

      // Clusters
      art::Ptr<recob::Cluster> cluster = clusters.at(*showerCluster);
      showerClusters.push_back(cluster);

      // Hits
      std::vector<art::Ptr<recob::Hit> > showerClusterHits = fmh.at(cluster.key());
      if (fCNNEMModuleLabel!="" && fUseCNNtoIDEMHit){//use CNN to identify EM hits
        auto hitResults = anab::MVAReader<recob::Hit, 4>::create(evt, fCNNEMModuleLabel);
        if (!hitResults){
          throw cet::exception("EMShower") <<"Cannot get MVA results from "<<fCNNEMModuleLabel.encode();
        }
        int trkLikeIdx = hitResults->getIndex("track");
        int emLikeIdx = hitResults->getIndex("em");
        if ((trkLikeIdx < 0) || (emLikeIdx < 0)){
          throw cet::exception("EMShower") << "No em/track labeled columns in MVA data products.";
        }
        for (auto & showerHit : showerClusterHits){
          auto vout = hitResults->getOutput(showerHit);
          double trk_like = -1, trk_or_em = vout[trkLikeIdx] + vout[emLikeIdx];
          if (trk_or_em > 0){
            trk_like = vout[trkLikeIdx] / trk_or_em;
            if (trk_like<fMinTrackLikeScore){ //EM like
              showerHits.push_back(showerHit);
            }
          }
        }
      }
      else{
        for (std::vector<art::Ptr<recob::Hit> >::iterator showerClusterHit = showerClusterHits.begin(); showerClusterHit != showerClusterHits.end(); ++showerClusterHit)
          showerHits.push_back(*showerClusterHit);
      }
      // Tracks
      if (!pfpHandle.isValid()) { // Only do this for non-pfparticle mode
	std::vector<int> clusterTracks = clusterToTracks.at(*showerCluster);
	for (std::vector<int>::iterator clusterTracksIt = clusterTracks.begin(); clusterTracksIt != clusterTracks.end(); ++clusterTracksIt)
	  if (std::find(associatedTracks.begin(), associatedTracks.end(), *clusterTracksIt) == associatedTracks.end())
	    associatedTracks.push_back(*clusterTracksIt);
      }
    }

    if (!pfpHandle.isValid()) { // For non-pfparticles, get space points from tracks
      // Tracks and space points
      for (std::vector<int>::iterator associatedTracksIt = associatedTracks.begin(); associatedTracksIt != associatedTracks.end(); ++associatedTracksIt) {
	art::Ptr<recob::Track> showerTrack = tracks.at(*associatedTracksIt);
	showerTracks.push_back(showerTrack);
      }
    }

    else { // For pfparticles, get space points from hits
      art::FindManyP<recob::SpacePoint> fmspp(showerHits, evt, fPFParticleModuleLabel);
      for (size_t ihit = 0; ihit<showerHits.size(); ++ihit){
	if (fmspp.isValid()){
	  std::vector<art::Ptr<recob::SpacePoint> > spacePoints_pfp = fmspp.at(ihit);
	  for (std::vector<art::Ptr<recob::SpacePoint> >::iterator spacePointsIt = spacePoints_pfp.begin(); spacePointsIt != spacePoints_pfp.end(); ++spacePointsIt)
	    showerSpacePoints_p.push_back(*spacePointsIt);
	}
      }
    }

    if (!pfpHandle.isValid()) {

      // First, order the hits into the correct shower order in each plane
      if (fDebug > 1)
	std::cout << " ------------------ Ordering shower hits -------------------- " << std::endl;
      std::map<int,std::vector<art::Ptr<recob::Hit> > > showerHitsMap = fEMShowerAlg.OrderShowerHits(showerHits, fPlane);
      if (fDebug > 1)
	std::cout << " ------------------ End ordering shower hits -------------------- " << std::endl;

      // Find the track at the start of the shower
      std::unique_ptr<recob::Track> initialTrack;
      std::map<int,std::vector<art::Ptr<recob::Hit> > > initialTrackHits;
      fEMShowerAlg.FindInitialTrack(showerHitsMap, initialTrack, initialTrackHits, fPlane);

      // Make space points
      std::vector<std::vector<art::Ptr<recob::Hit> > > hitAssns;
      std::vector<recob::SpacePoint> showerSpacePoints;
      if (fMakeSpacePoints)
	showerSpacePoints = fEMShowerAlg.MakeSpacePoints(showerHitsMap, hitAssns);
      else {
	for (art::PtrVector<recob::Track>::const_iterator trackIt = showerTracks.begin(); trackIt != showerTracks.end(); ++trackIt) {
	  const std::vector<art::Ptr<recob::SpacePoint> > trackSpacePoints = fmsp.at(trackIt->key());
	  for (std::vector<art::Ptr<recob::SpacePoint> >::const_iterator trackSpIt = trackSpacePoints.begin(); trackSpIt != trackSpacePoints.end(); ++trackSpIt) {
	    showerSpacePoints.push_back(*(*trackSpIt));
	    hitAssns.push_back(std::vector<art::Ptr<recob::Hit> >());
	  }
        }
      }

      // Save space points
      int firstSpacePoint = spacePoints->size(), nSpacePoint = 0;
      for (std::vector<recob::SpacePoint>::const_iterator sspIt = showerSpacePoints.begin(); sspIt != showerSpacePoints.end(); ++sspIt, ++nSpacePoint) {
	spacePoints->emplace_back(sspIt->XYZ(), sspIt->ErrXYZ(), sspIt->Chisq(), spacePoints->size());
	util::CreateAssn(*this, evt, *(spacePoints.get()), hitAssns.at(nSpacePoint), *(hitSpAssociations.get()));
      }
      int lastSpacePoint = spacePoints->size();

      // Make shower object and associations
      recob::Shower shower = fEMShowerAlg.MakeShower(showerHits, initialTrack, initialTrackHits, t0);
      shower.set_id(showerNum);
      if ( fSaveNonCompleteShowers or (!fSaveNonCompleteShowers and shower.ShowerStart() != TVector3(0,0,0)) ) {
	showers->push_back(shower);
	util::CreateAssn(*this, evt, *(showers.get()), showerHits,           *(hitShowerAssociations.get()));
	util::CreateAssn(*this, evt, *(showers.get()), showerClusters,       *(clusterAssociations.get()));
	util::CreateAssn(*this, evt, *(showers.get()), showerTracks,         *(trackAssociations.get()));
	util::CreateAssn(*this, evt, *(showers.get()), *(spacePoints.get()), *(spShowerAssociations.get()), firstSpacePoint, lastSpacePoint);
      }
      else
	mf::LogInfo("EMShower") << "Discarding shower " << showerNum << " due to incompleteness (SaveNonCompleteShowers == false)";
    }

    else { // pfParticle

      if (vertices.size()) {
        //found the most upstream vertex
        TVector3 nuvtx(0,0,DBL_MAX);
        for (auto & vtx: vertices){
          double xyz[3];
          vtx->XYZ(xyz);
          if (xyz[2]<nuvtx.Z()){
            nuvtx.SetXYZ(xyz[0], xyz[1], xyz[2]);
          }
        }

        TVector3 shwvtx(0,0,0);
        double mindis = DBL_MAX;
        for (auto &sp : showerSpacePoints_p){
          double dis = sqrt(pow(nuvtx.X()-sp->XYZ()[0],2)+pow(nuvtx.X()-sp->XYZ()[1],2)+pow(nuvtx.X()-sp->XYZ()[2],2));
          if (dis<mindis){
            mindis = dis;
            shwvtx.SetXYZ(sp->XYZ()[0], sp->XYZ()[1], sp->XYZ()[2]);
          }
        }

        art::Ptr<recob::Vertex> bestvtx;
        mindis = DBL_MAX;
        for (auto & vtx: vertices){
          double xyz[3];
          vtx->XYZ(xyz);
          double dis = sqrt(pow(xyz[0]-shwvtx.X(),2)+pow(xyz[1]-shwvtx.Y(),2)+pow(xyz[2]-shwvtx.Z(),2));
          if (dis<mindis){
            mindis = dis;
            bestvtx = vtx;
          }
        }

	int iok = 0;
        
	recob::Shower shower = fEMShowerAlg.MakeShower(showerHits, bestvtx, iok);
	//shower.set_id(showerNum);
	if (iok==0) {
	  showers->push_back(shower);
	  showers->back().set_id(showers->size()-1);
	  util::CreateAssn(*this, evt, *(showers.get()), showerHits,          *(hitShowerAssociations.get()));
	  util::CreateAssn(*this, evt, *(showers.get()), showerClusters,      *(clusterAssociations.get()));
	  util::CreateAssn(*this, evt, *(showers.get()), showerTracks,        *(trackAssociations.get()));
	  util::CreateAssn(*this, evt, *(showers.get()), showerSpacePoints_p, *(spShowerAssociations.get()));
	}
      }

    }

  }

  // Put in event
  evt.put(std::move(showers));
  evt.put(std::move(spacePoints));
  evt.put(std::move(hitShowerAssociations));
  evt.put(std::move(clusterAssociations));
  evt.put(std::move(trackAssociations));
  evt.put(std::move(spShowerAssociations));
  evt.put(std::move(hitSpAssociations));

}

DEFINE_ART_MODULE(shower::EMShower)<|MERGE_RESOLUTION|>--- conflicted
+++ resolved
@@ -67,11 +67,7 @@
 
 private:
 
-<<<<<<< HEAD
-  std::string fHitsModuleLabel, fClusterModuleLabel, fTrackModuleLabel, fOpFlashModuleLabel, fPFParticleModuleLabel;
-=======
-  art::InputTag fHitsModuleLabel, fClusterModuleLabel, fTrackModuleLabel, fPFParticleModuleLabel, fVertexModuleLabel, fCNNEMModuleLabel;
->>>>>>> 3667f353
+  art::InputTag fHitsModuleLabel, fClusterModuleLabel, fTrackModuleLabel, fOpFlashModuleLabel, fPFParticleModuleLabel, fVertexModuleLabel, fCNNEMModuleLabel;
   EMShowerAlg fEMShowerAlg;
   bool fSaveNonCompleteShowers;
   bool fFindBadPlanes;
@@ -102,19 +98,10 @@
 }
 
 void shower::EMShower::reconfigure(fhicl::ParameterSet const& p) {
-<<<<<<< HEAD
-  fHitsModuleLabel        = p.get<std::string>("HitsModuleLabel");
-  fClusterModuleLabel     = p.get<std::string>("ClusterModuleLabel");
-  fTrackModuleLabel       = p.get<std::string>("TrackModuleLabel");
-  fOpFlashModuleLabel     = p.get<std::string>("OpFlashModuleLabel");
-  fPFParticleModuleLabel  = p.get<std::string>("PFParticleModuleLabel","");
-  fFindBadPlanes          = p.get<bool>       ("FindBadPlanes");
-  fSaveNonCompleteShowers = p.get<bool>       ("SaveNonCompleteShowers");
-  fMakeSpacePoints        = p.get<bool>       ("MakeSpacePoints");
-=======
   fHitsModuleLabel        = p.get<art::InputTag>("HitsModuleLabel");
   fClusterModuleLabel     = p.get<art::InputTag>("ClusterModuleLabel");
   fTrackModuleLabel       = p.get<art::InputTag>("TrackModuleLabel");
+  fOpFlashModuleLabel     = p.get<art::InputTag>("OpFlashModuleLabel");
   fPFParticleModuleLabel  = p.get<art::InputTag>("PFParticleModuleLabel","");
   fVertexModuleLabel      = p.get<art::InputTag>("VertexModuleLabel","");
   fCNNEMModuleLabel       = p.get<art::InputTag>("CNNEMModuleLabel","");
@@ -124,7 +111,6 @@
   fUseCNNtoIDEMPFP        = p.get<bool>         ("UseCNNtoIDEMPFP");
   fUseCNNtoIDEMHit        = p.get<bool>         ("UseCNNtoIDEMHit");
   fMinTrackLikeScore      = p.get<double>       ("MinTrackLikeScore");
->>>>>>> 3667f353
   fShower = p.get<int>("Shower",-1);
   fPlane = p.get<int>("Plane",-1);
   fDebug = p.get<int>("Debug",0);
