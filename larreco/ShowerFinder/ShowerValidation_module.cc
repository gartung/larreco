--- conflicted
+++ resolved
@@ -182,10 +182,6 @@
 			 std::string & fShowerModuleLabel
 			 );
 
-<<<<<<< HEAD
-
-=======
->>>>>>> faf3c9d6
 private:
 
   //fcl parameters 
@@ -1986,14 +1982,10 @@
   art::Handle<std::vector<recob::Hit > > hitHandle;
   evt.get(fmhc.at(clusters.at(0).key()).front().id(),hitHandle);
   
-  std::cout << "test 3" << std::endl;
   if(!hitHandle.isValid()){   
     mf::LogError("ShowerValidation") << "Hits handle is stale. No clustering validation done" << std::endl;
     return; 
   }
-
-    std::cout << "test 2" << std::endl;
-
 
   //Get the hits vector from the shower
   for(auto const& cluster : clusters){
