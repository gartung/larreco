////////////////////////////////////////////////////////////////////////////////////////////////////////////
// Class:       ShowerValidation                                                                          //
// Modlue Type: Analyser                                                                                  //
// File         ShowerValidation_module.cc                                                                //
// Author:      Dominic Barker dominic.barker@sheffield.ac.uk                                             //
//              Edward Tyley e.tyley@sheffield.ac.uk                                                      //
//                                                                                                        //
// Usage:       The Validation module takes an array of shower modules and perfoms truth matching on      //
//              reconstructed EM showers. It calculates the truth information from geant information      //
//              such as the diretion and starting position and energy deposited. Metrics are then defined //
//              to compare the efficiency of the shower reconstruction modules. These are presented       //
//              as histograms and in terms of energy. Energy plots look at the metrics for specific       //
//              energies between +- fEnergyWidth of the values described in the fcl table                 //
//                                                                                                        //
// Updates:     31.10.2018  Clustering Validation Added                                                   //
//              13.11.2018  Hit Validation, 2D Histograms and refactoring of the code                     //
//              22.01.2019  TTree output added                                                            //
//              18.03.2019  Added PFParticle Validation                                                   //
//                                                                                                        //
////////////////////////////////////////////////////////////////////////////////////////////////////////////


// Framework includes
#include "art/Framework/Core/ModuleMacros.h"
#include "art/Framework/Core/EDAnalyzer.h"
#include "art/Framework/Principal/Event.h"
#include "art/Framework/Principal/SubRun.h"
#include "art/Framework/Principal/Handle.h"
#include "art/Framework/Principal/View.h"
#include "canvas/Persistency/Common/Ptr.h"
#include "canvas/Persistency/Common/PtrVector.h"
#include "art/Framework/Services/Registry/ServiceHandle.h"
#include "art_root_io/TFileService.h"
#include "art_root_io/TFileDirectory.h"
#include "canvas/Persistency/Common/FindMany.h"
#include "canvas/Persistency/Common/FindOneP.h"
#include "fhiclcpp/ParameterSet.h"
#include "messagefacility/MessageLogger/MessageLogger.h"

//Larsoft includes
#include "larcore/Geometry/Geometry.h"
#include "nusimdata/SimulationBase/MCTruth.h"
#include "lardataobj/Simulation/SimChannel.h"
#include "lardataobj/Simulation/AuxDetSimChannel.h"
#include "larsim/MCCheater/BackTrackerService.h"
#include "larsim/MCCheater/ParticleInventoryService.h"
#include "lardataobj/RecoBase/Track.h"
#include "lardataobj/RecoBase/Cluster.h"
#include "lardataobj/RecoBase/Hit.h"
#include "lardataobj/RecoBase/Shower.h"
#include "lardataobj/RecoBase/PFParticle.h"
#include "lardataobj/RecoBase/Vertex.h"
#include "larcoreobj/SimpleTypesAndConstants/geo_types.h"
#include "larreco/RecoAlg/MCRecoUtils/RecoUtils.h"
#include "larreco/RecoAlg/MCRecoUtils/ShowerUtils.h"

//Root Includes
#include "TFile.h"
#include "TMath.h"
#include "TTree.h"
#include "TGraph.h"
#include "TGraphErrors.h"
#include "TSystem.h"
#include "TCanvas.h"
#include "TF1.h"
#include "TH1F.h"
#include "TH2F.h"
#include "TMultiGraph.h"
#include "TLegend.h"
#include "TROOT.h"
#include "TStyle.h"

//C++ Includes
#include <vector>
#include <iostream>


namespace ana {
  class ShowerValidation;
}

class ana::ShowerValidation : public art::EDAnalyzer {
public:

  ShowerValidation(const fhicl::ParameterSet& pset);

  void analyze(const art::Event& evt);
  void endJob();
  void beginJob();

  void initTree(TTree* Tree, std::string branchName, std::map<std::string,std::vector<float> >& Metric, std::vector<std::string> fShowerModuleLabels);
  void initClusterTree(TTree* Tree,  std::string branchName,  std::map<std::string,std::vector<std::vector<std::vector<float> > > >& Metric, std::vector<std::string> fShowerModuleLabels);

  void ClusterValidation(std::vector<art::Ptr<recob::Cluster> >& clusters,
			 const art::Event& evt,
			 art::Handle<std::vector<recob::Cluster> >& clusterHandle,
			 std::map<int,std::vector<int> >& ShowerMotherTrackIDs,
			 std::map<int,float>& MCTrack_Energy_map,
			 std::map<art::ProductID,std::map<int,std::map<geo::PlaneID, int> > > & MCTrack_hit_map,
			 int& TrueShowerID,
			 float& simenergy,
			 std::string & fShowerModuleLabel);

  void PFPValidation(std::vector<art::Ptr<recob::Cluster> >& clusters,
		     art::Ptr<recob::PFParticle>  pfp,
		     const art::Event& evt,
		     art::Handle<std::vector<recob::Cluster> >& clusterHandle,
		     std::map<int,std::vector<int> >& ShowerMotherTrackIDs,
		     std::map<int,float>& MCTrack_Energy_map,
		     std::map<art::ProductID,std::map<int,std::map<geo::PlaneID, int> > > & MCTrack_hit_map,
		     std::string & fShowerModuleLabel);


private:

  //fcl parameters
  std::string fGenieGenModuleLabel;
  std::string fLArGeantModuleLabel;
  std::string fHitsModuleLabel;
  std::string fTrackModuleLabel;
  std::string fPFParticleLabel;

  bool  fUseBiggestShower;
  bool  fDrawCanvases;
  bool  fFillOnlyClosestShower;
  bool  fRemoveNonContainedParticles;
  bool  fPFPValidation;
  int   fVerbose;
  int   fMinHitSize;
  float fSimEnergyCut;
  float fDensityCut;
  float fMaxSimEnergy;

  std::vector<std::string> fShowerModuleLabels;
  std::vector<std::string> fHitModuleLabels;

  std::map<std::string,std::vector<float> > sDirX_TreeVal;
  std::map<std::string,std::vector<float> > sDirY_TreeVal;
  std::map<std::string,std::vector<float> > sDirZ_TreeVal;
  std::map<std::string,std::vector<float> > sDirDiff_TreeVal;
  std::map<std::string,std::vector<float> > sStartX_TreeVal;
  std::map<std::string,std::vector<float> > sStartY_TreeVal;
  std::map<std::string,std::vector<float> > sStartZ_TreeVal;
  std::map<std::string,std::vector<float> > sStartDist_TreeVal;
  std::map<std::string,std::vector<float> > sLength_TreeVal;
  std::map<std::string,std::vector<float> > sdEdx_TreeVal;
  std::map<std::string,std::vector<float> > sHitsPurity_TreeVal;
  std::map<std::string,std::vector<float> > sHitsComp_TreeVal;
  std::map<std::string,std::vector<float> > sEnergyPurity_TreeVal;
  std::map<std::string,std::vector<float> > sEnergyComp_TreeVal;
  std::map<std::string,std::vector<float> > sEnergy_TreeVal;
  std::map<std::string,std::vector<float> > sNumHits_TreeVal;
  std::map<std::string,std::vector<float> > sEnergyRat_TreeVal;
  std::map<std::string,std::vector<float> > sEnergyDiff_TreeVal;
  std::map<std::string,std::vector<float> > sEnergyDiffTrue_TreeVal;
  std::map<std::string,std::vector<float> > sTrueEnergy_TreeVal; 
  std::map<std::string,std::vector<float> > sBestPlane_TreeVal;
  std::map<std::string,std::vector<float> > sGeoProjectionMatched_TreeVal;

  std::map<std::string,std::vector<float> > pfpNeutrinos_TreeVal;
  std::map<std::string,std::vector<float> > pfpTracks_TreeVal;
  std::map<std::string,std::vector<float> > pfpShowers_TreeVal;
  std::map<std::string,std::vector<float> > pfpVertexDistX_TreeVal;
  std::map<std::string,std::vector<float> > pfpVertexDistY_TreeVal;
  std::map<std::string,std::vector<float> > pfpVertexDistZ_TreeVal;
  std::map<std::string,std::vector<float> > pfpVertexDistMag_TreeVal;
  std::map<std::string,std::vector<float> > pfpShowersVertices_TreeVal;
  std::map<std::string,std::vector<float> > pfpProjectionMatched_TreeVal;
  std::map<std::string,std::vector<float> > pfpHitsComp_TreeVal;
  std::map<std::string,std::vector<float> > pfpEnergyComp_TreeVal;
  std::map<std::string,std::vector<float> > pfpHitsPurity_TreeVal;
  std::map<std::string,std::vector<float> > pfpEnergyPurity_TreeVal;
  std::map<std::string,std::vector<float> > pfpTrackProjectionMatched_TreeVal;
  std::map<std::string,std::vector<float> > pfpTrackHitsComp_TreeVal;
  std::map<std::string,std::vector<float> > pfpTrackEnergyComp_TreeVal;
  std::map<std::string,std::vector<float> > pfpTrackHitsPurity_TreeVal;
  std::map<std::string,std::vector<float> > pfpTrackEnergyPurity_TreeVal;
  std::map<std::string,std::vector<float> > pfpShowerProjectionMatched_TreeVal;
  std::map<std::string,std::vector<float> > pfpShowerHitsComp_TreeVal;
  std::map<std::string,std::vector<float> > pfpShowerEnergyComp_TreeVal;
  std::map<std::string,std::vector<float> > pfpShowerHitsPurity_TreeVal;
  std::map<std::string,std::vector<float> > pfpShowerEnergyPurity_TreeVal;

  std::map<std::string,std::vector<float> > eSegmentation_TreeVal;
  std::map<std::string,std::vector<float> > eNumTracks_TreeVal;
  std::map<std::string,std::vector<float> > eTrueEnergy_TreeVal; //True energy of Initial particle
  std::map<std::string,std::vector<float> > eTrueHitNum_TreeVal; 
  std::map<std::string,std::vector<float> > eNumTrueShowers_TreeVal;
  std::map<std::string,std::vector<float> > eNumTrueShowersviaECut_TreeVal;
  std::map<std::string,std::vector<float> > eNumTrueShowersviaDCut_TreeVal;
  std::map<std::string,std::vector<float> > eTrueShowerE_TreeVal;
  std::map<std::string,std::vector<float> > eTrueShowerEviaECut_TreeVal;
  std::map<std::string,std::vector<float> > eTrueShowerEviaDCut_TreeVal;

  std::map<std::string,std::vector<std::vector<std::vector<float> > > > cProjectionMatchedEnergy_TreeVal;
  std::map<std::string,std::vector<std::vector<std::vector<float> > > > cEnergyComp_TreeVal;
  std::map<std::string,std::vector<std::vector<std::vector<float> > > > cEnergyPurity_TreeVal;
  std::map<std::string,std::vector<std::vector<std::vector<float> > > > cHitsComp_TreeVal;
  std::map<std::string,std::vector<std::vector<std::vector<float> > > > cHitsPurity_TreeVal;

  std::map<std::string,std::vector<std::vector<float> > > hEnergyComp_TreeVal;
  std::map<std::string,std::vector<std::string> > sStartEndProcess_TreeVal;


  float EventRun_TreeVal;
  float EventSubrun_TreeVal;
  float EventNumber_TreeVal;

  //TTree
  TTree* Tree;

  //Service handles
  art::ServiceHandle<cheat::BackTrackerService> backtracker;
  art::ServiceHandle<cheat::ParticleInventoryService> particleInventory;
  art::ServiceHandle<geo::Geometry> geom;
  art::ServiceHandle<art::TFileService> tfs;

  int numevents;
  int containmentCutNum;
  int numshowers;
  int numshowerspassTPC;
  int numshowerspassdensity;
  int numshoowerspassenergy;
  int numrecoshowers;
  int numrecoshowersana;

};

ana::ShowerValidation::ShowerValidation(const fhicl::ParameterSet& pset) : EDAnalyzer(pset){

  fGenieGenModuleLabel         = pset.get<std::string>("GenieGenModuleLabel");
  fLArGeantModuleLabel         = pset.get<std::string>("LArGeantModuleLabel");
  fHitsModuleLabel             = pset.get<std::string>("HitsModuleLabel");
  fTrackModuleLabel            = pset.get<std::string>("TrackModuleLabel");
  fPFParticleLabel             = pset.get<std::string>("PFParticleLabel");
  fShowerModuleLabels          = pset.get<std::vector<std::string> >("ShowerModuleLabels");
  fHitModuleLabels             = pset.get<std::vector<std::string> >("HitModuleLabels");
  fUseBiggestShower            = pset.get<bool>("UseBiggestShower");
  fDrawCanvases                = pset.get<bool>("DrawCanvases");
  fFillOnlyClosestShower       = pset.get<bool>("FillOnlyClosestShower");
  fRemoveNonContainedParticles = pset.get<bool>("RemoveNonContainedParticles");
  fPFPValidation               = pset.get<bool>("PFPValidation");
  fVerbose                     = pset.get<int>("Verbose");
  fMinHitSize                  = pset.get<int>("MinHitSize");
  fSimEnergyCut                = pset.get<float>("SimEnergyCut");
  fDensityCut                  = pset.get<float>("DensityCut");
  fMaxSimEnergy                = pset.get<float>("MaxSimEnergy");
}

void ana::ShowerValidation::initTree(TTree* Tree, std::string branchName, std::map<std::string,std::vector<float> >& Metric,   std::vector<std::string> fShowerModuleLabels){
  for(unsigned int j=0; j<fShowerModuleLabels.size(); ++j){
    std::string branchString = branchName + "_" + fShowerModuleLabels[j];
    const char* branchChar   = branchString.c_str();
    Tree->Branch(branchChar,"std::vector<float>", &Metric[fShowerModuleLabels[j]], 32000, 0);
  }
}

void ana::ShowerValidation::initClusterTree(TTree* Tree, std::string branchName,  std::map<std::string,std::vector<std::vector<std::vector<float> > > >& Metric, std::vector<std::string> fShowerModuleLabels){
  for(unsigned int j=0; j<fShowerModuleLabels.size(); ++j){
    std::string branchString = branchName + "_" + fShowerModuleLabels[j];
    const char* branchChar   = branchString.c_str();
    Tree->Branch(branchChar,"<std::vector<std::vector<float> > "
		 , &Metric[fShowerModuleLabels[j]], 32000, 0);
  }
}



void ana::ShowerValidation::beginJob() {


  numevents = 0;
  containmentCutNum = 0;
  numshowers = 0;
  numshowerspassTPC = 0;
  numshowerspassdensity = 0;
  numshoowerspassenergy = 0;
  numrecoshowers = 0;
  numrecoshowersana = 0;

  Tree = tfs->make<TTree>("MetricTree", "Tree Holding all metric information");
  //gInterpreter->GenerateDictionary("vector<vector<vector<float> > >","vector");
  Tree->Branch("EventRun", &EventRun_TreeVal, 32000, 0);
  Tree->Branch("EventSubrun", &EventSubrun_TreeVal, 32000, 0);
  Tree->Branch("EventNumber", &EventNumber_TreeVal, 32000, 0);

  initTree(Tree,"sDirX",sDirX_TreeVal,fShowerModuleLabels);
  initTree(Tree,"sDirY",sDirY_TreeVal,fShowerModuleLabels);
  initTree(Tree,"sDirZ",sDirZ_TreeVal,fShowerModuleLabels);
  initTree(Tree,"sDirDiff",sDirDiff_TreeVal,fShowerModuleLabels);
  initTree(Tree,"sStartX",sStartX_TreeVal,fShowerModuleLabels);
  initTree(Tree,"sStartY",sStartY_TreeVal,fShowerModuleLabels);
  initTree(Tree,"sStartZ",sStartZ_TreeVal,fShowerModuleLabels);
  initTree(Tree,"sStartDist",sStartDist_TreeVal,fShowerModuleLabels);
  initTree(Tree,"sLength",sLength_TreeVal,fShowerModuleLabels);
  initTree(Tree,"sdEdx",sdEdx_TreeVal,fShowerModuleLabels);
  initTree(Tree,"sHitsPurity",sHitsPurity_TreeVal,fShowerModuleLabels);
  initTree(Tree,"sHitsComp",sHitsComp_TreeVal,fShowerModuleLabels);
  initTree(Tree,"sEnergyPurity",sEnergyPurity_TreeVal,fShowerModuleLabels);
  initTree(Tree,"sEnergyComp",sEnergyComp_TreeVal,fShowerModuleLabels);
  initTree(Tree,"sEnergy",sEnergy_TreeVal,fShowerModuleLabels);
  initTree(Tree,"sNumHits",sNumHits_TreeVal,fShowerModuleLabels);
  initTree(Tree,"sEnergyRat",sEnergyRat_TreeVal,fShowerModuleLabels);
  initTree(Tree,"sEnergyDiff",sEnergyDiff_TreeVal,fShowerModuleLabels);
  initTree(Tree,"sEnergyDiffTrue",sEnergyDiffTrue_TreeVal,fShowerModuleLabels);
  initTree(Tree,"sTrueEnergy",sTrueEnergy_TreeVal,fShowerModuleLabels);
  initTree(Tree,"sBestPlane",sBestPlane_TreeVal,fShowerModuleLabels);
  initTree(Tree,"sGeoProjectionMatched",sGeoProjectionMatched_TreeVal,fShowerModuleLabels);

  initTree(Tree,"pfpNeutrinos",pfpNeutrinos_TreeVal,fShowerModuleLabels);
  initTree(Tree,"pfpTracks",pfpTracks_TreeVal,fShowerModuleLabels);
  initTree(Tree,"pfpShowers",pfpShowers_TreeVal,fShowerModuleLabels);
  initTree(Tree,"pfpVertexDistX",pfpVertexDistX_TreeVal,fShowerModuleLabels);
  initTree(Tree,"pfpVertexDistY",pfpVertexDistY_TreeVal,fShowerModuleLabels);
  initTree(Tree,"pfpVertexDistZ",pfpVertexDistZ_TreeVal,fShowerModuleLabels);
  initTree(Tree,"pfpVertexDistMag",pfpVertexDistMag_TreeVal,fShowerModuleLabels);
  initTree(Tree,"pfpShowersVertces",pfpShowersVertices_TreeVal,fShowerModuleLabels);
  initTree(Tree,"pfpProjectionMatched",pfpProjectionMatched_TreeVal,fShowerModuleLabels);
  initTree(Tree,"pfpHitsComp",pfpHitsComp_TreeVal,fShowerModuleLabels);
  initTree(Tree,"pfpEnergyComp",pfpEnergyComp_TreeVal,fShowerModuleLabels);
  initTree(Tree,"pfpHitsPurity",pfpHitsPurity_TreeVal,fShowerModuleLabels);
  initTree(Tree,"pfpEnergyPurity",pfpEnergyPurity_TreeVal,fShowerModuleLabels);
  initTree(Tree,"pfpTrackProjectionMatched",pfpTrackProjectionMatched_TreeVal,fShowerModuleLabels);
  initTree(Tree,"pfpTrackHitsComp",pfpTrackHitsComp_TreeVal,fShowerModuleLabels);
  initTree(Tree,"pfpTrackEnergyComp",pfpTrackEnergyComp_TreeVal,fShowerModuleLabels);
  initTree(Tree,"pfpTrackHitsPurity",pfpTrackHitsPurity_TreeVal,fShowerModuleLabels);
  initTree(Tree,"pfpTrackEnergyPurity",pfpTrackEnergyPurity_TreeVal,fShowerModuleLabels);
  initTree(Tree,"pfpShowerProjectionMatched",pfpShowerProjectionMatched_TreeVal,fShowerModuleLabels);
  initTree(Tree,"pfpShowerHitsComp",pfpShowerHitsComp_TreeVal,fShowerModuleLabels);
  initTree(Tree,"pfpShowerEnergyComp",pfpShowerEnergyComp_TreeVal,fShowerModuleLabels);
  initTree(Tree,"pfpShowerHitsPurity",pfpShowerHitsPurity_TreeVal,fShowerModuleLabels);
  initTree(Tree,"pfpShowerEnergyPurity",pfpShowerEnergyPurity_TreeVal,fShowerModuleLabels);

  initTree(Tree,"eSegmentation",eSegmentation_TreeVal,fShowerModuleLabels);
  initTree(Tree,"eNumTracks",eNumTracks_TreeVal,fShowerModuleLabels);
  initTree(Tree,"eTrueEnergy",eTrueEnergy_TreeVal,fShowerModuleLabels);
  initTree(Tree,"eTrueHitNum",eTrueHitNum_TreeVal,fShowerModuleLabels);
  initTree(Tree,"eNumTrueShowers",eNumTrueShowers_TreeVal,fShowerModuleLabels);
  initTree(Tree,"eNumTrueShowersviaECut",eNumTrueShowersviaECut_TreeVal,fShowerModuleLabels);
  initTree(Tree,"eNumTrueShowersviaDCut",eNumTrueShowersviaDCut_TreeVal,fShowerModuleLabels);
  initTree(Tree,"eTrueShowerE",eTrueShowerE_TreeVal,fShowerModuleLabels);
  initTree(Tree,"eTrueShowerEviaECut",eTrueShowerEviaECut_TreeVal,fShowerModuleLabels);
  initTree(Tree,"eTrueShowerEviaDCut",eTrueShowerEviaDCut_TreeVal,fShowerModuleLabels);

  initClusterTree( Tree, "cProjectionMatchedEnergy", cProjectionMatchedEnergy_TreeVal, fShowerModuleLabels);
  initClusterTree( Tree, "cEnergyComp", cEnergyComp_TreeVal, fShowerModuleLabels);
  initClusterTree( Tree, "cEnergyPurity", cEnergyPurity_TreeVal, fShowerModuleLabels);
  initClusterTree( Tree, "cHitsComp", cHitsComp_TreeVal, fShowerModuleLabels);
  initClusterTree( Tree, "cHitsPurity", cHitsComp_TreeVal, fShowerModuleLabels);


  for(unsigned int j=0; j<fHitModuleLabels.size(); ++j){
    std::cout << geom->Nplanes() << std::endl;
    hEnergyComp_TreeVal[fHitModuleLabels[j]].resize(geom->Nplanes());

    std::string hitString = "hEnergyComp_" + fShowerModuleLabels[j];
    const char* hitChar   = hitString.c_str();

    Tree->Branch(hitChar,"std::vector<std::vector<float> > >", &hEnergyComp_TreeVal[fHitModuleLabels[j]], 32000, 0);
  }


  for(unsigned int j=0; j<fShowerModuleLabels.size(); ++j){
    
    std::string processString = "sStartEndProcess_" + fShowerModuleLabels[j];
    const char* processChar   = processString.c_str();
    
    Tree->Branch(processChar,"<std::string,std::vector<std::string>", &sStartEndProcess_TreeVal[fShowerModuleLabels[j]], 32000, 0);
  }
}


void ana::ShowerValidation::analyze(const art::Event& evt) {

  EventRun_TreeVal = evt.run();
  EventSubrun_TreeVal = evt.subRun();
  EventNumber_TreeVal = evt.event();

  ++numevents;

  //Getting  MC truth information
  art::Handle< std::vector<simb::MCTruth> > mctruthListHandle;
  std::vector<art::Ptr<simb::MCTruth> > mclist;
  if(evt.getByLabel(fGenieGenModuleLabel,mctruthListHandle))
    {art::fill_ptr_vector(mclist, mctruthListHandle);}

  //Getting the SimWire Information
  //Get the SimChannels so that we can find the IDEs deposited on them.
  art::Handle<std::vector<sim::SimChannel> > simChannelHandle;
  std::vector<art::Ptr<sim::SimChannel> > simchannels;
  if(evt.getByLabel(fLArGeantModuleLabel,simChannelHandle))
    {art::fill_ptr_vector(simchannels, simChannelHandle);}

  //Getting the Hit Information
  art::Handle<std::vector<recob::Hit> > hitListHandle;
  std::vector<art::Ptr<recob::Hit> > hits;
  if(evt.getByLabel(fHitsModuleLabel,hitListHandle))
    {art::fill_ptr_vector(hits, hitListHandle);}

  //Get the track Information (hopfully you have pandora track)
  art::Handle<std::vector<recob::Track> > trackListHandle;
  std::vector<art::Ptr<recob::Track> > tracks;
  if(evt.getByLabel(fTrackModuleLabel,trackListHandle))
    {art::fill_ptr_vector(tracks, trackListHandle);}


  //I think that doing getManyByType kind of initalises the handles giving every particle product id. Doing this allows us to find handles for the individal hits later.

  //Get all the hits
  std::vector<art::Handle<std::vector<recob::Hit> > > hitHandles;
  evt.getManyByType(hitHandles);

  //Get all the clusters
  std::vector<art::Handle<std::vector<recob::Cluster> > > clusterHandles;
  evt.getManyByType(clusterHandles);

  //Get all the pfparticles
  std::vector<art::Handle<std::vector<recob::PFParticle> > > pfpHandles;
  evt.getManyByType(pfpHandles);


  //###############################################
  //### Get the Truth information for the event ###
  //###############################################

  //List the particles in the event
  const sim::ParticleList& particles = particleInventory->ParticleList();

  //Loop over the particles
  std::map<int,const simb::MCParticle*> trueParticles;
  std::map<int,const simb::MCParticle*> trueInitialParticles;
  std::map<int,bool> mcparticlescontained;
  std::map<int,float> trueParticleEnergy;
  std::map<int,std::vector<int> > ShowersMothers; //Mothers are the key Daughters are in the vector.

  int num_of_showers =0;
  int num_of_showers_viaEcut = 0;
  int num_of_showers_viaDensitycut = 0;
  std::vector<int> E_of_showers;
  std::vector<int> E_of_showers_viaEcut;
  std::vector<int> E_of_showers_viaDensitycut;
  float simenergy=-99999999;

  std::map<int,std::map<geo::PlaneID,int> > MCWires_Track_Map = RecoUtils::NumberofMCWiresHitMap(simchannels);

  //Make a map of Track id and pdgcode
  for (sim::ParticleList::const_iterator particleIt = particles.begin(); particleIt != particles.end(); ++particleIt){
    const simb::MCParticle *particle = particleIt->second;
    trueParticleEnergy[particle->TrackId()] = 0;
    trueParticles[particle->TrackId()] = particle;
  }

  for (sim::ParticleList::const_iterator particleIt = particles.begin(); particleIt != particles.end(); ++particleIt){
    const simb::MCParticle *particle = particleIt->second;

    bool contained = true;

    //Particles with mother 0 are the initial particles (neutrino events this is the particles generated after the interaction. Keep note of these.
    simenergy = particle->E();
    trueInitialParticles[particle->TrackId()] = particle;

    //Check to see if the particle is contained and find the trajectory of the particle
    //Get the number of Traj points to loop over
    unsigned int TrajPoints = particle->NumberTrajectoryPoints();

    //Get the startpoistion so we can get the initial tpc.
    const TLorentzVector StartPositionTrajP = particle->Position(0);
    double start_vtx[3] = {StartPositionTrajP.X() ,StartPositionTrajP.Y(), StartPositionTrajP.Z()};
    geo::TPCID init_idtpc = geom->FindTPCAtPosition(start_vtx);

    //Loop over the trajectory points (they are in order). Loop to find the start point.
    for(unsigned int TrajPoints_it=0; TrajPoints_it<TrajPoints; ++TrajPoints_it){

      //Find the vertex of the vector
      const TLorentzVector PositionTrajP = particle->Position(TrajPoints_it);
      double vtx[3] = {PositionTrajP.X() ,PositionTrajP.Y(), PositionTrajP.Z()};

      //Find if the vertex is in the TPC. If so make it the start point.
      geo::TPCID idtpc = geom->FindTPCAtPosition(vtx);

      //Remove because this is crap and we need to think of something better.
      if(idtpc != init_idtpc){std::cout <<"Particle outside the TPC" << std::endl; contained=false; break;}
    }

    if(contained){mcparticlescontained[particle->TrackId()] = true;}
    else{mcparticlescontained[particle->TrackId()] = false;}

    if(fVerbose > 1){std::cout << "True Particle with track ID: " << particle->TrackId() << " Has code of: " << particle->PdgCode() << " and Energy of: " << particle->E() << " With Mother: " << particle->Mother() << " Proccess: " << particle->Process() << " End Process: "  << particle->EndProcess() << std::endl;}


    //Find The electron or photon mother of the shower.
    const simb::MCParticle * particle_temp = particle;
    int ShowerMotherID = particle_temp->TrackId();

    if(particle_temp->Mother() != 0){
      if(trueParticles.find(ShowerMotherID) == trueParticles.end() || trueParticles.find(particle_temp->Mother()) == trueParticles.end()){continue;}


      while(particle_temp->Mother() != 0 && (TMath::Abs(trueParticles[particle_temp->Mother()]->PdgCode()) == 11 || trueParticles[particle_temp->Mother()]->PdgCode() == 22)){

	ShowerMotherID = particle_temp->Mother();

	particle_temp =  trueParticles[particle_temp->Mother()];

	if(trueParticles.find(particle_temp->Mother()) == trueParticles.end()){break;}
      }

    }

    if(ShowersMothers.find(ShowerMotherID) == ShowersMothers.end() && (TMath::Abs(trueParticles[ShowerMotherID]->PdgCode()) == 11 || trueParticles[ShowerMotherID]->PdgCode() == 22)){ShowersMothers[ShowerMotherID].push_back(ShowerMotherID);}
  }

  std::map<int,int> Daughters_used;

  //Find the all the daughter particles associated with the mothers
  for(std::map<int,std::vector<int> >::iterator showermother=ShowersMothers.begin(); showermother!=ShowersMothers.end(); ++showermother){

    ++numshowers;

    int Gen_Num = 0;
    int Daughter_id = showermother->first;
    while(Gen_Num!=0 || Daughters_used[showermother->first] != trueParticles[showermother->first]->NumberDaughters()){

      if(Daughters_used[Daughter_id] == trueParticles[Daughter_id]->NumberDaughters() || (trueParticles[Daughter_id]->PdgCode() != 22 && TMath::Abs(trueParticles[Daughter_id]->PdgCode()) != 11 )){
	if(trueParticles.find(Daughter_id) == trueParticles.end()){continue;}
	(showermother->second).push_back(Daughter_id);
	Daughter_id = trueParticles[Daughter_id]->Mother();
	--Gen_Num;
	++Daughters_used[Daughter_id];
	continue;
      }

      //Sometimes the duaghter is not in the particle list and so breaks the code. I presume its because its too small in energy to propergate by the simulation.
      if(trueParticles.find(trueParticles[Daughter_id]->Daughter(Daughters_used[Daughter_id])) != trueParticles.end()){
	Daughter_id = trueParticles[Daughter_id]->Daughter(Daughters_used[Daughter_id]);
	++Gen_Num;
      }
      else {
	++Daughters_used[Daughter_id];
      }
    }
  }


  if(fVerbose > 1){
    for(std::map<int,std::vector<int> >::iterator showermother=ShowersMothers.begin(); showermother!=ShowersMothers.end(); ++showermother){
      const simb::MCParticle *motherparticle = trueParticles[showermother->first]; //test
      std::cout << " A Mother has track id: " << showermother->first << " with Energy: "<< motherparticle->E() << std::endl;
      for(std::vector<int>::iterator daughterID=(showermother->second).begin(); daughterID!=(showermother->second).end();++daughterID){
	std::cout << " Has a daughter of id: " << *daughterID << std::endl;
      }
    }
  }

  //Time to cut the true showers and make sure they are a shower.
  for(std::map<int,std::vector<int> >::iterator showermother=ShowersMothers.begin(); showermother!=ShowersMothers.end();){

    //I've read that pair production starts to dominate at around ~100 MeV so to find how many showers we expect loop over the mother particle. Pi0=143.97 MeV min gammas = 71.985 MeV which is greater than that from electrons at ~100MeV so pi0 should always shower? So cut on anything below 100MeV in energy.

    //It ain't a shower I'm interested in if it didn't start with a pi0 or electron...probably.
    const simb::MCParticle *motherparticle = trueParticles[showermother->first];
    int pdgcode = motherparticle->PdgCode();
    if(TMath::Abs(pdgcode) == 11 || pdgcode == 22){
      ++num_of_showers;
      E_of_showers.push_back(motherparticle->E());
      if(motherparticle->E() > fSimEnergyCut){
	++num_of_showers_viaEcut;
	++numshoowerspassenergy;

	E_of_showers_viaEcut.push_back(motherparticle->E());

	//using the RecoUtil function calculate the number of hits that see a charge deposition from the track.
	std::map<geo::PlaneID,int> Hit_num_map = RecoUtils::NumberofHitsThatContainEnergyDepositedByTracks(showermother->second, hits);

	//Calculaute the number of wires hit.
	std::map<geo::PlaneID,int> Wire_num_map = ShowerUtils::NumberofWiresHitByShower(showermother->second, hits);

	int low_density=0;

	//Compare hit density on the collection plane;
	for(std::map<geo::PlaneID,int>::iterator Hitnum_iter=Hit_num_map.begin(); Hitnum_iter!=Hit_num_map.end(); ++Hitnum_iter){
	  if(Wire_num_map[Hitnum_iter->first] == 0){continue;}
	  double Hit_num = (Hitnum_iter->second);
	  double Wire_num = Wire_num_map[Hitnum_iter->first];
	  double Hit_Density = Hit_num/Wire_num;
	  //check with dom
	  if(Hit_Density > fDensityCut){
	    ++num_of_showers_viaDensitycut;
	    ++numshowerspassdensity;
	    E_of_showers_viaDensitycut.push_back(motherparticle->E());

	    ++low_density;
	    break;
	  }
	}

      	//If we don't have a density bigger than one in at least one plane then it aint a shower. This could be due to hit reco.
	if(low_density == 0){
	  if(fVerbose > 0){std::cout << "Mother removed with id: " << showermother->first << " becuase the density is too low in the hit reconstruction" << std::endl;}
      	  showermother = ShowersMothers.erase(showermother);
	  continue;
	}

	//Should we remove shower mothers if the  they are not contained in one TPC and one TPC only
	if(fRemoveNonContainedParticles){
	  bool showercontained = true;
	  for(std::vector<int>::iterator showerdaughter=(showermother->second).begin(); showerdaughter!=(showermother->second).end(); ++showerdaughter){
	    showercontained = showercontained && mcparticlescontained[*showerdaughter];
	  }
	  if(!showercontained){
	    if(fVerbose > 0){std::cout << "Mother removed with id: " << showermother->first << " becuase it was not contained" << std::endl;}
	    showermother = ShowersMothers.erase(showermother);
	    ++containmentCutNum;
	    std::cout<<motherparticle->E()<<std::endl;
	    std::cout<<"Event Killed by containment cut"<<std::endl;
	    return; // Comment this out if you only want to remove showers which are not contained, this removes whole events
	    continue;
	  }
	}

	++numshowerspassTPC;
	++showermother;
      }
      else {
	if(fVerbose > 0){std::cout << "Mother removed with id: " << showermother->first << " becuase the true energy is too low" << std::endl;}
	showermother = ShowersMothers.erase(showermother);
	continue;
      }
    }
    else {
      if(fVerbose > 0){std::cout << "Mother removed with id: " << showermother->first << " becuase it is not a electron or photon" << std::endl;}
      showermother = ShowersMothers.erase(showermother);
    }
  }


  //If there are no true showers we can't validate
  if(ShowersMothers.size() == 0){
    if(fVerbose > 0){std::cout << " No Mothers finishing" << std::endl;}
    return;
  }

  //If we are looking at a pion then fill the smallest and largest showers
  for (sim::ParticleList::const_iterator particleIt = particles.begin(); particleIt != particles.end(); ++particleIt){

    const simb::MCParticle *particle = particleIt->second;

    float SmallestShowerE_Before = 999;
    float BiggestShowerE_Before  = -999;
    float SmallestShowerE_After = 999;
    float BiggestShowerE_After  = -999;

    if(particle->PdgCode() == 111){

      int NumDaughters = particle->NumberDaughters();
      for(int daughter=0; daughter<NumDaughters; ++daughter){

	//Get the daughter track ID
	int DaughterID = particle->Daughter(daughter);

	//Get the largest and smallest energies before the cuts
	if(trueParticles[DaughterID]->E() < SmallestShowerE_Before){SmallestShowerE_Before= trueParticles[DaughterID]->E();}
	if(trueParticles[DaughterID]->E() > BiggestShowerE_Before) {BiggestShowerE_Before = trueParticles[DaughterID]->E();}

	//Get the largest and smallest energies after the cuts
	if(ShowersMothers.find(DaughterID) != ShowersMothers.end()){
	  if(trueParticles[DaughterID]->E() < SmallestShowerE_After){SmallestShowerE_After = trueParticles[DaughterID]->E();}
	  if(trueParticles[DaughterID]->E() > BiggestShowerE_After) {BiggestShowerE_After  = trueParticles[DaughterID]->E();}
	}
      }
    }

    if(particle->PdgCode() == 11 && particle->TrackId() == 0){
      SmallestShowerE_Before  = particle->E();
      BiggestShowerE_Before = particle->E();
      SmallestShowerE_After = particle->E();
      BiggestShowerE_After  = particle->E();
    }

  }

  //Get the MC Energy deposited for each MC track.
  std::map<int,float> MCTrack_Energy_map = RecoUtils::TrueEnergyDepositedFromMCTracks(simchannels);

  //Get the number of hits associated wit each Track. This is done for every hits handle in the event.
  std::map<art::ProductID,std::map<int,std::map<geo::PlaneID, int> > > MCTrack_hit_map;
  for(auto& handle : hitHandles){

    if(!handle.isValid()){
      mf::LogError("ShowerValidation") << "Bad hit handle from the all the hit handles" << std::endl;
      continue;
    }

    //RawHitFinder is a bit silly at the moment so ignore it for the time being - REMOVE
    if(handle.provenance()->moduleLabel() == "fasthit"){continue;}

    //Getting the Hit Information
    art::Handle<std::vector<recob::Hit> > hitHandle;
    std::vector<art::Ptr<recob::Hit> > hits_fromhandle;
    if(evt.getByLabel(handle.provenance()->moduleLabel(),hitHandle))
      {art::fill_ptr_vector(hits_fromhandle, hitHandle);}


    //Get a map of the number of hits per plane each track has deposited.
    MCTrack_hit_map[handle.id()] = RecoUtils::NumberofPlaneHitsPerTrack(hits_fromhandle);
  }

  //######################
  //### Hit Validation ###
  //######################

  //Loop over the hit handles
  for(unsigned int hitlab_it=0; hitlab_it<fHitModuleLabels.size(); ++hitlab_it){

    //Getting the Hit Information
    art::Handle<std::vector<recob::Shower> > hitValHandle;
    std::vector<art::Ptr<recob::Shower> > hits_fromValhandle;
    std::string fHitModuleLabel = fHitModuleLabels[hitlab_it];
    if(evt.getByLabel(fHitModuleLabel,hitValHandle))
      {art::fill_ptr_vector(hits_fromValhandle,hitValHandle);}

    //Calculate the total energy deposited
    float TotalEnergyDeposited = 0;
    for(auto track_iter: MCTrack_Energy_map){
      TotalEnergyDeposited += track_iter.second;
    }

    //Calculate how much energy was deposited in the hits
    for(geo::PlaneID plane_id: geom->IteratePlaneIDs()){

      float TotalEnergyDepinHits = RecoUtils::TotalEnergyDepinHits(hits,plane_id.Plane);
      if(TotalEnergyDepinHits != 0){
	hEnergyComp_TreeVal[fHitModuleLabel][plane_id.Plane].push_back((TotalEnergyDepinHits)/TotalEnergyDeposited);
	if(fVerbose > 1){std::cout << "Hit Completeness:"  << (TotalEnergyDepinHits)/TotalEnergyDeposited << std::endl;}
      }
      else{
	hEnergyComp_TreeVal[fHitModuleLabel][plane_id.Plane].push_back(-99999);
      }
    }
  }


  if(fVerbose > 1){std::cout << "Hit Validation Complete" << std::endl;}

  //##############################################
  //Get the reconstructed info and Match with MC #
  //##############################################

  for(unsigned int shwrlab_it=0; shwrlab_it<fShowerModuleLabels.size(); ++shwrlab_it){

    if(ShowersMothers.size() == 0){
      if(fVerbose > 0){std::cout << "No Mothers to Match to the showers" << std::endl;}
      continue;
    }

    //Getting the Shower Information
    art::Handle<std::vector<recob::Shower> > showerListHandle;
    std::vector<art::Ptr<recob::Shower> > showers;
    std::string fShowerModuleLabel = fShowerModuleLabels[shwrlab_it];
    if(evt.getByLabel(fShowerModuleLabel,showerListHandle))
      {art::fill_ptr_vector(showers,showerListHandle);}

    if(showers.size() == 0){
      if(fVerbose){std::cout << "No Shower in the Event" << std::endl;}
      continue;
    }

    art::Handle<std::vector<recob::PFParticle> > pfpListHandle;
    std::vector<art::Ptr<recob::PFParticle> > pfps;
    if(evt.getByLabel(fPFParticleLabel,pfpListHandle))
      {art::fill_ptr_vector(pfps,pfpListHandle);}


    //Getting the Shower Information
    //Association between Showers and 2d Hits
    art::FindManyP<recob::Hit> fmh(showerListHandle, evt, fShowerModuleLabel);

    //Association between Showers and clusters
    art::FindManyP<recob::Cluster> fmch(showerListHandle, evt, fShowerModuleLabel);

    //Association between pfParticle and clusters
    art::FindManyP<recob::Cluster> fmpfc(pfpListHandle, evt, fPFParticleLabel);

    //Association between pfParticle and vertex
    art::FindManyP<recob::Vertex> fmpfv(pfpListHandle, evt, fPFParticleLabel);

    //Association between Showers and pfParticle
    art::FindManyP<recob::PFParticle> fmpf(showerListHandle, evt, fShowerModuleLabel);

    std::vector< art::Ptr<recob::Hit> > showerhits; //hits in the shower
    std::vector< art::Ptr<recob::Vertex> > neutrinoVertices;
    //######################
    //### PFP Validation ###
    //######################

    if (fPFPValidation){

      //Create a map between PFParticles and their IDs
      std::map<int, art::Ptr<recob::PFParticle> > pfpsMap;
      for (unsigned int i=0; i<pfps.size();++i){
	art::Ptr<recob::PFParticle>& pfp = pfps.at(i);
	pfpsMap[pfp->Self()] = pfp;
      }

      std::vector<int> pfpPrimaries;
      int pfpTrackCounter        = 0;
      int pfpShowerCounter       = 0;
      int pfpNeutrinoCounter     = 0;
      int pfpShowerVertexCounter = 0;
      if(fVerbose > 0) { std::cout<<"Number of PFP: "<<pfps.size()<<std::endl; };
      for (unsigned int pfp_iter=0; pfp_iter<pfps.size();++pfp_iter){
	art::Ptr<recob::PFParticle>& pfp = pfps.at(pfp_iter);

	if(fVerbose > 1){
	  std::cout<<"PFParticle: "<<pfp->Self()<<" with: PDG: "<<pfp->PdgCode()
		   <<" Parent: "<<pfp->Parent()<<std::endl;
	}
	if ((pfp->PdgCode()==12) ||(pfp->PdgCode()==14)){ //Find Neutrino and primary daughters
	  // Gives a vector of Duaghter particle ID's, get Daughters using PFParticlesMap
	  const std::vector<size_t> Daughters = pfp->Daughters();
	  for (unsigned int daughter_iter=0; daughter_iter< Daughters.size(); daughter_iter++) {
	    art::Ptr<recob::PFParticle>& Daughter =pfpsMap[Daughters.at(daughter_iter)];
	    if(fmpfc.isValid()){
	      art::Handle<std::vector<recob::Cluster > > clusterHandle;
	      evt.get(fmpfc.at(0).front().id(),clusterHandle);
	      if(clusterHandle.isValid()){
		std::vector< art::Ptr<recob::Cluster> > pfpClusters = fmpfc.at(Daughter.key());
		ana::ShowerValidation::PFPValidation(pfpClusters,Daughter,evt,clusterHandle,ShowersMothers,MCTrack_Energy_map,MCTrack_hit_map,fShowerModuleLabel);
	      }
	    }

	    // Split into shower like, 11, and track like, 13
	    if (Daughter->PdgCode() == 11) {
	      pfpPrimaries.push_back(Daughter->Self());
	      ++pfpShowerCounter;

	      art::Handle<std::vector<recob::Vertex > > vertexHandle;
	      evt.get(fmpfv.at(0).front().id(),vertexHandle);

	      if(vertexHandle.isValid()) {
		std::vector< art::Ptr<recob::Vertex> > pfpVertexVector = fmpfv.at(Daughter.key());
		pfpShowerVertexCounter = pfpVertexVector.size();
		pfpShowersVertices_TreeVal[fShowerModuleLabel].push_back(pfpShowerVertexCounter);
      
	      }
	    }else if (Daughter->PdgCode() == 13) {
	      pfpPrimaries.push_back(Daughter->Self());
	      ++pfpTrackCounter;
	    }else {
	      std::cout<<"Something has gone horribly wrong, PFP PDG != 11||13"<<std::endl;
	    }
	  } // end loop over neutrino daughters

	  if(fmpfv.isValid()) {
	    art::Handle<std::vector<recob::Vertex > > vertexHandle;
	    evt.get(fmpfv.at(0).front().id(),vertexHandle);

	    if(vertexHandle.isValid()) {
	      std::vector< art::Ptr<recob::Vertex> > pfpVertexVector = fmpfv.at(pfp.key());
	      art::Ptr<recob::Vertex> pfpVertex = pfpVertexVector.at(0);
	      neutrinoVertices.push_back(pfpVertex);
	    }
	  }

	  ++pfpNeutrinoCounter;
	}
      }

      if(fVerbose > 0) { std::cout<<"Primary Tracks: "<<pfpTrackCounter<<" and Primary Showers: "<<pfpShowerCounter<<std::endl; };

      pfpNeutrinos_TreeVal[fShowerModuleLabel].push_back(pfpNeutrinoCounter);
      pfpTracks_TreeVal[fShowerModuleLabel].push_back(pfpTrackCounter);
      pfpShowers_TreeVal[fShowerModuleLabel].push_back(pfpShowerCounter);
      if(fVerbose > 0) { std::cout<<"Number of PFP Neurtinos:"<<pfpNeutrinoCounter
				  <<" and vertex: "<<neutrinoVertices.size()<<std::endl; };
      //TODO: Make this more general than the vertex case
      for (unsigned int vertex_iter=0; vertex_iter<neutrinoVertices.size();++vertex_iter){
	art::Ptr<recob::Vertex> pfpVertex = neutrinoVertices.at(vertex_iter);

	// get the pfp neutrino vertex
	double pfpvtx[3];
	pfpVertex->XYZ(pfpvtx);

	// TODO: here i just take the first particle becuase i'm lazy, needs fixing
	std::map<int,const simb::MCParticle*>::iterator trueInitialParticleIt = trueInitialParticles.begin();
	const simb::MCParticle* initialParticle = (*trueInitialParticleIt).second;


	const TLorentzVector PositionTrajP = initialParticle->Position();
	double truevtx[3] = {PositionTrajP.X() ,PositionTrajP.Y(), PositionTrajP.Z()};

	double PFP_Start_Diff_X = pfpvtx[0] - truevtx[0];
	double PFP_Start_Diff_Y = pfpvtx[1] - truevtx[1];
	double PFP_Start_Diff_Z = pfpvtx[2] - truevtx[2];
	double PFP_Start_Diff = TMath::Sqrt(TMath::Power((pfpvtx[0] - truevtx[0]),2) + TMath::Power((pfpvtx[1] - truevtx[1]),2) + TMath::Power((pfpvtx[2] - truevtx[2]),2));

	pfpVertexDistX_TreeVal[fShowerModuleLabel].push_back(PFP_Start_Diff_X);
	pfpVertexDistY_TreeVal[fShowerModuleLabel].push_back(PFP_Start_Diff_Y);
	pfpVertexDistZ_TreeVal[fShowerModuleLabel].push_back(PFP_Start_Diff_Z);
	pfpVertexDistMag_TreeVal[fShowerModuleLabel].push_back(PFP_Start_Diff);

      }
    }

    //Get the ID of the shower hit module
    art::ProductID showerhit_productid = fmh.at(0).front().id();

    unsigned int max_hitnum=0;
    unsigned int biggest_shower_iter = 9999;

    for(unsigned int shower_iter = 0; shower_iter < showers.size(); ++shower_iter){

      ++numrecoshowers;

      //Get the shower
      art::Ptr<recob::Shower>& shower = showers.at(shower_iter);

      //Get the hits vector from the shower
      showerhits = fmh.at(shower.key());

      if(showerhits.size() > max_hitnum){
	max_hitnum = showerhits.size();
	biggest_shower_iter = shower_iter;
      }
    }

    std::map<int,float> MinStartDiff;
    std::map<int,float> MinStartX;
    std::map<int,float> MinStartY;
    std::map<int,float> MinStartZ;
    std::map<int,float> MinShowerDirection_Xdiff;
    std::map<int,float> MinShowerDirection_Ydiff;
    std::map<int,float> MinShowerDirection_Zdiff;
    std::map<int,float> MinShowerDirection_diff;
    std::map<int,int>   MinEvaluateShowerDirection;
    std::map<int,int>   MinEvaluateShowerStart;

    //Initialise the minimum values for each shower mother
    for(std::map<int,std::vector<int> >::iterator showermother=ShowersMothers.begin(); showermother!=ShowersMothers.end();++showermother){
      MinStartDiff[showermother->first] = 99999;
      MinStartX[showermother->first] = -99999;
      MinStartY[showermother->first] = -99999;
      MinStartZ[showermother->first] = -99999;
      MinShowerDirection_Xdiff[showermother->first] = -99999;
      MinShowerDirection_Ydiff[showermother->first] = -99999;
      MinShowerDirection_Zdiff[showermother->first] = -99999;
      MinShowerDirection_diff[showermother->first] = -99999;
      MinEvaluateShowerDirection[showermother->first] = 0;
      MinEvaluateShowerStart[showermother->first] = 0;
    }

    //Loop over the showers in the event
    for(unsigned int shower_iter = 0; shower_iter < showers.size(); ++shower_iter){

      if(fUseBiggestShower == true){
	if(shower_iter != biggest_shower_iter){continue;}
      }

      //Get the shower
      art::Ptr<recob::Shower>& shower = showers.at(shower_iter);


      //#########################
      //### Shower Validation ###
      //#########################

      //Get the hits vector from the shower
      showerhits = fmh.at(shower.key());


      if((int) showerhits.size() < fMinHitSize) {continue;}

      int ShowerBest_Plane = shower->best_plane();
      if(std::isnan(ShowerBest_Plane)){ShowerBest_Plane = 0;}

      sBestPlane_TreeVal[fShowerModuleLabel].push_back(ShowerBest_Plane);


      //Function from RecoUtils, finds the most probable track ID associated with the set of hits from there true energy depositons. The pair returns the energy as well.
      std::pair<int,double> ShowerTrackInfo = ShowerUtils::TrueParticleIDFromTrueChain(ShowersMothers,showerhits,ShowerBest_Plane);

      int ShowerTrackID = ShowerTrackInfo.first;
      double TrueEnergyDepWithinShower_FromTrueShower = ShowerTrackInfo.second;

      //Check to see if the shower was correctly matched.
      if(TrueEnergyDepWithinShower_FromTrueShower == -99999){
	continue;
	std::cout << "Reco Shower not matched to true shower. Think of reducing the energy threshold" << std::endl;
      }

      //Get the number of hits associated to the true particle.
      int TrueHitDep_FromTrueShower = 0;
      for(std::vector<int>::iterator track_id=ShowersMothers[ShowerTrackID].begin(); track_id!=ShowersMothers[ShowerTrackID].end(); ++track_id){
	for(geo::PlaneID plane_id: geom->IteratePlaneIDs()){
	  TrueHitDep_FromTrueShower +=  MCTrack_hit_map[showerhit_productid][*track_id][plane_id];
	}
      }

      int NumberofHitsinRecoShower = showerhits.size();

      //Get the number of hits in the reco shower from the true shower.
      int TrueHitsDep_WithinRecoShower = 0;
      std::map<int,std::map<geo::PlaneID,int> >  MCTrack_showerhit_map = RecoUtils::NumberofPlaneHitsPerTrack(showerhits);
      for(auto const& planehit_map : MCTrack_showerhit_map){
	if(std::find(ShowersMothers[ShowerTrackID].begin(), ShowersMothers[ShowerTrackID].end(),planehit_map.first) == ShowersMothers[ShowerTrackID].end()){continue;}
	for(auto const& hit_num : planehit_map.second){
	  TrueHitsDep_WithinRecoShower += hit_num.second;
	}
      }


      double TrueEnergyDep_FromShower = 0;
      //Calculate the true Energy deposited By Shower
      for(std::vector<int>::iterator daughterID=ShowersMothers[ShowerTrackID].begin(); daughterID!=ShowersMothers[ShowerTrackID].end(); ++daughterID){
	TrueEnergyDep_FromShower += MCTrack_Energy_map[*daughterID];
      }

      double hitcompleteness = 0;
      if(TrueEnergyDep_FromShower != 0){
	hitcompleteness = ((double) TrueHitsDep_WithinRecoShower)/(double) TrueHitDep_FromTrueShower;
	sHitsComp_TreeVal[fShowerModuleLabel].push_back(hitcompleteness);
      }

      double hitpurity = 0;
      if(TrueHitsDep_WithinRecoShower != 0){
	hitpurity   =   (double) TrueHitsDep_WithinRecoShower/(double) NumberofHitsinRecoShower;
	sHitsPurity_TreeVal[fShowerModuleLabel].push_back(hitpurity);
      }

      //Energy deposited within the set of Hits associated to the shower.
      double TrueEnergyDep_WithinRecoShower = 0;

      //Loop over the hits and find the IDEs
      if(fVerbose > 1){std::cout << "shower hits size: " << showerhits.size() << std::endl;}
      for(std::vector< art::Ptr<recob::Hit> >::iterator hitIt=showerhits.begin(); hitIt!=showerhits.end(); ++hitIt){

	//Get the plane ID
	geo::WireID wireid = (*hitIt)->WireID();
	int PlaneID = wireid.Plane;

	if(PlaneID != ShowerBest_Plane){continue;}

	//Split the Hit into its IDE for each track it associates with.
	std::vector<sim::TrackIDE> trackIDEs = backtracker->HitToTrackIDEs((*hitIt));
	for (unsigned int idIt = 0; idIt < trackIDEs.size(); ++idIt){

	  //Find the true total energy deposited in a set of hits.
	  TrueEnergyDep_WithinRecoShower += trackIDEs.at(idIt).energy;
	}
      }//Hit Loop

      double energycompleteness = 0;
      if(TrueEnergyDep_FromShower != 0){
	energycompleteness =  (TrueEnergyDepWithinShower_FromTrueShower)/TrueEnergyDep_FromShower;
	sEnergyComp_TreeVal[fShowerModuleLabel].push_back(energycompleteness);
      }

      double energypurity = 0;
      if(TrueEnergyDep_WithinRecoShower != 0){
	energypurity       =  TrueEnergyDepWithinShower_FromTrueShower/TrueEnergyDep_WithinRecoShower;
	sEnergyPurity_TreeVal[fShowerModuleLabel].push_back(energypurity);
      }

      //Find the MCParticle this shower associates to
      const simb::MCParticle* MCShowerParticle = trueParticles.at(ShowerTrackID);

      //Find the Energy of the particle:
      float Energy = MCShowerParticle->E();
      sTrueEnergy_TreeVal[fShowerModuleLabel].push_back(Energy*1000);

      sStartEndProcess_TreeVal[fShowerModuleLabel].push_back(MCShowerParticle->EndProcess());

      //Get the number of Traj points to loop over
      unsigned int TrajPoints = MCShowerParticle->NumberTrajectoryPoints();

      // Select first traj point where the photon loses energy, last be default
      bool PhotonEnd = false;
      unsigned int PhotonEndTrajPoint = TrajPoints-1;
      for (unsigned int trajPoint=0; trajPoint<TrajPoints;trajPoint++){
	if (!PhotonEnd && MCShowerParticle->E(trajPoint) < (0.9*Energy)){
	  PhotonEndTrajPoint = trajPoint;
	  PhotonEnd = true;
	}
      }


      //Find the start and end points of the initial particle.
      TLorentzVector PositionTrajStart =  MCShowerParticle->Position(0);
      TLorentzVector PositionTrajEnd   =  MCShowerParticle->Position(PhotonEndTrajPoint);

      //The Start of position for the electron shower is PositionTrajStart but the start position for photon showers is at the end of the shower (the start of the e+- track)
      if(MCShowerParticle->PdgCode() == 22){
	PositionTrajStart = PositionTrajEnd;
      }

      //The three vector for track length is the shower direction
      //TVector3  TrueShowerDirection = (PositionTrajEnd - PositionTrajStart).Vect();
      TVector3  TrueShowerDirection(MCShowerParticle->Px(), MCShowerParticle->Py(),MCShowerParticle->Pz());

      //Initial track lentgh of the shower.
      double TrueTrackLength = TrueShowerDirection.Mag();

      //Get the information for the shower
      TVector3  ShowerDirection                  = shower->Direction();
      TVector3  ShowerStart                      = shower->ShowerStart();//cm
      double ShowerTrackLength                   = shower->Length();//cm
      std::vector< double >  ShowerEnergyPlanes  = shower->Energy();//MeV
      std::vector< double >  ShowerdEdX_vec      = shower->dEdx();//MeV/cm

      //Remove this
      //ShowerEnergyPlanes[2] = (ShowerEnergyPlanes[2] - 0.00155171)*0.00155171/4.39964 + 4.39964;

      //Bools to fill metric histrograms wheen needed.
      bool EvaluateShowerDirection       = false;
      bool EvaluateShowerStart           = false;
      bool EvaluatesLength          = false;
      bool EvaluateShowerEnergy          = false;
      bool EvaluatesdEdx            = false;
      bool EvalulateGeoProjectionMatched = false;

      //Evaulate 3D Shower Reconstruction Dependent Metrics
      if(!std::isnan(ShowerDirection.X()) || ShowerDirection.Mag() == 0) {EvaluateShowerDirection = true; ++MinEvaluateShowerDirection[ShowerTrackID];}
      if(!std::isnan(ShowerStart.X()))                                   {EvaluateShowerStart     = true; ++MinEvaluateShowerStart[ShowerTrackID];}
      if(!std::isnan(ShowerTrackLength) || shower->has_length())         {EvaluatesLength    = true;}
      if(ShowerEnergyPlanes.size() != 0){
	if(!std::isnan(ShowerEnergyPlanes.at(0))){
	  EvaluateShowerEnergy = true;
	}
      }
      if(ShowerdEdX_vec.size() != 0){
	if(!std::isnan(ShowerdEdX_vec.at(0))){
	  EvaluatesdEdx = true;
	}
      }

      //Get the angles between the direction
      float ShowerDirection_Xdiff = -99999;
      float ShowerDirection_Ydiff = -99999;
      float ShowerDirection_Zdiff = -99999;
      float ShowerDirection_diff  = -99999;

      if(TMath::Sqrt((TrueShowerDirection.Y()*TrueShowerDirection.Y() + TrueShowerDirection.Z()*TrueShowerDirection.Z()))*TMath::Sqrt((ShowerDirection.Y()*ShowerDirection.Y() + ShowerDirection.Z()*ShowerDirection.Z())) !=0){
	ShowerDirection_Xdiff = (TrueShowerDirection.Y()*ShowerDirection.Y() + TrueShowerDirection.Z()*ShowerDirection.Z())/(TMath::Sqrt((TrueShowerDirection.Y()*TrueShowerDirection.Y() + TrueShowerDirection.Z()*TrueShowerDirection.Z()))*TMath::Sqrt((ShowerDirection.Y()*ShowerDirection.Y() + ShowerDirection.Z()*ShowerDirection.Z())));
      }

      if(TMath::Sqrt((TrueShowerDirection.X()*TrueShowerDirection.X() + TrueShowerDirection.Z()*TrueShowerDirection.Z()))*TMath::Sqrt((ShowerDirection.X()*ShowerDirection.X() + ShowerDirection.Z()*ShowerDirection.Z())) !=0){
	ShowerDirection_Ydiff = (TrueShowerDirection.X()*ShowerDirection.X() + TrueShowerDirection.Z()*ShowerDirection.Z())/(TMath::Sqrt((TrueShowerDirection.X()*TrueShowerDirection.X() + TrueShowerDirection.Z()*TrueShowerDirection.Z()))*TMath::Sqrt((ShowerDirection.X()*ShowerDirection.X() + ShowerDirection.Z()*ShowerDirection.Z())));
      }

      if(TMath::Sqrt((TrueShowerDirection.Y()*TrueShowerDirection.Y() + TrueShowerDirection.X()*TrueShowerDirection.X()))*TMath::Sqrt((ShowerDirection.Y()*ShowerDirection.Y() + ShowerDirection.X()*ShowerDirection.X())) !=0){
	ShowerDirection_Zdiff = (TrueShowerDirection.Y()*ShowerDirection.Y() + TrueShowerDirection.X()*ShowerDirection.X())/(TMath::Sqrt((TrueShowerDirection.Y()*TrueShowerDirection.Y() + TrueShowerDirection.X()*TrueShowerDirection.X()))*TMath::Sqrt((ShowerDirection.Y()*ShowerDirection.Y() + ShowerDirection.X()*ShowerDirection.X())));
      }

      if(TrueShowerDirection.Mag() != 0 || ShowerDirection.Mag() !=0){
	ShowerDirection_diff  = TrueShowerDirection.Dot(ShowerDirection)/(TrueShowerDirection.Mag()*ShowerDirection.Mag());
      }

      //Get the Error in the position. intialised as 0,0,0 this is a problem here.
      double Start_diff = TMath::Sqrt(TMath::Power(PositionTrajStart.X()-ShowerStart.X(),2) + TMath::Power(PositionTrajStart.Y()-ShowerStart.Y(),2) + TMath::Power(PositionTrajStart.Z()-ShowerStart.Z(),2));

      //Fill the histograms.
      if(EvaluateShowerDirection){
	sDirX_TreeVal[fShowerModuleLabel].push_back(ShowerDirection_Xdiff);
	sDirY_TreeVal[fShowerModuleLabel].push_back(ShowerDirection_Ydiff);
	sDirZ_TreeVal[fShowerModuleLabel].push_back(ShowerDirection_Zdiff);
	sDirDiff_TreeVal[fShowerModuleLabel].push_back(ShowerDirection_diff);
      }
      else{
	sDirX_TreeVal[fShowerModuleLabel].push_back(-99999);
	sDirY_TreeVal[fShowerModuleLabel].push_back(-99999);
	sDirZ_TreeVal[fShowerModuleLabel].push_back(-99999);
	sDirDiff_TreeVal[fShowerModuleLabel].push_back(-99999);
      }

      if(EvaluateShowerStart){
	sStartX_TreeVal[fShowerModuleLabel].push_back(TMath::Abs(PositionTrajStart.X()-ShowerStart.X()));
	sStartY_TreeVal[fShowerModuleLabel].push_back(TMath::Abs(PositionTrajStart.Y()-ShowerStart.Y()));
	sStartZ_TreeVal[fShowerModuleLabel].push_back(TMath::Abs(PositionTrajStart.Z()-ShowerStart.Z()));
	sStartDist_TreeVal[fShowerModuleLabel].push_back(Start_diff);
      }
      else{
	sStartX_TreeVal[fShowerModuleLabel].push_back(-99999);
	sStartY_TreeVal[fShowerModuleLabel].push_back(-99999);
	sStartZ_TreeVal[fShowerModuleLabel].push_back(-99999);
	sStartDist_TreeVal[fShowerModuleLabel].push_back(-99999);
      }

      if(EvaluatesLength){
	sLength_TreeVal[fShowerModuleLabel].push_back(TMath::Abs(TrueTrackLength-ShowerTrackLength));
      }
      else{
	sLength_TreeVal[fShowerModuleLabel].push_back(-99999);
      }

      if(TrueEnergyDep_FromShower != 0 && EvaluateShowerEnergy){
 	sEnergyRat_TreeVal[fShowerModuleLabel].push_back(ShowerEnergyPlanes[ShowerBest_Plane]/TrueEnergyDep_FromShower);
 	sEnergyDiff_TreeVal[fShowerModuleLabel].push_back((ShowerEnergyPlanes[ShowerBest_Plane] - TrueEnergyDep_FromShower)/TrueEnergyDep_FromShower);
      }
      else{
	sEnergyRat_TreeVal[fShowerModuleLabel].push_back(-99999);
 	sEnergyDiff_TreeVal[fShowerModuleLabel].push_back(-99999);
      }

      if(TrueEnergyDepWithinShower_FromTrueShower != 0 && EvaluateShowerEnergy){
	sEnergyDiffTrue_TreeVal[fShowerModuleLabel].push_back(ShowerEnergyPlanes[ShowerBest_Plane]/TrueEnergyDepWithinShower_FromTrueShower);
      }
      else{
	sEnergyDiffTrue_TreeVal[fShowerModuleLabel].push_back(-99999);
      }

      if(EvaluateShowerEnergy){
	sEnergy_TreeVal[fShowerModuleLabel].push_back(ShowerEnergyPlanes[ShowerBest_Plane]);
      }
      else{
	sEnergy_TreeVal[fShowerModuleLabel].push_back(-99999);
      }

      sNumHits_TreeVal[fShowerModuleLabel].push_back(showerhits.size());

      if(EvaluatesdEdx){
	sdEdx_TreeVal[fShowerModuleLabel].push_back((ShowerdEdX_vec[ShowerBest_Plane]));
      }
      else{
	sdEdx_TreeVal[fShowerModuleLabel].push_back(-99999);
      }

      //Fill the 2D histograms

      if(fVerbose > 0){
	std::cout << "#################################################" << std::endl;
	std::cout << "Global Event Information" << std::endl;
	std::cout << "#################################################" << std::endl;
	std::cout << "Shower Label: " <<  fShowerModuleLabel << std::endl;
	std::cout << "Number of Reco showers: " << showers.size() << std::endl;
	std::cout << "Energy Simulated: " << simenergy << std::endl;
	std::cout << "Number of True Showers Before Cuts: " <<  num_of_showers << std::endl;
	std::cout << "Number of True Showers That pass the E cut: " <<  num_of_showers_viaEcut << std::endl;
	std::cout << "Number of True Showers That pass the Density cut: " << num_of_showers_viaDensitycut << std::endl;
	std::cout << "Number of True Showers in the Event: " << ShowersMothers.size() << std::endl;
	std::cout << "#################################################" << std::endl;
	std::cout << "Reconstructed/Associated Truth Information" << std::endl;
	std::cout << "#################################################" << std::endl;
	std::cout << "Hit Size: " << showerhits.size() << std::endl;
	std::cout << "ShowerBest_Plane: " << ShowerBest_Plane << std::endl;
	if(EvaluateShowerDirection){
	  std::cout << "True Start: " << PositionTrajStart.X() << " Shower Start: " << ShowerStart.X() << std::endl;
	  std::cout << "X Poisition: " <<  ShowerStart.X() << "Y Position " << ShowerStart.Y() << " Z Poistion: " << ShowerStart.Z() << std::endl;
	  std::cout << "ShowerDirection X: " << ShowerDirection.X() << " Y: " << ShowerDirection.Y() << " Z: " << ShowerDirection.Z() << std::endl;
	  std::cout << "TrueShowerDirection X: " << TrueShowerDirection.X() << " Y: " << TrueShowerDirection.Y() << " Z: " << TrueShowerDirection.Z() << std::endl;
	}
	if(EvaluatesLength){
	  std::cout << "TrueTrackLength: " << TrueTrackLength << " ShowerTrackLength: " << ShowerTrackLength << std::endl;
	}
	if(EvaluateShowerEnergy){
	  std::cout << "Best Plane Reco Shower Energy " << ShowerEnergyPlanes[ShowerBest_Plane] << std::endl;
	  std::cout << "Shower Energy Diff: " << (ShowerEnergyPlanes[ShowerBest_Plane]/TrueEnergyDep_FromShower) << std::endl;
	}
	std::cout << "True Energy Deposited from true shower within Shower: " << TrueEnergyDepWithinShower_FromTrueShower << std::endl;
	std::cout << "True Energy Deposited From true associated Shower: " << TrueEnergyDep_FromShower << std::endl;
	std::cout << "True Energy Deposited by hits in shower: " <<  TrueEnergyDep_WithinRecoShower << std::endl;
	std::cout << "Energy Purity: " << energypurity << " Energy completeness: " << energycompleteness << std::endl;
	std::cout << "Hit Purity: " << hitpurity << "Hit Completeness: " << hitcompleteness << std::endl;
	std::cout << "#################################################" <<std::endl;
      }

      if(fVerbose > 1){std::cout << "Shower Validation Complete" << std::endl;}


      //##########################
      //### Cluster Validation ###
      //##########################

      //Firstly look inf the hits in the shower match in all given planes
      std::map<std::vector<double>, int> HitCoord_map;
      float numclusters = -9999;
      float geoprojectionmatched_score = -99999;
      for(std::vector< art::Ptr<recob::Hit> >::iterator hitIt=showerhits.begin(); hitIt!=showerhits.end(); ++hitIt){
	try{
	  const std::vector<sim::IDE> hitIDEs = backtracker->HitToAvgSimIDEs(*hitIt);
	  for(unsigned int hitIDE=0; hitIDE<hitIDEs.size(); ++hitIDE){
	    std::vector<double> hitcoord = {hitIDEs[hitIDE].x, hitIDEs[hitIDE].y, hitIDEs[hitIDE].z};
	    //std::cout << "x: " << hitIDEs[hitIDE].x << ", y: " << hitIDEs[hitIDE].y << ", z: " << hitIDEs[hitIDE].z << " plane: " << (*hitIt)->WireID().Plane << std::endl;;
	    ++HitCoord_map[hitcoord];
	  }
	}
	catch(...){
	  if(fVerbose>1){std::cout << "Noise Hit" << std::endl;}
	}
      }


      //Get the clusters associated to the shower.
      if(fmch.isValid()){
	art::Handle<std::vector<recob::Cluster > > clusterHandle;
	evt.get(fmch.at(shower.key()).front().id(),clusterHandle);
	if(clusterHandle.isValid()){
	  std::vector<art::Ptr<recob::Cluster> > showerclusters = fmch.at(shower.key());
	  ana::ShowerValidation::ClusterValidation(showerclusters,evt,clusterHandle,ShowersMothers,MCTrack_Energy_map,MCTrack_hit_map,ShowerTrackID,simenergy,fShowerModuleLabel);

	  //Loop over the hit coordinate map where there there is a hit on every plane give a 1.
	  numclusters = showerclusters.size();
	  int geoprojectionmatched = 0;
	  for(std::map<std::vector<double>, int>::iterator coord=HitCoord_map.begin(); coord!=HitCoord_map.end(); ++coord){
	    if(coord->second == numclusters){++geoprojectionmatched;}
	  }
	  if(numclusters > 0){
	    EvalulateGeoProjectionMatched = true;
	    geoprojectionmatched_score = (float) geoprojectionmatched/(float) HitCoord_map.size();
	  }
	}
	else{
	  mf::LogError("ShowerValidation") << "Cluster handle is stale. No clustering validation done" << std::endl;
	}
      }
      else if(fmpf.isValid()){
	//Find the Clusters associated to PF particle.
	art::Handle<std::vector<recob::PFParticle> > pfpHandle;
	evt.get(fmpf.at(shower.key()).front().id(),pfpHandle);
	if(pfpHandle.isValid()){
	  art::FindManyP<recob::Cluster> fmcpf(pfpHandle, evt, pfpHandle.provenance()->moduleLabel());
	  if(fmcpf.isValid()){
	    art::Handle<std::vector<recob::Cluster > > clusterHandle;
	    evt.get(fmcpf.at(0).front().id(),clusterHandle);
	    if(clusterHandle.isValid()){
	      std::vector< art::Ptr<recob::Cluster> > showerclusters = fmcpf.at(shower.key());
	      ana::ShowerValidation::ClusterValidation(showerclusters,evt,clusterHandle,ShowersMothers,MCTrack_Energy_map,MCTrack_hit_map,ShowerTrackID,simenergy,fShowerModuleLabel);
	      //Loop over the hit coordinate map where there there is a hit on every plane give a 1.
	      numclusters = showerclusters.size();

	      int geoprojectionmatched = 0;
	      for(std::map<std::vector<double>, int>::iterator coord=HitCoord_map.begin(); coord!=HitCoord_map.end(); ++coord){
		if(coord->second == numclusters){++geoprojectionmatched;}
	      }

	      if(numclusters > 0){
		EvalulateGeoProjectionMatched = true;
		geoprojectionmatched_score = (float) geoprojectionmatched/(float) HitCoord_map.size();
	      }
	    }
	    else{
	      mf::LogError("ShowerValidation") << "Cluster handle is stale. No clustering validation done" << std::endl;
	    }
	  }
	  else{
	    mf::LogError("ShowerValidation") << "No Assosoication between pf particles and clusters was found for shower made from a pf particle. No clustering validation was done." << std::endl;
	  }
	}
	else{
	  mf::LogError("ShowerValidation") << "pf particle handle is stale" << std::endl;
	}
      }
      else{
	mf::LogError("ShowerValidation") << "No cluster or pandora association" << std::endl;
      }

      if(EvalulateGeoProjectionMatched){

	sGeoProjectionMatched_TreeVal[fShowerModuleLabel].push_back(geoprojectionmatched_score);

      }
      else{
	sGeoProjectionMatched_TreeVal[fShowerModuleLabel].push_back(-99999);
      }

      ++numrecoshowersana;

      if(fVerbose > 1){std::cout << "Cluster Validation Complete" << std::endl;}

    }//Shower Loop

    //#########################
    //###   Event Metric    ###
    //#########################

    //Calculate the True Hit number
    for(std::map<int,std::vector<int> >::iterator showermother=ShowersMothers.begin(); showermother!=ShowersMothers.end(); ++showermother){
      int TrueHitDep_FromTrueShowers = 0;
      for(std::vector<int>::iterator track_id=(showermother->second).begin(); track_id!=(showermother->second).end(); ++track_id){
	for(geo::PlaneID plane_id: geom->IteratePlaneIDs()){
	  TrueHitDep_FromTrueShowers +=  MCTrack_hit_map[showerhit_productid][*track_id][plane_id];
	}
      }
      eTrueHitNum_TreeVal[fShowerModuleLabel].push_back(TrueHitDep_FromTrueShowers);
    }

    //This is rather pandora track specific for tuning pandora so lets add it if the shower module used pandora and the track module Pandora track is used. Very horrid and sorry for that.
    eNumTracks_TreeVal[fShowerModuleLabel].push_back(tracks.size());

    eNumTrueShowers_TreeVal[fShowerModuleLabel].push_back(num_of_showers);
    eNumTrueShowersviaECut_TreeVal[fShowerModuleLabel].push_back(num_of_showers_viaEcut);
    eNumTrueShowersviaDCut_TreeVal[fShowerModuleLabel].push_back(num_of_showers_viaDensitycut);
    for (uint i=0; i<E_of_showers.size(); i++){
      eTrueShowerE_TreeVal[fShowerModuleLabel].push_back(E_of_showers.at(i));
    }
    for(uint i=0; i<E_of_showers_viaEcut.size(); i++){
      eTrueShowerEviaECut_TreeVal[fShowerModuleLabel].push_back(E_of_showers_viaEcut.at(i));
    }
    for(uint i=0; i<E_of_showers_viaDensitycut.size(); i++){
      eTrueShowerEviaDCut_TreeVal[fShowerModuleLabel].push_back(E_of_showers_viaDensitycut.at(i));
    }

    //Whats the segementyness of the event.
    eSegmentation_TreeVal[fShowerModuleLabel].push_back((float)showers.size()/(float)num_of_showers_viaDensitycut);
    eTrueEnergy_TreeVal[fShowerModuleLabel].push_back(simenergy*1000);



  }//Shower Module labels

  //Fill the tree
  Tree->Fill();

  for(unsigned int shwrlab_it=0; shwrlab_it<fShowerModuleLabels.size(); ++shwrlab_it){
    sDirX_TreeVal[fShowerModuleLabels[shwrlab_it]].clear();
    sDirY_TreeVal[fShowerModuleLabels[shwrlab_it]].clear();
    sDirZ_TreeVal[fShowerModuleLabels[shwrlab_it]].clear();
    sDirDiff_TreeVal[fShowerModuleLabels[shwrlab_it]].clear();
    sStartX_TreeVal[fShowerModuleLabels[shwrlab_it]].clear();
    sStartY_TreeVal[fShowerModuleLabels[shwrlab_it]].clear();
    sStartZ_TreeVal[fShowerModuleLabels[shwrlab_it]].clear();
    sStartDist_TreeVal[fShowerModuleLabels[shwrlab_it]].clear();
    sLength_TreeVal[fShowerModuleLabels[shwrlab_it]].clear();
    sEnergyRat_TreeVal[fShowerModuleLabels[shwrlab_it]].clear();
    sdEdx_TreeVal[fShowerModuleLabels[shwrlab_it]].clear();
    sEnergyComp_TreeVal[fShowerModuleLabels[shwrlab_it]].clear();
    sHitsPurity_TreeVal[fShowerModuleLabels[shwrlab_it]].clear();
    sHitsComp_TreeVal[fShowerModuleLabels[shwrlab_it]].clear();
    sEnergyPurity_TreeVal[fShowerModuleLabels[shwrlab_it]].clear();
    sEnergy_TreeVal[fShowerModuleLabels[shwrlab_it]].clear();
    sNumHits_TreeVal[fShowerModuleLabels[shwrlab_it]].clear();
    sEnergyDiff_TreeVal[fShowerModuleLabels[shwrlab_it]].clear();
    sEnergyDiffTrue_TreeVal[fShowerModuleLabels[shwrlab_it]].clear();
    sTrueEnergy_TreeVal[fShowerModuleLabels[shwrlab_it]].clear();
    sBestPlane_TreeVal[fShowerModuleLabels[shwrlab_it]].clear();
    sGeoProjectionMatched_TreeVal[fShowerModuleLabels[shwrlab_it]].clear();

    pfpNeutrinos_TreeVal[fShowerModuleLabels[shwrlab_it]].clear();
    pfpTracks_TreeVal[fShowerModuleLabels[shwrlab_it]].clear();
    pfpShowers_TreeVal[fShowerModuleLabels[shwrlab_it]].clear();
    pfpVertexDistX_TreeVal[fShowerModuleLabels[shwrlab_it]].clear();
    pfpVertexDistY_TreeVal[fShowerModuleLabels[shwrlab_it]].clear();
    pfpVertexDistZ_TreeVal[fShowerModuleLabels[shwrlab_it]].clear();
    pfpVertexDistMag_TreeVal[fShowerModuleLabels[shwrlab_it]].clear();
    pfpShowersVertices_TreeVal[fShowerModuleLabels[shwrlab_it]].clear();
    pfpProjectionMatched_TreeVal[fShowerModuleLabels[shwrlab_it]].clear();
    pfpHitsComp_TreeVal[fShowerModuleLabels[shwrlab_it]].clear();
    pfpEnergyComp_TreeVal[fShowerModuleLabels[shwrlab_it]].clear();
    pfpHitsPurity_TreeVal[fShowerModuleLabels[shwrlab_it]].clear();
    pfpEnergyPurity_TreeVal[fShowerModuleLabels[shwrlab_it]].clear();
    pfpTrackProjectionMatched_TreeVal[fShowerModuleLabels[shwrlab_it]].clear();
    pfpTrackHitsComp_TreeVal[fShowerModuleLabels[shwrlab_it]].clear();
    pfpTrackEnergyComp_TreeVal[fShowerModuleLabels[shwrlab_it]].clear();
    pfpTrackHitsPurity_TreeVal[fShowerModuleLabels[shwrlab_it]].clear();
    pfpTrackEnergyPurity_TreeVal[fShowerModuleLabels[shwrlab_it]].clear();
    pfpShowerProjectionMatched_TreeVal[fShowerModuleLabels[shwrlab_it]].clear();
    pfpShowerHitsComp_TreeVal[fShowerModuleLabels[shwrlab_it]].clear();
    pfpShowerEnergyComp_TreeVal[fShowerModuleLabels[shwrlab_it]].clear();
    pfpShowerHitsPurity_TreeVal[fShowerModuleLabels[shwrlab_it]].clear();
    pfpShowerEnergyPurity_TreeVal[fShowerModuleLabels[shwrlab_it]].clear();

    eSegmentation_TreeVal[fShowerModuleLabels[shwrlab_it]].clear();
    eNumTracks_TreeVal[fShowerModuleLabels[shwrlab_it]].clear();
    eTrueEnergy_TreeVal[fShowerModuleLabels[shwrlab_it]].clear();
    eTrueHitNum_TreeVal[fShowerModuleLabels[shwrlab_it]].clear();
    eNumTrueShowers_TreeVal[fShowerModuleLabels[shwrlab_it]].clear();
    eNumTrueShowersviaECut_TreeVal[fShowerModuleLabels[shwrlab_it]].clear();
    eNumTrueShowersviaDCut_TreeVal[fShowerModuleLabels[shwrlab_it]].clear();
    eTrueShowerE_TreeVal[fShowerModuleLabels[shwrlab_it]].clear();
    eTrueShowerEviaECut_TreeVal[fShowerModuleLabels[shwrlab_it]].clear();
    eTrueShowerEviaDCut_TreeVal[fShowerModuleLabels[shwrlab_it]].clear();

    cProjectionMatchedEnergy_TreeVal[fShowerModuleLabels[shwrlab_it]].clear();
    cEnergyComp_TreeVal[fShowerModuleLabels[shwrlab_it]].clear();
    cEnergyPurity_TreeVal[fShowerModuleLabels[shwrlab_it]].clear();
    cHitsComp_TreeVal[fShowerModuleLabels[shwrlab_it]].clear();
    cHitsPurity_TreeVal[fShowerModuleLabels[shwrlab_it]].clear();

    sStartEndProcess_TreeVal[fShowerModuleLabels[shwrlab_it]].clear();
  }

  for(unsigned int hitlab_it=0; hitlab_it<fHitModuleLabels.size(); ++hitlab_it){
    for(unsigned int plane_it=0; plane_it<geom->Nplanes(); ++plane_it){
      hEnergyComp_TreeVal[fHitModuleLabels[hitlab_it]][plane_it].clear();
    }
  }

  return;
}


void ana::ShowerValidation::ClusterValidation(std::vector< art::Ptr<recob::Cluster> >& clusters,
					      const art::Event& evt,
					      art::Handle<std::vector<recob::Cluster> >& clusterHandle,
					      std::map<int,std::vector<int> >& ShowerMotherTrackIDs,
					      std::map<int,float>& MCTrack_Energy_map,
					      std::map<art::ProductID,std::map<int,std::map<geo::PlaneID, int> > >& MCTrack_hit_map,
					      int& TrueShowerID,
					      float& simenergy,
					      std::string& fShowerModuleLabel){


  //Initialise Trees
  std::vector<std::vector<float> > cProjectionMatchedEnergy_TreeVec((int)geom->Nplanes());
  std::vector<std::vector<float> > cEnergyComp_TreeVec((int)geom->Nplanes());
  std::vector<std::vector<float> > cEnergyPurity_TreeVec((int)geom->Nplanes());
  std::vector<std::vector<float> > cHitsComp_TreeVec((int)geom->Nplanes());
  std::vector<std::vector<float> > cHitsPurity_TreeVec((int)geom->Nplanes());

  //Get the associated hits
  art::FindManyP<recob::Hit> fmhc(clusterHandle, evt, clusterHandle.provenance()->moduleLabel());

  //Holder for cluster its
  std::vector< art::Ptr<recob::Hit> > clusterhits;
  art::Handle<std::vector<recob::Hit > > hitHandle;
  
  std::cout<<"Clusters size: "<<clusters.size()<<" and "<<fmhc.at(clusters.at(0).key()).size()<<" and "<<clusterHandle.provenance()->moduleLabel()<<std::endl;
  
  if (fmhc.at(clusters.at(0).key()).size()==0) {
    mf::LogError("ShowerValidation") << "Cluster has no hits. Trying next cluster." 
				     << std::endl;
    return;
  };

  //Get the Hits Handle used for this cluster type WARNING
<<<<<<< HEAD
  evt.get(fmhc.at(clusters.at(0).key()).front().id(),hitHandle);
  std::cout<<"test"<<std::endl;

  
=======
  std::cout << "test1" << std::endl;
  evt.get(fmhc.at(clusters.at(0).key()).front().id(),hitHandle);
  std::cout << "test2" << std::endl;

>>>>>>> bfa63b72
  if(!hitHandle.isValid()){
    mf::LogError("ShowerValidation") << "Hits handle is stale. No clustering validation done" << std::endl;
    return;
  }

<<<<<<< HEAD
=======

>>>>>>> bfa63b72
  //Get the hits vector from the shower
  for(auto const& cluster : clusters){

    clusterhits = fmhc.at(cluster.key());
    //Function from RecoUtils, finds the most probable track ID associated with the set of hits from there true energy depositons. The pair returns the energy in the hits as well.
    std::pair<int,double> ShowerTrackInfo = ShowerUtils::TrueParticleIDFromTrueChain(ShowerMotherTrackIDs,clusterhits, cluster->Plane().Plane);

    //Make sure the cluster has been matched.
    if(ShowerTrackInfo.second == -99999){
      std::cout << "Reco cluster not matched to a True shower" << std::endl;
      continue;
    }

    float TotalTrueEnergy = 0;
    float signalhits      = 0;
    float totalhits       = 0;

    for(std::vector<int>::iterator daughterID=ShowerMotherTrackIDs[ShowerTrackInfo.first].begin(); daughterID!=ShowerMotherTrackIDs[ShowerTrackInfo.first].end(); ++daughterID){

      //Calculate the true Energy deposited By Shower
      TotalTrueEnergy += MCTrack_Energy_map[*daughterID];
      // Get the map of planeIDs to number of hits
      std::map<geo::PlaneID, int> hitPlaneMap = RecoUtils::NumberofPlaneHitsFromTrack(*daughterID, clusterhits);

      for(std::map<geo::PlaneID, int>::iterator hitPlaneMapit = hitPlaneMap.begin();  hitPlaneMapit != hitPlaneMap.end();  hitPlaneMapit++){
	std::cout<<"Plane ID: "<<(*hitPlaneMapit).first<<std::endl;
	std::cout<<"SignalHits: "<<(*hitPlaneMapit).second<<std::endl;
	std::cout<<"TotalHits: "<<MCTrack_hit_map[hitHandle.id()][*daughterID][(*hitPlaneMapit).first]<<std::endl;

	//Count how many hits are from the true shower.
	signalhits += (*hitPlaneMapit).second;
	//Count how many hits are missed in the plane from the true track id.
	totalhits += MCTrack_hit_map[hitHandle.id()][*daughterID][(*hitPlaneMapit).first];
      }
    }

    int projection_match = -99999;

    //Have we matched the 2D cluster to the correct shower correctly. In terms of Energy depositions:
    if(ShowerTrackInfo.first == TrueShowerID){projection_match = 1;}
    else{projection_match = 0;}

    //Calculate the purity and completeness metrics
    float completeness_hits   = -99999;
    float purity_hits         = -99999;
    float completeness_energy = -99999;
    float purity_energy       = -99999;

    float TotalEnergyDepinHits = RecoUtils::TotalEnergyDepinHits(clusterhits,cluster->Plane().Plane);

    cProjectionMatchedEnergy_TreeVec[cluster->Plane().Plane].push_back(projection_match);

    if(totalhits != 0){
      completeness_hits = (signalhits)/totalhits;
      cHitsComp_TreeVec[cluster->Plane().Plane].push_back(completeness_hits);
    }

    if(clusterhits.size() != 0){
      purity_hits = signalhits/clusterhits.size();
      cHitsPurity_TreeVec[cluster->Plane().Plane].push_back(purity_hits);

    }

    if(TotalTrueEnergy != 0){
      completeness_energy = (ShowerTrackInfo.second)/TotalTrueEnergy;
      cEnergyComp_TreeVec[cluster->Plane().Plane].push_back(completeness_energy);
    }

    if(TotalEnergyDepinHits != 0){
      purity_energy = ShowerTrackInfo.second/TotalEnergyDepinHits;
      cEnergyPurity_TreeVec[cluster->Plane().Plane].push_back(purity_energy);
    }


    if(fVerbose>1){
      std::cout << "#################################################"    << std::endl;
      std::cout << "               Cluster Metrics                   "    << std::endl;
      std::cout << "#################################################"    << std::endl;
      std::cout << "Projection matched:          " << projection_match    << std::endl;
      std::cout << "Cluster hit completeness:    " << completeness_hits   << std::endl;
      std::cout << "Cluster hit purity:          " << purity_hits         << std::endl;
      std::cout << "Cluster energy completeness: " << completeness_energy << std::endl;
      std::cout << "Cluster energy purity:       " << purity_energy       << std::endl;
      std::cout << "#################################################"    << std::endl;
    }
  }//Cluster Loop

  cProjectionMatchedEnergy_TreeVal[fShowerModuleLabel].push_back(cProjectionMatchedEnergy_TreeVec);
  cEnergyComp_TreeVal[fShowerModuleLabel].push_back(cEnergyComp_TreeVec);
  cEnergyPurity_TreeVal[fShowerModuleLabel].push_back(cEnergyPurity_TreeVec);
  cHitsComp_TreeVal[fShowerModuleLabel].push_back(cHitsComp_TreeVec);
  cHitsPurity_TreeVal[fShowerModuleLabel].push_back(cHitsPurity_TreeVec);

  return;
}


void ana::ShowerValidation::PFPValidation(std::vector<art::Ptr<recob::Cluster> >& clusters,
					  art::Ptr<recob::PFParticle>  pfp,
					  const art::Event& evt,
					  art::Handle<std::vector<recob::Cluster> >& clusterHandle,
					  std::map<int,std::vector<int> >& ShowerMotherTrackIDs,
					  std::map<int,float>& MCTrack_Energy_map,
					  std::map<art::ProductID,std::map<int,std::map<geo::PlaneID, int> > > & MCTrack_hit_map,
					  std::string & fShowerModuleLabel){


  //Get the associated hits
  art::FindManyP<recob::Hit> fmhc(clusterHandle, evt, clusterHandle.provenance()->moduleLabel());

  //Holder for cluster hits
  std::vector< art::Ptr<recob::Hit> > clusterhits;

  //Get the Hits Handle used for this cluster type
  art::Handle<std::vector<recob::Hit > > hitHandle;
  evt.get(fmhc.at(clusters.at(0).key()).front().id(),hitHandle);

  if(!hitHandle.isValid()){
    mf::LogError("ShowerValidation") << "Hits handle is stale. No pfp validation done" << std::endl;
    return;
  }

  float TotalTrueEnergy      = 0;
  float TotalEnergyDepinHits = 0;
  float signalhits           = 0;
  float totalhits            = 0;
  float pfphits              = 0;
  float pfpenergy            = 0;

  //Calculate the purity and completeness metrics
  float completeness_hits   = -99999;
  float purity_hits         = -99999;
  float completeness_energy = -99999;
  float purity_energy       = -99999;

  int projectionMatched = 1;
  std::vector<int> projected_IDs;

  //Get the hits vector from the shower
  for(auto const& cluster : clusters){
    clusterhits = fmhc.at(cluster.key());
    // if shower-like use showerutils, else if track-like use recoutils
    if (pfp->PdgCode() == 11) {
      //Function from RecoUtils, finds the most probable track ID associated with the set of hits from there true energy depositons. The pair returns the energy in the hits as well.
      std::pair<int,double> ShowerTrackInfo = ShowerUtils::TrueParticleIDFromTrueChain(ShowerMotherTrackIDs,clusterhits, cluster->Plane().Plane);

      //Make sure the cluster has been matched.
      if(ShowerTrackInfo.second == -99999){
	std::cout << "Reco cluster not matched to a True shower" << std::endl;
	continue;
      }

      for(std::vector<int>::iterator daughterID=ShowerMotherTrackIDs[ShowerTrackInfo.first].begin(); daughterID!=ShowerMotherTrackIDs[ShowerTrackInfo.first].end(); ++daughterID){

	//Calculate the true Energy deposited By Shower
	TotalTrueEnergy += MCTrack_Energy_map[*daughterID];

	// Get the map of planeIDs to number of hits
	std::map<geo::PlaneID, int> hitPlaneMap = RecoUtils::NumberofPlaneHitsFromTrack(*daughterID, clusterhits);

	for(std::map<geo::PlaneID, int>::iterator hitPlaneMapit = hitPlaneMap.begin();  hitPlaneMapit != hitPlaneMap.end();  hitPlaneMapit++){
	  //std::cout<<"Plane ID: "<<(*hitPlaneMapit).first<<std::endl;
       	  //std::cout<<"SignalHits: "<<(*hitPlaneMapit).second<<std::endl;
	  //std::cout<<"TotalHits: "<<MCTrack_hit_map[hitHandle.id()][*daughterID][(*hitPlaneMapit).first]<<std::endl;

	  //Count how many hits are from the true shower.
	  signalhits += (*hitPlaneMapit).second;
	  //Count how many hits are missed in the plane from the true track id.
	  totalhits += MCTrack_hit_map[hitHandle.id()][*daughterID][(*hitPlaneMapit).first];

	}
      }
      projected_IDs.push_back(ShowerTrackInfo.first);

      TotalEnergyDepinHits += RecoUtils::TotalEnergyDepinHits(clusterhits,cluster->Plane().Plane);

      pfphits   += clusterhits.size();
      pfpenergy += ShowerTrackInfo.second;
    }else if (pfp->PdgCode() == 13) {
      int PFPTrackInfo = RecoUtils::TrueParticleIDFromTotalRecoHits(clusterhits); //check which recoutil to use with dom

      if(PFPTrackInfo == -99999){
	std::cout << "Reco cluster not matched to a True shower" << std::endl;
	continue;
      }

      //Calculate the true Energy deposited By Shower
      TotalTrueEnergy += MCTrack_Energy_map[PFPTrackInfo];

      // Get the map of planeIDs to number of hits
      std::map<geo::PlaneID, int> hitPlaneMap = RecoUtils::NumberofPlaneHitsFromTrack(PFPTrackInfo, clusterhits);

      for(std::map<geo::PlaneID, int>::iterator hitPlaneMapit = hitPlaneMap.begin();  hitPlaneMapit != hitPlaneMap.end();  hitPlaneMapit++){
	std::cout<<"Plane ID: "<<(*hitPlaneMapit).first<<std::endl;
	std::cout<<"SignalHits: "<<(*hitPlaneMapit).second<<std::endl;
	std::cout<<"TotalHits: "<<MCTrack_hit_map[hitHandle.id()][PFPTrackInfo][(*hitPlaneMapit).first]<<std::endl;

	//Count how many hits are from the true shower.
	signalhits += (*hitPlaneMapit).second;
	//Count how many hits are missed in the plane from the true track id.
	totalhits += MCTrack_hit_map[hitHandle.id()][PFPTrackInfo][(*hitPlaneMapit).first];

      }


      //Calculate the true Energy deposited By Shower
      TotalTrueEnergy += MCTrack_Energy_map[PFPTrackInfo];


      projected_IDs.push_back(PFPTrackInfo);

      TotalEnergyDepinHits += RecoUtils::TotalEnergyDepinHits(clusterhits,cluster->Plane().Plane);

      pfphits      += clusterhits.size();
      pfpenergy    += RecoUtils::TotalEnergyDepinHitsFromTrack(clusterhits, PFPTrackInfo, cluster->Plane().Plane);//check with dom

    }else {
      std::cout<<"Something has gone horribly wrong, PFP PDG != 11||13"<<std::endl;
    }
  }

  //Have we matched the 2D cluster to the correct shower correctly. In terms of Energy depositions:
  //if(ShowerTrackInfo.first == TrueShowerID){projection_match = 1;}
  //else{projection_match = 0;}

  for (auto ID : projected_IDs){
    if (ID != projected_IDs.at(0)) {projectionMatched=0;}
  }

  pfpProjectionMatched_TreeVal[fShowerModuleLabel].push_back(projectionMatched);
  if (pfp->PdgCode() == 11) { pfpShowerProjectionMatched_TreeVal[fShowerModuleLabel].push_back(projectionMatched);
  }else if (pfp->PdgCode() == 13) { pfpTrackProjectionMatched_TreeVal[fShowerModuleLabel].push_back(projectionMatched);
  }

  //cProjectionMatchedEnergy_TreeVec[cluster->Plane().Plane].push_back(projection_match);
  if(totalhits != 0){
    completeness_hits = (signalhits)/totalhits;
    pfpHitsComp_TreeVal[fShowerModuleLabel].push_back(completeness_hits);
    if (pfp->PdgCode() == 11) { pfpShowerHitsComp_TreeVal[fShowerModuleLabel].push_back(completeness_hits);
    }else if (pfp->PdgCode() == 13) { pfpTrackHitsComp_TreeVal[fShowerModuleLabel].push_back(completeness_hits);
    }
  }

  if(pfphits != 0){
    purity_hits = signalhits/pfphits;
    pfpHitsPurity_TreeVal[fShowerModuleLabel].push_back(purity_hits);
    if (pfp->PdgCode() == 11) { pfpShowerHitsPurity_TreeVal[fShowerModuleLabel].push_back(purity_hits);
    }else if (pfp->PdgCode() == 13) { pfpTrackHitsPurity_TreeVal[fShowerModuleLabel].push_back(purity_hits);
    }
  }

  if(TotalTrueEnergy != 0){
    completeness_energy = pfpenergy/TotalTrueEnergy;
    pfpEnergyComp_TreeVal[fShowerModuleLabel].push_back(completeness_energy);
    if (pfp->PdgCode() == 11) { pfpShowerEnergyComp_TreeVal[fShowerModuleLabel].push_back(completeness_energy);
    }else if (pfp->PdgCode() == 13) { pfpTrackEnergyComp_TreeVal[fShowerModuleLabel].push_back(completeness_energy);
    }
  }

  if(TotalEnergyDepinHits != 0){
    purity_energy = pfpenergy/TotalEnergyDepinHits;
    pfpEnergyPurity_TreeVal[fShowerModuleLabel].push_back(purity_energy);
    if (pfp->PdgCode() == 11) { pfpShowerEnergyPurity_TreeVal[fShowerModuleLabel].push_back(purity_energy);
    }else if (pfp->PdgCode() == 13) { pfpTrackEnergyPurity_TreeVal[fShowerModuleLabel].push_back(purity_energy);
    }
  }


  if(fVerbose>1){
    std::cout << "#################################################"    << std::endl;
    std::cout << "                 PFP Metrics                     "    << std::endl;
    std::cout << "#################################################"    << std::endl;
    std::cout << "Projection matched:          " << projectionMatched   << std::endl;
    std::cout << "PFP hit completeness:    " << completeness_hits       << std::endl;
    std::cout << "PFP hit purity:          " << purity_hits             << std::endl;
    std::cout << "PFP energy completeness: " << completeness_energy     << std::endl;
    std::cout << "PFP energy purity:       " << purity_energy           << std::endl;
    std::cout << "#################################################"    << std::endl;
  }

  // need to add position difference

  return;
}

void ana::ShowerValidation::endJob() {

  std::cout << "Number of events ran over: " <<  numevents  << std::endl;
  std::cout << "Number of events removed by the containment cut: " << containmentCutNum <<std::endl;
  std::cout << "Number of initial MC Showers: " <<  numshowers  << std::endl;
  std::cout << "Number of MC showers that pass the energy cut: " <<  numshoowerspassenergy  << std::endl;
  std::cout << "Number of MC showers that pass the density cut: " << numshowerspassdensity  << std::endl;
  std::cout << "Number of MC showers that pass the containment cut: " <<  numshowerspassTPC  << std::endl;
  std::cout << "Number of reco showers: " << numrecoshowers  << std::endl;
  std::cout << "Number of reco showers analysed: " << numrecoshowersana  << std::endl;

}



DEFINE_ART_MODULE(ana::ShowerValidation)<|MERGE_RESOLUTION|>--- conflicted
+++ resolved
@@ -166,6 +166,7 @@
   std::map<std::string,std::vector<float> > pfpVertexDistMag_TreeVal;
   std::map<std::string,std::vector<float> > pfpShowersVertices_TreeVal;
   std::map<std::string,std::vector<float> > pfpProjectionMatched_TreeVal;
+  // include number of hits in pfp
   std::map<std::string,std::vector<float> > pfpHitsComp_TreeVal;
   std::map<std::string,std::vector<float> > pfpEnergyComp_TreeVal;
   std::map<std::string,std::vector<float> > pfpHitsPurity_TreeVal;
@@ -259,8 +260,7 @@
   for(unsigned int j=0; j<fShowerModuleLabels.size(); ++j){
     std::string branchString = branchName + "_" + fShowerModuleLabels[j];
     const char* branchChar   = branchString.c_str();
-    Tree->Branch(branchChar,"<std::vector<std::vector<float> > "
-		 , &Metric[fShowerModuleLabels[j]], 32000, 0);
+    Tree->Branch(branchChar,"std::vector<std::vector<std::vector<float> > >", &Metric[fShowerModuleLabels[j]], 32000, 0);
   }
 }
 
@@ -279,7 +279,7 @@
   numrecoshowersana = 0;
 
   Tree = tfs->make<TTree>("MetricTree", "Tree Holding all metric information");
-  //gInterpreter->GenerateDictionary("vector<vector<vector<float> > >","vector");
+  gInterpreter->GenerateDictionary("vector<vector<vector<float> > >","vector");
   Tree->Branch("EventRun", &EventRun_TreeVal, 32000, 0);
   Tree->Branch("EventSubrun", &EventSubrun_TreeVal, 32000, 0);
   Tree->Branch("EventNumber", &EventNumber_TreeVal, 32000, 0);
@@ -342,11 +342,11 @@
   initTree(Tree,"eTrueShowerEviaECut",eTrueShowerEviaECut_TreeVal,fShowerModuleLabels);
   initTree(Tree,"eTrueShowerEviaDCut",eTrueShowerEviaDCut_TreeVal,fShowerModuleLabels);
 
-  initClusterTree( Tree, "cProjectionMatchedEnergy", cProjectionMatchedEnergy_TreeVal, fShowerModuleLabels);
-  initClusterTree( Tree, "cEnergyComp", cEnergyComp_TreeVal, fShowerModuleLabels);
-  initClusterTree( Tree, "cEnergyPurity", cEnergyPurity_TreeVal, fShowerModuleLabels);
-  initClusterTree( Tree, "cHitsComp", cHitsComp_TreeVal, fShowerModuleLabels);
-  initClusterTree( Tree, "cHitsPurity", cHitsComp_TreeVal, fShowerModuleLabels);
+  initClusterTree(Tree, "cProjectionMatchedEnergy", cProjectionMatchedEnergy_TreeVal, fShowerModuleLabels);
+  initClusterTree(Tree, "cEnergyComp", cEnergyComp_TreeVal, fShowerModuleLabels);
+  initClusterTree(Tree, "cEnergyPurity", cEnergyPurity_TreeVal, fShowerModuleLabels);
+  initClusterTree(Tree, "cHitsComp", cHitsComp_TreeVal, fShowerModuleLabels);
+  initClusterTree(Tree, "cHitsPurity", cHitsComp_TreeVal, fShowerModuleLabels);
 
 
   for(unsigned int j=0; j<fHitModuleLabels.size(); ++j){
@@ -367,6 +367,8 @@
     
     Tree->Branch(processChar,"<std::string,std::vector<std::string>", &sStartEndProcess_TreeVal[fShowerModuleLabels[j]], 32000, 0);
   }
+
+  Tree->Print();
 }
 
 
@@ -402,7 +404,6 @@
   std::vector<art::Ptr<recob::Track> > tracks;
   if(evt.getByLabel(fTrackModuleLabel,trackListHandle))
     {art::fill_ptr_vector(tracks, trackListHandle);}
-
 
   //I think that doing getManyByType kind of initalises the handles giving every particle product id. Doing this allows us to find handles for the individal hits later.
 
@@ -1245,15 +1246,12 @@
 	if(EvaluateShowerDirection){
 	  std::cout << "True Start: " << PositionTrajStart.X() << " Shower Start: " << ShowerStart.X() << std::endl;
 	  std::cout << "X Poisition: " <<  ShowerStart.X() << "Y Position " << ShowerStart.Y() << " Z Poistion: " << ShowerStart.Z() << std::endl;
-	  std::cout << "ShowerDirection X: " << ShowerDirection.X() << " Y: " << ShowerDirection.Y() << " Z: " << ShowerDirection.Z() << std::endl;
-	  std::cout << "TrueShowerDirection X: " << TrueShowerDirection.X() << " Y: " << TrueShowerDirection.Y() << " Z: " << TrueShowerDirection.Z() << std::endl;
 	}
 	if(EvaluatesLength){
 	  std::cout << "TrueTrackLength: " << TrueTrackLength << " ShowerTrackLength: " << ShowerTrackLength << std::endl;
 	}
 	if(EvaluateShowerEnergy){
 	  std::cout << "Best Plane Reco Shower Energy " << ShowerEnergyPlanes[ShowerBest_Plane] << std::endl;
-	  std::cout << "Shower Energy Diff: " << (ShowerEnergyPlanes[ShowerBest_Plane]/TrueEnergyDep_FromShower) << std::endl;
 	}
 	std::cout << "True Energy Deposited from true shower within Shower: " << TrueEnergyDepWithinShower_FromTrueShower << std::endl;
 	std::cout << "True Energy Deposited From true associated Shower: " << TrueEnergyDep_FromShower << std::endl;
@@ -1522,26 +1520,15 @@
   };
 
   //Get the Hits Handle used for this cluster type WARNING
-<<<<<<< HEAD
   evt.get(fmhc.at(clusters.at(0).key()).front().id(),hitHandle);
   std::cout<<"test"<<std::endl;
 
   
-=======
-  std::cout << "test1" << std::endl;
-  evt.get(fmhc.at(clusters.at(0).key()).front().id(),hitHandle);
-  std::cout << "test2" << std::endl;
-
->>>>>>> bfa63b72
   if(!hitHandle.isValid()){
     mf::LogError("ShowerValidation") << "Hits handle is stale. No clustering validation done" << std::endl;
     return;
   }
 
-<<<<<<< HEAD
-=======
-
->>>>>>> bfa63b72
   //Get the hits vector from the shower
   for(auto const& cluster : clusters){
 
