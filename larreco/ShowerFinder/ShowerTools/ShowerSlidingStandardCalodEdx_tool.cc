//############################################################################
//### Name:        ShowerSlidingStandardCalodEdx                           ###
//### Author:      Dominic Barker (dominic.barker@sheffield.ac.uk)         ###
//### Date:        13.05.19                                                ###
//### Description: Tool for finding the dEdx of the start track of the     ###
//###              shower using the standard calomitry module. This        ###
//###              takes the sliding fit trajectory to make a 3D dEdx.     ###
//###              This module is best used with the sliding linear fit    ###
//###              and ShowerTrackTrajToSpacepoint                         ###
//############################################################################

#include "larreco/ShowerFinder/ShowerTools/IShowerTool.h"

//Framework Includes
#include "art/Utilities/ToolMacros.h"
#include "art/Utilities/make_tool.h"
#include "art_root_io/TFileService.h"
#include "messagefacility/MessageLogger/MessageLogger.h"
#include "cetlib_except/exception.h"
#include "canvas/Persistency/Common/Ptr.h"
#include "canvas/Persistency/Common/FindManyP.h"

//LArSoft Includes
#include "lardata/DetectorInfoServices/DetectorPropertiesService.h"
#include "larcore/Geometry/Geometry.h"
#include "larreco/Calorimetry/CalorimetryAlg.h"
#include "lardataobj/RecoBase/Hit.h"
#include "lardataobj/RecoBase/Track.h"
#include "lardataobj/RecoBase/SpacePoint.h"
#include "larreco/RecoAlg/TRACSAlg.h"

//C++ Includes
#include <iostream>
#include <vector>

//Root Includes
#include "TVector3.h"

namespace ShowerRecoTools{

  class ShowerSlidingStandardCalodEdx:IShowerTool {

    public:

      ShowerSlidingStandardCalodEdx(const fhicl::ParameterSet& pset);

      ~ShowerSlidingStandardCalodEdx();

      //Generic Direction Finder
      int CalculateElement(const art::Ptr<recob::PFParticle>& pfparticle,
          art::Event& Event, reco::shower::ShowerElementHolder& ShowerEleHolder) override;

    private:

      // Define standard art tool interface
      art::ServiceHandle<geo::Geometry> fGeom;
      calo::CalorimetryAlg fCalorimetryAlg;
      shower::TRACSAlg fTRACSAlg;
      detinfo::DetectorProperties const* fDetProp;

      float fMinAngleToWire;
      float fShapingTime;
      float fMinDistCutOff;
      float fMaxDist;
      float fdEdxTrackLength;
      bool  fUseMedian;
      art::InputTag fPFParticleModuleLabel;

      bool fCutStartPosition;
      bool fTrajDirection;
  };


  ShowerSlidingStandardCalodEdx::ShowerSlidingStandardCalodEdx(const fhicl::ParameterSet& pset):
    fCalorimetryAlg(pset.get<fhicl::ParameterSet>("CalorimetryAlg")),
    fTRACSAlg(pset.get<fhicl::ParameterSet>("TRACSAlg")),
    fDetProp(lar::providerFrom<detinfo::DetectorPropertiesService>())
  {
    fMinDistCutOff         = pset.get<float>("MinDistCutOff");
    fMaxDist               = pset.get<float>("MaxDist");
    fMinAngleToWire        = pset.get<float>("MinAngleToWire");
    fShapingTime           = pset.get<float>("ShapingTime");
    fdEdxTrackLength       = pset.get<float>("dEdxTrackLength");
    fUseMedian             = pset.get<bool> ("UseMedian");
    fPFParticleModuleLabel = pset.get<art::InputTag>("PFParticleModuleLabel");

    fCutStartPosition = pset.get<bool> ("CutStartPosition");
  }

  ShowerSlidingStandardCalodEdx::~ShowerSlidingStandardCalodEdx()
  {
  }

  int ShowerSlidingStandardCalodEdx::CalculateElement(const art::Ptr<recob::PFParticle>& pfparticle,
      art::Event& Event, reco::shower::ShowerElementHolder& ShowerEleHolder){


    // Shower dEdx calculation
    if(!ShowerEleHolder.CheckElement("ShowerStartPosition")){
      mf::LogError("ShowerSlidingStandardCalodEdx") << "Start position not set, returning "<< std::endl;
      return 1;
    }
    if(!ShowerEleHolder.CheckElement("InitialTrackSpacePoints")){
      mf::LogError("ShowerSlidingStandardCalodEdx") << "Initial Track Spacepoints is not set returning"<< std::endl;
      return 1;
    }
    if(!ShowerEleHolder.CheckElement("InitialTrack")){
      mf::LogError("ShowerSlidingStandardCalodEdx") << "Initial Track is not set"<< std::endl;
      return 1;
    }

    //Get the initial track hits
    std::vector<art::Ptr<recob::SpacePoint> > tracksps;
    ShowerEleHolder.GetElement("InitialTrackSpacePoints",tracksps);

    if(tracksps.size() == 0){
      mf::LogWarning("ShowerSlidingStandardCalodEdx") << "no spacepointsin the initial track" << std::endl;
      return 0;
    }

    // Get the spacepoints
    art::Handle<std::vector<recob::SpacePoint> > spHandle;
    if (!Event.getByLabel(fPFParticleModuleLabel, spHandle)){
      throw cet::exception("ShowerTrackTrajToSpacepoint") << "Could not configure the spacepoint handle. Something is configured incorrectly. Stopping";
      return 1;
    }

    // Get the hits associated with the space points
    art::FindManyP<recob::Hit> fmsp(spHandle, Event, fPFParticleModuleLabel);
    if(!fmsp.isValid()){
      throw cet::exception("ShowerTrackTrajToSpacepoint") << "Spacepoint and hit association not valid. Stopping.";
      return 1;
    }



    //Only consider hits in the same tpcs as the vertex.
    TVector3 ShowerStartPosition = {-999,-999,-999};
    ShowerEleHolder.GetElement("ShowerStartPosition",ShowerStartPosition);
    geo::TPCID vtxTPC = fGeom->FindTPCAtPosition(ShowerStartPosition);

    //Get the initial track
    recob::Track InitialTrack;
    ShowerEleHolder.GetElement("InitialTrack",InitialTrack);

    //Don't care that I could use a vector.
    std::map<int,std::vector<double > > dEdx_vec;
    std::map<int,std::vector<double> >  dEdx_vecErr;
    std::map<int,int> num_hits;

    for(geo::PlaneID plane_id: fGeom->IteratePlaneIDs()){
      dEdx_vec[plane_id.Plane] = {};
      dEdx_vecErr[plane_id.Plane] = {};
      num_hits[plane_id.Plane] = 0;
    }

    //Loop over the spacepoints
    for(auto const sp: tracksps){

      //Get the associated hit
      std::vector<art::Ptr<recob::Hit> > hits = fmsp.at(sp.key());
      if(hits.size() == 0){
        mf::LogWarning("ShowerSlidingStandardCalodEdx") << "no hit for the spacepoint. This suggest the find many is wrong."<< std::endl;
        continue;
      }
      const art::Ptr<recob::Hit> hit = hits[0];
      double wirepitch = fGeom->WirePitch((geo::PlaneID)hit->WireID());

      //Only consider hits in the same tpc
      geo::PlaneID planeid = hit->WireID();
      geo::TPCID TPC = planeid.asTPCID();
      if (TPC !=vtxTPC){continue;}

      //Ignore spacepoints within a few wires of the vertex.
      double dist_from_start = (fTRACSAlg.SpacePointPosition(sp) - ShowerStartPosition).Mag();

      // std::cout << "hit on plane: " << planeid.Plane << " dist_from_start: " << dist_from_start << std::endl;

      if(fCutStartPosition){
        if(dist_from_start < fMinDistCutOff*wirepitch){mf::LogWarning("ShowerSlidingStandardCalodEdx")  << "too close" << std::endl; continue;}

        if(dist_from_start > fdEdxTrackLength){mf::LogWarning("ShowerSlidingStandardCalodEdx")  << " too far " << std::endl;continue;}
      }

      //Find the closest trajectory point of the track. These should be in order if the user has used ShowerTrackTrajToSpacepoint_tool but the sake of gernicness I'll get the cloest sp.
      unsigned int index = 999;
      double MinDist = 999;
      for(unsigned int traj=0; traj< InitialTrack.NumberTrajectoryPoints(); ++traj){

        geo::Point_t TrajPositionPoint = InitialTrack.LocationAtPoint(traj);
        TVector3 TrajPosition = {TrajPositionPoint.X(),TrajPositionPoint.Y(),TrajPositionPoint.Z()};


        //ignore bogus info.
        auto flags = InitialTrack.FlagsAtPoint(traj);
        if(flags.isSet(recob::TrajectoryPointFlagTraits::NoPoint))
        {continue;}

        TVector3 pos = fTRACSAlg.SpacePointPosition(sp) - TrajPosition;

        if(pos.Mag() < MinDist && pos.Mag()< fMaxDist*wirepitch){
          MinDist = pos.Mag();
          index = traj;
        }
      }

      //If there is no matching trajectory point then bail.
      if(index == 999){mf::LogWarning("ShowerSlidingStandardCalodEdx") << "traj not found" << std::endl; continue;}

      geo::Point_t TrajPositionPoint = InitialTrack.LocationAtPoint(index);
      TVector3 TrajPosition = {TrajPositionPoint.X(),TrajPositionPoint.Y(),TrajPositionPoint.Z()};

      geo::Point_t TrajPositionStartPoint = InitialTrack.LocationAtPoint(0);
      TVector3 TrajPositionStart = {TrajPositionStartPoint.X(),TrajPositionStartPoint.Y(),TrajPositionStartPoint.Z()};

      //Ignore values with 0 mag from the start position
      if((TrajPosition - TrajPositionStart).Mag() == 0){mf::LogWarning("ShowerSlidingStandardCalodEdx") << "mag is 0" << std::endl;continue;}
      if((TrajPosition - ShowerStartPosition).Mag() == 0){mf::LogWarning("ShowerSlidingStandardCalodEdx") << "mag1 is 0" << std::endl;continue;}


      // std::cout << "(TrajPosition-TrajPositionStart).Mag(): " << (TrajPosition-TrajPositionStart).Mag() << std::endl;

      if((TrajPosition-TrajPositionStart).Mag() < fMinDistCutOff*wirepitch){mf::LogWarning("ShowerSlidingStandardCalodEdx") << "minmidistance cut off" << std::endl; continue;}

      if((TrajPosition-TrajPositionStart).Mag() > fdEdxTrackLength){mf::LogWarning("ShowerSlidingStandardCalodEdx") << " too far " << std::endl;continue;}


      //Get the direction of the trajectory point
      geo::Vector_t TrajDirection_vec = InitialTrack.DirectionAtPoint(index);
      TVector3 TrajDirection = {TrajDirection_vec.X(),TrajDirection_vec.Y(),TrajDirection_vec.Z()};

      //If the direction is in the same direction as the wires within some tolerance the hit finding struggles. Let remove these.
      TVector3 PlaneDirection = fGeom->Plane(planeid).GetIncreasingWireDirection();

      if(TrajDirection.Angle(PlaneDirection) < fMinAngleToWire){ mf::LogWarning("ShowerSlidingStandardCalodEdx") << "remove from angle cut" << std::endl;continue;}

      //If the direction is too much into the wire plane then the shaping amplifer cuts the charge. Lets remove these events.
      double velocity = fDetProp->DriftVelocity(fDetProp->Efield(), fDetProp->Temperature());
      double distance_in_x = TrajDirection.X()*(wirepitch/TrajDirection.Dot(PlaneDirection));
      double time_taken = TMath::Abs(distance_in_x/velocity);

      //Shaping time doesn't seem to exist in a global place so add it as a fcl.
      if(fShapingTime < time_taken){mf::LogWarning("ShowerSlidingStandardCalodEdx") << "move for shaping time" << std::endl; continue;}

<<<<<<< HEAD
=======
      if(fTrajDirection){
        ShowerEleHolder.GetElement("ShowerDirection",TrajDirection);
      }

>>>>>>> d5d30585
      //If we still exist then we can be used in the calculation. Calculate the 3D pitch
      double trackpitch = (TrajDirection*(wirepitch/TrajDirection.Dot(PlaneDirection))).Mag();

      if(trackpitch == 0){
        mf::LogWarning("ShowerSlidingStandardCalodEdx") << "pitch is zero so we are not using the hit "<< std::endl;
        continue;
      }

      //Calculate the dQdx
      double dQdx = hit->Integral()/trackpitch;

      //Calculate the dEdx
      double dEdx = fCalorimetryAlg.dEdx_AREA(dQdx, hit->PeakTime(), planeid.Plane);
      // std::cout << "TrajDirection.X(): " << TrajDirection.X() << " Y: " << TrajDirection.Y() << TrajDirection.Z() << std::endl;
      // std::cout << "dQdx: " <<dQdx << " dEdx: " << dEdx << " trackpitch: " << trackpitch << std::endl;


      //Add the value to the dEdx
      dEdx_vec[planeid.Plane].push_back(dEdx);

      //Iterate the number of hits on the plane
      ++num_hits[planeid.Plane];
    }


    //Never have the stats to do a landau fit and get the most probable value. User decides if they want the median value or the mean.
    std::vector<double> dEdx_val;
    std::vector<double> dEdx_valErr;
    for(auto const& dEdx_plane: dEdx_vec){

      if((dEdx_plane.second).size() == 0){
        dEdx_val.push_back(-999);
        dEdx_valErr.push_back(-999);
        continue;
      }

      if(fUseMedian){dEdx_val.push_back(TMath::Median((dEdx_plane.second).size(), &(dEdx_plane.second)[0]));}
      else{
        //Else calculate the mean value.
        double dEdx_mean = 0;
        for(auto const& dEdx: dEdx_plane.second){
          if(dEdx > 10 || dEdx < 0){continue;}
          dEdx_mean += dEdx;
        }
        dEdx_val.push_back(dEdx_mean/(float)(dEdx_plane.second).size());
      }
    }

    //Work out which is the best plane from the most hits.
    int max_hits   = -999;
    int best_plane = -999;
    for(auto const& num_hits_plane: num_hits){
      if(num_hits_plane.second > max_hits){
        best_plane = num_hits_plane.first;
        max_hits = num_hits_plane.second;
      }
    }

    if(dEdx_val[best_plane] == -999){std::cout << "best plane val is -999" << std::endl;}

    //To do
    ShowerEleHolder.SetElement(dEdx_val,dEdx_valErr,"ShowerdEdx");
    ShowerEleHolder.SetElement(best_plane,"ShowerBestPlane");


    return 0;
  }
}

DEFINE_ART_CLASS_TOOL(ShowerRecoTools::ShowerSlidingStandardCalodEdx)
<|MERGE_RESOLUTION|>--- conflicted
+++ resolved
@@ -65,9 +65,8 @@
       float fdEdxTrackLength;
       bool  fUseMedian;
       art::InputTag fPFParticleModuleLabel;
-
       bool fCutStartPosition;
-      bool fTrajDirection;
+
   };
 
 
@@ -82,9 +81,8 @@
     fShapingTime           = pset.get<float>("ShapingTime");
     fdEdxTrackLength       = pset.get<float>("dEdxTrackLength");
     fUseMedian             = pset.get<bool> ("UseMedian");
+    fCutStartPosition = pset.get<bool> ("CutStartPosition");
     fPFParticleModuleLabel = pset.get<art::InputTag>("PFParticleModuleLabel");
-
-    fCutStartPosition = pset.get<bool> ("CutStartPosition");
   }
 
   ShowerSlidingStandardCalodEdx::~ShowerSlidingStandardCalodEdx()
@@ -177,9 +175,9 @@
       // std::cout << "hit on plane: " << planeid.Plane << " dist_from_start: " << dist_from_start << std::endl;
 
       if(fCutStartPosition){
-        if(dist_from_start < fMinDistCutOff*wirepitch){mf::LogWarning("ShowerSlidingStandardCalodEdx")  << "too close" << std::endl; continue;}
-
-        if(dist_from_start > fdEdxTrackLength){mf::LogWarning("ShowerSlidingStandardCalodEdx")  << " too far " << std::endl;continue;}
+        if(dist_from_start < fMinDistCutOff*wirepitch){continue;}
+
+        if(dist_from_start > fdEdxTrackLength){continue;}
       }
 
       //Find the closest trajectory point of the track. These should be in order if the user has used ShowerTrackTrajToSpacepoint_tool but the sake of gernicness I'll get the cloest sp.
@@ -205,7 +203,7 @@
       }
 
       //If there is no matching trajectory point then bail.
-      if(index == 999){mf::LogWarning("ShowerSlidingStandardCalodEdx") << "traj not found" << std::endl; continue;}
+      if(index == 999){continue;}
 
       geo::Point_t TrajPositionPoint = InitialTrack.LocationAtPoint(index);
       TVector3 TrajPosition = {TrajPositionPoint.X(),TrajPositionPoint.Y(),TrajPositionPoint.Z()};
@@ -214,15 +212,12 @@
       TVector3 TrajPositionStart = {TrajPositionStartPoint.X(),TrajPositionStartPoint.Y(),TrajPositionStartPoint.Z()};
 
       //Ignore values with 0 mag from the start position
-      if((TrajPosition - TrajPositionStart).Mag() == 0){mf::LogWarning("ShowerSlidingStandardCalodEdx") << "mag is 0" << std::endl;continue;}
-      if((TrajPosition - ShowerStartPosition).Mag() == 0){mf::LogWarning("ShowerSlidingStandardCalodEdx") << "mag1 is 0" << std::endl;continue;}
-
-
-      // std::cout << "(TrajPosition-TrajPositionStart).Mag(): " << (TrajPosition-TrajPositionStart).Mag() << std::endl;
-
-      if((TrajPosition-TrajPositionStart).Mag() < fMinDistCutOff*wirepitch){mf::LogWarning("ShowerSlidingStandardCalodEdx") << "minmidistance cut off" << std::endl; continue;}
-
-      if((TrajPosition-TrajPositionStart).Mag() > fdEdxTrackLength){mf::LogWarning("ShowerSlidingStandardCalodEdx") << " too far " << std::endl;continue;}
+      if((TrajPosition - TrajPositionStart).Mag() == 0){continue;}
+      if((TrajPosition - ShowerStartPosition).Mag() == 0){continue;}
+
+      if((TrajPosition-TrajPositionStart).Mag() < fMinDistCutOff*wirepitch){continue;}
+
+      if((TrajPosition-TrajPositionStart).Mag() > fdEdxTrackLength){continue;}
 
 
       //Get the direction of the trajectory point
@@ -242,29 +237,14 @@
       //Shaping time doesn't seem to exist in a global place so add it as a fcl.
       if(fShapingTime < time_taken){mf::LogWarning("ShowerSlidingStandardCalodEdx") << "move for shaping time" << std::endl; continue;}
 
-<<<<<<< HEAD
-=======
-      if(fTrajDirection){
-        ShowerEleHolder.GetElement("ShowerDirection",TrajDirection);
-      }
-
->>>>>>> d5d30585
       //If we still exist then we can be used in the calculation. Calculate the 3D pitch
       double trackpitch = (TrajDirection*(wirepitch/TrajDirection.Dot(PlaneDirection))).Mag();
 
-      if(trackpitch == 0){
-        mf::LogWarning("ShowerSlidingStandardCalodEdx") << "pitch is zero so we are not using the hit "<< std::endl;
-        continue;
-      }
-
       //Calculate the dQdx
       double dQdx = hit->Integral()/trackpitch;
 
       //Calculate the dEdx
       double dEdx = fCalorimetryAlg.dEdx_AREA(dQdx, hit->PeakTime(), planeid.Plane);
-      // std::cout << "TrajDirection.X(): " << TrajDirection.X() << " Y: " << TrajDirection.Y() << TrajDirection.Z() << std::endl;
-      // std::cout << "dQdx: " <<dQdx << " dEdx: " << dEdx << " trackpitch: " << trackpitch << std::endl;
-
 
       //Add the value to the dEdx
       dEdx_vec[planeid.Plane].push_back(dEdx);
@@ -307,9 +287,7 @@
       }
     }
 
-    if(dEdx_val[best_plane] == -999){std::cout << "best plane val is -999" << std::endl;}
-
-    //To do
+    //Need to sort out errors sensibly.
     ShowerEleHolder.SetElement(dEdx_val,dEdx_valErr,"ShowerdEdx");
     ShowerEleHolder.SetElement(best_plane,"ShowerBestPlane");
 
