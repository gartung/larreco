#include "showeralgorithms.fcl"
#include "clusteralgorithms.fcl"
#include "calorimetry.fcl"

BEGIN_PROLOG

showerpcadirection:{
    tool_type: ShowerPCADirection
    PFParticleModuleLabel: "pandora"
    NSegments: 6
    UseStartPosition: true
    ChargeWeighted:   true
    SBNShowerAlg:     @local::standard_sbnshoweralg
    CalorimetryAlg:   @local::standard_calorimetryalgmc
}

showerlinearenergy:{
    tool_type:  ShowerLinearEnergy
    PFParticleModuleLabel: "pandora"
    UGradient:   0.00155644
    UIntercept:  5.92931
    VGradient:   0.00173915
    VIntercept:  -2.13307
    ZGradient:   0.00153631
    ZIntercept:  5.19711
    XGradient:   0
    XIntercept:  0
    YGradient:   0
    YIntercept:  0
    ThreeDGradient:  0
    ThreeDIntercept: 0
}

showertrackfinder:{
    tool_type: ShowerTrackFinder
    SBNShowerAlg:          @local::standard_sbnshoweralg
    ProjectionMatchingAlg: @local::standard_projectionmatchingalg

    Nfitpass:        4
    Nfithits:        [83, 50, 33, 33]
    Toler:           [50., 8.3, 3.3, 3.3 ]
    ApplyChargeWeight: true
<<<<<<< HEAD
    PFParticleModuleLabel: "pandora"    
    HitsModuleLabel: "linecluster"
    UsePandoraSlidingFitTrajectory: true
    SlidingFitHalfWindow: 20
    MinTrajectoryPoints: 2
    }

shower2Dlinearregressiontrackhitfinder:{
    tool_type:       Shower2DLinearRegressionTrackHitFinder
    SBNShowerAlg:    @local::standard_sbnshoweralg
    Nfitpass:        4
    Nfithits:        [83, 50, 33, 33]
    Toler:           [50., 8.3, 3.3, 3.3 ]
    ApplyChargeWeight: true
    PFParticleModuleLabel: "pandora"    
    HitsModuleLabel: "linecluster"
    }

showerpmatrackfinder:{
    tool_type: ShowerPMATrackFinder
    MinTrajectoryPoints: 2
    ProjectionMatchingAlg: @local::standard_projectionmatchingalg
    } 

showerpandoraslidingfittrackfinder:{
    tool_type: ShowerPandoraSlidingFitTrackFinder
    SlidingFitHalfWindow: 20
    MinTrajectoryPoints: 2
    }
=======
    PFParticleModuleLabel: "pandora"
}
>>>>>>> 25c70a10

shower3Dtrackfinder:{
    tool_type: Shower3DTrackFinder
    SBNShowerAlg:          @local::standard_sbnshoweralg
    ProjectionMatchingAlg: @local::standard_projectionmatchingalg
    MaxProjectionDist:     10
    MaxPerpendicularDist:  1
    ForwardHitsOnly:       true
    ThreeDTrackFinding:    true
    DebugEVD:              false
    Nfitpass:        4
    Nfithits:        [83, 50, 33, 33]
    Toler:           [50., 8.3, 3.3, 3.3 ]
    ApplyChargeWeight: true
    PFParticleModuleLabel: "pandora"
}

showerstartposition:{
    tool_type: ShowerStartPosition
    PFParticleModuleLabel: "pandora"
    UseCollectionOnly: false
    SBNShowerAlg: @local::standard_sbnshoweralg
}

showerstandardcalodedx:{
    tool_type: ShowerStandardCalodEdx
    CalorimetryAlg:  @local::standard_calorimetryalgmc
    MaxHitPlane:     true
    MissFirstPoint:  true
    dEdxTrackLength: 3
}

showertrackhitdirection:{
    tool_type: ShowerTrackHitDirection
    UsePandoraVertex: true
    UseStartPosition: true
    HitModuleLabel: "linecluster"
    PFParticleModuleLabel: "pandora"
}

showertrackdirection:{
    tool_type: ShowerTrackDirection
    SBNShowerAlg:          @local::standard_sbnshoweralg
<<<<<<< HEAD
    UsePandoraVertex: true  
    UsePositionInfo: true 
=======
    UsePandoraVertex: true
    UseStartPosition: true
>>>>>>> 25c70a10
    DebugEVD:         false
}

showertracktrajectorypointdirection: { 
    tool_type: ShowerTrackTrajectoryPointDirection
    TrajPoint: 1
    DebugEVD: false
    UsePandoraVertex: true
    UsePositonInfo: true
    }

showersmarttracktrajectorypointdirection: {
    tool_type: ShowerSmartTrackTrajectoryPointDirection
    UsePandoraVertex: false
    AllowDynamicSliding: false
    DebugEVD: false
    UseStartPos: false
    UsePositionInfo: true
    AngleCut: 0.01745
}
    
showertrackpcadirection:{
    tool_type: ShowerTrackPCADirection
    DebugEVD:         false
    ChargeWeighted:   true
    MinPCAPoints:     10
    PFParticleModuleLabel: "pandora"
    HitModuleLabel:        "linecluster"
    SBNShowerAlg:     @local::standard_sbnshoweralg
    CalorimetryAlg:   @local::standard_calorimetryalgmc
}

showerstartpositioncheater:{
    tool_type:               ShowerStartPositionCheater
    SBNShowerAlg:            @local::standard_sbnshoweralg
    SBNShowerCheatingAlg:    @local::standard_sbnshowercheatingalg
    PFParticleModuleLabel:  "pandora"
}

showerdirectioncheater:{
    tool_type:              ShowerDirectionCheater
    SBNShowerAlg:           @local::standard_sbnshoweralg
    SBNShowerCheatingAlg:   @local::standard_sbnshowercheatingalg
    PFParticleModuleLabel:  "pandora"
    NSegments:              6
    RMSFlip:                false
    VertexFlip:             false
}

showertrackfindercheater:{
    tool_type:               ShowerTrackFinderCheater
    SBNShowerAlg:            @local::standard_sbnshoweralg
    SBNShowerCheatingAlg:    @local::standard_sbnshowercheatingalg
    PFParticleModuleLabel:  "pandora"
    HitModuleLabel:         "linecluster"
    MaxProjectionDist:      10
    MaxPerpendicularDist:   1
    DebugEVD:              false
}


END_PROLOG<|MERGE_RESOLUTION|>--- conflicted
+++ resolved
@@ -40,7 +40,6 @@
     Nfithits:        [83, 50, 33, 33]
     Toler:           [50., 8.3, 3.3, 3.3 ]
     ApplyChargeWeight: true
-<<<<<<< HEAD
     PFParticleModuleLabel: "pandora"    
     HitsModuleLabel: "linecluster"
     UsePandoraSlidingFitTrajectory: true
@@ -70,10 +69,6 @@
     SlidingFitHalfWindow: 20
     MinTrajectoryPoints: 2
     }
-=======
-    PFParticleModuleLabel: "pandora"
-}
->>>>>>> 25c70a10
 
 shower3Dtrackfinder:{
     tool_type: Shower3DTrackFinder
@@ -117,13 +112,8 @@
 showertrackdirection:{
     tool_type: ShowerTrackDirection
     SBNShowerAlg:          @local::standard_sbnshoweralg
-<<<<<<< HEAD
     UsePandoraVertex: true  
     UsePositionInfo: true 
-=======
-    UsePandoraVertex: true
-    UseStartPosition: true
->>>>>>> 25c70a10
     DebugEVD:         false
 }
 
