--- conflicted
+++ resolved
@@ -172,16 +172,10 @@
     tool_type: ShowerSlidingStandardCalodEdx
     TRACSAlg:          @local::standard_tracsalg
     CalorimetryAlg:        @local::standard_calorimetryalgmc
-    MinDistCutOff:         3 #Distance in wires a hit has to be from the start position to be used
-<<<<<<< HEAD
-    MaxDist:               2 #Distance in wires a that a trajectory point can be from a spacepoint to match to it. 
-    MinAngleToWire:        0.26179 #Minimum angle between the wire direction and the shower direction for the spacepoint to be used 
-    ShapingTime:           2
-=======
+    MinDistCutOff:         2 #Distance in wires a hit has to be from the start position to be used
     MaxDist:               2 #Distance in wires a that a trajectory point can be from a spacepoint to match to it.
-    MinAngleToWire:        0.26179 #Minimum angle between the wire direction and the shower direction for the spacepoint to be used
-    ShapingTime:            2
->>>>>>> d5d30585
+    MinAngleToWire:        0 #Minimum angle between the wire direction and the shower direction for the spacepoint to be used
+    ShapingTime:           999
     dEdxTrackLength:       999 #Max Distance a spacepoint can be away from the start of the track.
     UseMedian:              true
     PFParticleModuleLabel: "pandora"
