--- conflicted
+++ resolved
@@ -192,7 +192,6 @@
     DebugEVD:               false
 }
 
-<<<<<<< HEAD
 showertracktrajtospacepoint:{
     tool_type: ShowerTrackTrajToSpacepoint
     SBNShowerAlg:            @local::standard_sbnshoweralg
@@ -211,7 +210,8 @@
     dEdxTrackLength:       999 #Max Distance a spacepoint can be away from the start of the track.
     UseMedian:              true
     PFParticleModuleLabel: "pandora"
-=======
+}
+
 showerlinearenergycheater:{
     tool_type:               ShowerLinearEnergyCheat
     SBNShowerAlg:            @local::standard_sbnshoweralg
@@ -230,7 +230,6 @@
     YIntercept:  0
     ThreeDGradient:  0
     ThreeDIntercept: 0
->>>>>>> e4fc3d7f
 }
 
 END_PROLOG