--- conflicted
+++ resolved
@@ -19,12 +19,9 @@
 			larreco_RecoAlg_CMTool_CMToolApp
 			${ROOT_MATHCORE}
 			${ROOT_GENVECTOR}
-<<<<<<< HEAD
-=======
                         ${ROOT_GEOM}
->>>>>>> d446865e
 			${ROOT_BASIC_LIB_LIST}
-      larreco_RecoAlg_TCAlg
+		        larreco_RecoAlg_TCAlg
 			larreco_RecoAlg_PMAlg
                         nusimdata_SimulationBase
                         ${ART_FRAMEWORK_CORE}
