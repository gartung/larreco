#include "TrajectoryMCSFitter.h"
#include "lardataobj/RecoBase/Track.h"
#include "larcorealg/Geometry/geo_vectors_utils.h"
#include "TMatrixDSym.h"
#include "TMatrixDSymEigen.h"

using namespace std;
using namespace trkf;
using namespace recob::tracking;

recob::MCSFitResult TrajectoryMCSFitter::fitMcs(const recob::TrackTrajectory& traj, int pid, bool momDepConst) const {
  //
  // Break the trajectory in segments of length approximately equal to segLen_
  //
  vector<size_t> breakpoints;
  vector<float> segradlengths;
  vector<float> cumseglens;
  breakTrajInSegments(traj, breakpoints, segradlengths, cumseglens);
  //
  // Fit segment directions, and get 3D angles between them
  //
  if (segradlengths.size()<2) return recob::MCSFitResult();
  vector<float> dtheta;
  Vector_t pcdir0;
  Vector_t pcdir1;
  for (unsigned int p = 0; p<segradlengths.size(); p++) {
    linearRegression(traj, breakpoints[p], breakpoints[p+1], pcdir1);
    if (p>0) {
      if (segradlengths[p]<-100. || segradlengths[p-1]<-100.) {
	dtheta.push_back(-999.);
      } else { 
	const double cosval = pcdir0.X()*pcdir1.X()+pcdir0.Y()*pcdir1.Y()+pcdir0.Z()*pcdir1.Z();
	//assert(std::abs(cosval)<=1);
	//units are mrad
	double dt = 1000.*acos(cosval);//should we try to use expansion for small angles?
	dtheta.push_back(dt);
      }
    }
    pcdir0 = pcdir1;
  }
  //
  // Perform likelihood scan in forward and backward directions
  //
  vector<float> cumLenFwd;
  vector<float> cumLenBwd;
  for (unsigned int i = 0; i<cumseglens.size()-2; i++) {
    cumLenFwd.push_back(cumseglens[i]);
    cumLenBwd.push_back(cumseglens.back()-cumseglens[i+2]);
  }
  const ScanResult fwdResult = doLikelihoodScan(dtheta, segradlengths, cumLenFwd, true,  momDepConst, pid);
  const ScanResult bwdResult = doLikelihoodScan(dtheta, segradlengths, cumLenBwd, false, momDepConst, pid);
  //
  return recob::MCSFitResult(pid,
			     fwdResult.p,fwdResult.pUnc,fwdResult.logL,
			     bwdResult.p,bwdResult.pUnc,bwdResult.logL,
			     segradlengths,dtheta);
}

void TrajectoryMCSFitter::breakTrajInSegments(const recob::TrackTrajectory& traj, vector<size_t>& breakpoints, vector<float>& segradlengths, vector<float>& cumseglens) const {
  //
  const double trajlen = traj.Length();
  const double thisSegLen = (trajlen>(segLen_*minNSegs_) ? segLen_ : trajlen/double(minNSegs_) );
  // std::cout << "track with length=" << trajlen << " broken in nseg=" << std::max(minNSegs_,int(trajlen/segLen_)) << " of length=" << thisSegLen << " where segLen_=" << segLen_ << std::endl;
  //
  constexpr double lar_radl_inv = 1./14.0;
  cumseglens.push_back(0.);//first segment has zero cumulative length from previous segments
  double thislen = 0.;
  double totlen = 0.;
  auto nextValid=traj.FirstValidPoint();
  breakpoints.push_back(nextValid);
  auto pos0 = traj.LocationAtPoint(nextValid);
  auto dir0 = traj.DirectionAtPoint(nextValid);
  nextValid = traj.NextValidPoint(nextValid+1);
  int npoints = 0;
  while (nextValid!=recob::TrackTrajectory::InvalidIndex) {
    if (npoints==0) dir0 = traj.DirectionAtPoint(nextValid);
    auto pos1 = traj.LocationAtPoint(nextValid);
    //increments along the initial direction of the segment
    auto step = (pos1-pos0).R();
    thislen += dir0.Dot(pos1-pos0);
    totlen += step;
    pos0=pos1;
    // //fixme: testing alternative approaches here
    // //test1: increments following scatters
    // auto step = (pos1-pos0).R();
    // thislen += step;
    // totlen += step;
    // pos0=pos1;
    // //test2: end-start distance along the initial direction of the segment
    // thislen = dir0.Dot(pos1-pos0);
    // totlen = (pos1-pos0).R();
    //
    npoints++;
    if (thislen>=(thisSegLen-segLenTolerance_)) {
      breakpoints.push_back(nextValid);
      if (npoints>=minHitsPerSegment_) segradlengths.push_back(thislen*lar_radl_inv);
      else segradlengths.push_back(-999.);
      cumseglens.push_back(totlen);
      thislen = 0.;
      npoints = 0;
    }
    nextValid = traj.NextValidPoint(nextValid+1);
  }
  //then add last segment
  if (thislen>0.) {
    breakpoints.push_back(traj.LastValidPoint()+1);
    segradlengths.push_back(thislen*lar_radl_inv);
    cumseglens.push_back(cumseglens.back()+thislen);
  }
  return;
}

<<<<<<< HEAD
const TrajectoryMCSFitter::ScanResult TrajectoryMCSFitter::doLikelihoodScan(std::vector<double>& dtheta, std::vector<double>& seg_nradlengths, std::vector<double>& cumLen, bool fwdFit, bool momDepConst, int pid) const {

  //do a first, coarse scan
  double coarse_best_logL = std::numeric_limits<double>::max();
  double coarse_best_p    = -1.0;
  for (double coarse_p_test = pMin_; coarse_p_test <= pMax_; coarse_p_test+=pStepCoarse_) {
    double coarse_logL = mcsLikelihood(coarse_p_test, angResol_, dtheta, seg_nradlengths, cumLen, fwdFit, momDepConst, pid);
    if (coarse_logL < coarse_best_logL) {
      coarse_best_p    = coarse_p_test;
      coarse_best_logL = coarse_logL;
    }
  }

  //do the fine grained scan in a smaller region
  int    best_idx  = -1;
  double best_logL = std::numeric_limits<double>::max();
  double best_p    = -1.0;
  std::vector<double> vlogL;
  const double fine_pMin = std::max(pMin_, coarse_best_p-fineScanWindow_);
  const double fine_pMax = std::min(pMax_, coarse_best_p+fineScanWindow_);
  for (double p_test = fine_pMin; p_test <= fine_pMax; p_test+=pStep_) {
=======
const TrajectoryMCSFitter::ScanResult TrajectoryMCSFitter::doLikelihoodScan(std::vector<float>& dtheta, std::vector<float>& seg_nradlengths, std::vector<float>& cumLen, bool fwdFit, bool momDepConst, int pid) const {
  int    best_idx  = -1;
  double best_logL = std::numeric_limits<double>::max();
  double best_p    = -1.0;
  std::vector<float> vlogL;
  for (double p_test = pMin_; p_test <= pMax_; p_test+=pStep_) {
>>>>>>> 4f0de458
    double logL = mcsLikelihood(p_test, angResol_, dtheta, seg_nradlengths, cumLen, fwdFit, momDepConst, pid);
    if (logL < best_logL) {
      best_p    = p_test;
      best_logL = logL;
      best_idx  = vlogL.size();
    }
    vlogL.push_back(logL);
  }
  //
  //uncertainty from left side scan
  double lunc = std::numeric_limits<double>::max();
  if (best_idx>0) {
    for (int j=best_idx-1;j>=0;j--) {
      double dLL = vlogL[j]-vlogL[best_idx];
      if ( dLL<0.5 ) {
	lunc = (best_idx-j)*pStep_;
      } else break;
    }
  }
  //uncertainty from right side scan
  double runc = std::numeric_limits<double>::max();
  if (best_idx<int(vlogL.size()-1)) {  
    for (unsigned int j=best_idx+1;j<vlogL.size();j++) {
      double dLL = vlogL[j]-vlogL[best_idx];
      if ( dLL<0.5 ) {
	runc = (j-best_idx)*pStep_;
      } else break;
    }
  }
  return ScanResult(best_p, std::max(lunc,runc), best_logL);
}

void TrajectoryMCSFitter::linearRegression(const recob::TrackTrajectory& traj, const size_t firstPoint, const size_t lastPoint, Vector_t& pcdir) const {
  //
  int npoints = 0;
  geo::vect::MiddlePointAccumulator middlePointCalc;
  size_t nextValid = firstPoint;
  //fixme explore a max number of points to use for linear regression
  //while (nextValid<std::min(firstPoint+10,lastPoint)) {
  while (nextValid<lastPoint) {
    middlePointCalc.add(traj.LocationAtPoint(nextValid));
    nextValid = traj.NextValidPoint(nextValid+1);
    npoints++;
  }
  const auto avgpos = middlePointCalc.middlePoint();
  const double norm = 1./double(npoints);
  //
  //assert(npoints>0);
  //
  TMatrixDSym m(3);
  nextValid = firstPoint;
  while (nextValid<lastPoint) {
    const auto p = traj.LocationAtPoint(nextValid);
    const double xxw0 = p.X()-avgpos.X();
    const double yyw0 = p.Y()-avgpos.Y();
    const double zzw0 = p.Z()-avgpos.Z();
    m(0, 0) += xxw0*xxw0*norm;
    m(0, 1) += xxw0*yyw0*norm;
    m(0, 2) += xxw0*zzw0*norm;
    m(1, 0) += yyw0*xxw0*norm;
    m(1, 1) += yyw0*yyw0*norm;
    m(1, 2) += yyw0*zzw0*norm;
    m(2, 0) += zzw0*xxw0*norm;
    m(2, 1) += zzw0*yyw0*norm;
    m(2, 2) += zzw0*zzw0*norm;
    nextValid = traj.NextValidPoint(nextValid+1);
  }
  //
  const TMatrixDSymEigen me(m);
  const auto& eigenval = me.GetEigenValues();
  const auto& eigenvec = me.GetEigenVectors();
  //
  int maxevalidx = 0;
  double maxeval = eigenval(0);
  for (int i=1; i<3; ++i) {
    if (eigenval(i)>maxeval) {
      maxevalidx = i;
      maxeval = eigenval(i);
    }
  } 
  //
  pcdir = Vector_t(eigenvec(0, maxevalidx),eigenvec(1, maxevalidx),eigenvec(2, maxevalidx));
  if (traj.DirectionAtPoint(firstPoint).Dot(pcdir)<0.) pcdir*=-1.;
  //
}

double TrajectoryMCSFitter::mcsLikelihood(double p, double theta0x, std::vector<float>& dthetaij, std::vector<float>& seg_nradl, std::vector<float>& cumLen, bool fwd, bool momDepConst, int pid) const {
  //
  const int beg  = (fwd ? 0 : (dthetaij.size()-1));
  const int end  = (fwd ? dthetaij.size() : -1);
  const int incr = (fwd ? +1 : -1);
  //
  // bool print = false;
  //
  const double m = mass(pid);
  const double m2 = m*m;
  const double Etot = sqrt(p*p + m2);//Initial energy
  double Eij2 = 0.;
  //
  double const fixedterm = 0.5 * std::log( 2.0 * M_PI );
  double result = 0;
  for (int i = beg; i != end; i+=incr ) {
    if (dthetaij[i]<0) {
      //cout << "skip segment with too few points" << endl;
      continue;
    }
    //
    const double Eij = GetE(Etot,cumLen[i],m);
    Eij2 = Eij*Eij;
    //
    if ( Eij2 <= m2 ) {
      result = std::numeric_limits<double>::max();
      break;
    }
    const double pij = sqrt(Eij2 - m2);//momentum at this segment
    const double beta = sqrt( 1. - ((m2)/(pij*pij + m2)) );
    constexpr double tuned_HL_term1 = 11.0038; // https://arxiv.org/abs/1703.06187
    constexpr double HL_term2 = 0.038;
    const double tH0 = ( (momDepConst ? MomentumDependentConstant(pij) : tuned_HL_term1) / (pij*beta) ) * ( 1.0 + HL_term2 * std::log( seg_nradl[i] ) ) * sqrt( seg_nradl[i] );
    const double rms = sqrt( 2.0*( tH0 * tH0 + theta0x * theta0x ) );
    if (rms==0.0) {
      std::cout << " Error : RMS cannot be zero ! " << std::endl;
      return std::numeric_limits<double>::max();
    } 
    const double arg = dthetaij[i]/rms;
    result += ( std::log( rms ) + 0.5 * arg * arg + fixedterm);
    // if (print && fwd==true) cout << "TrajectoryMCSFitter pij=" << pij << " dthetaij[i]=" << dthetaij[i] << " tH0=" << tH0 << " rms=" << rms << " prob=" << ( std::log( rms ) + 0.5 * arg * arg + fixedterm) << " const=" << (momDepConst ? MomentumDependentConstant(pij) : tuned_HL_term1) << " beta=" << beta << " red_length=" << seg_nradl[i] << endl;
  }
  return result;
}

double TrajectoryMCSFitter::energyLossLandau(const double mass2,const double e2, const double x) const {
  //
  // eq. (33.11) in http://pdg.lbl.gov/2016/reviews/rpp2016-rev-passage-particles-matter.pdf (except density correction is ignored)
  //
  if (x<=0.) return 0.;
  constexpr double Iinv2 = 1./(188.E-6*188.E-6);
  constexpr double matConst = 1.4*18./40.;//density*Z/A
  constexpr double me = 0.511;
  constexpr double kappa = 0.307075;
  constexpr double j = 0.200;
  //
  const double beta2 = (e2-mass2)/e2;
  const double gamma2 = 1./(1.0 - beta2);
  const double epsilon = 0.5*kappa*x*matConst/beta2;
  //
  return 0.001*epsilon*( log(2.*me*beta2*gamma2*epsilon*Iinv2) + j - beta2 );
}
//
double TrajectoryMCSFitter::energyLossBetheBloch(const double mass,const double e2) const {
  // stolen, mostly, from GFMaterialEffects.
  constexpr double Iinv = 1./188.E-6;
  constexpr double matConst = 1.4*18./40.;//density*Z/A
  constexpr double me = 0.511;
  constexpr double kappa = 0.307075;
  //
  const double beta2 = (e2-mass*mass)/e2;
  const double gamma2 = 1./(1.0 - beta2);
  const double massRatio = me/mass;
  const double argument = (2.*me*gamma2*beta2*Iinv) * std::sqrt(1+2*std::sqrt(gamma2)*massRatio + massRatio*massRatio);
  //
  double dedx = kappa*matConst/beta2;
  //
  if (mass==0.0) return(0.0);
  if (argument <= exp(beta2)) {
      dedx = 0.;
  } else{
    dedx *= (log(argument)-beta2)*1.E-3; // Bethe-Bloch, converted to GeV/cm
    if (dedx<0.) dedx = 0.;
  }
  return dedx;
}
//
double TrajectoryMCSFitter::GetE(const double initial_E, const double length_travelled, const double m) const {
  //
  if (eLossMode_==1) {
    // ELoss mode: MIP (constant)
    constexpr double kcal = 0.002105;
    return (initial_E - kcal*length_travelled);//energy at this segment
  }
  //
  // Non constant energy loss distribution
  const double step_size = length_travelled / nElossSteps_;
  //
  double current_E = initial_E;
  const double m2 = m*m;
  //
  for (auto i = 0; i < nElossSteps_; ++i) {
    if (eLossMode_==2) {
      double dedx = energyLossBetheBloch(m,current_E);
      current_E -= (dedx * step_size);
    } else {
      // MPV of Landau energy loss distribution
      current_E -= energyLossLandau(m2,current_E*current_E,step_size);
    }
    if ( current_E <= m ) {
      // std::cout<<"WARNING: current_E less than mu mass. it is "<<current_E<<std::endl;
      return 0.;
    }
  }
  return current_E;
}<|MERGE_RESOLUTION|>--- conflicted
+++ resolved
@@ -110,8 +110,7 @@
   return;
 }
 
-<<<<<<< HEAD
-const TrajectoryMCSFitter::ScanResult TrajectoryMCSFitter::doLikelihoodScan(std::vector<double>& dtheta, std::vector<double>& seg_nradlengths, std::vector<double>& cumLen, bool fwdFit, bool momDepConst, int pid) const {
+const TrajectoryMCSFitter::ScanResult TrajectoryMCSFitter::doLikelihoodScan(std::vector<float>& dtheta, std::vector<float>& seg_nradlengths, std::vector<float>& cumLen, bool fwdFit, bool momDepConst, int pid) const {
 
   //do a first, coarse scan
   double coarse_best_logL = std::numeric_limits<double>::max();
@@ -132,14 +131,6 @@
   const double fine_pMin = std::max(pMin_, coarse_best_p-fineScanWindow_);
   const double fine_pMax = std::min(pMax_, coarse_best_p+fineScanWindow_);
   for (double p_test = fine_pMin; p_test <= fine_pMax; p_test+=pStep_) {
-=======
-const TrajectoryMCSFitter::ScanResult TrajectoryMCSFitter::doLikelihoodScan(std::vector<float>& dtheta, std::vector<float>& seg_nradlengths, std::vector<float>& cumLen, bool fwdFit, bool momDepConst, int pid) const {
-  int    best_idx  = -1;
-  double best_logL = std::numeric_limits<double>::max();
-  double best_p    = -1.0;
-  std::vector<float> vlogL;
-  for (double p_test = pMin_; p_test <= pMax_; p_test+=pStep_) {
->>>>>>> 4f0de458
     double logL = mcsLikelihood(p_test, angResol_, dtheta, seg_nradlengths, cumLen, fwdFit, momDepConst, pid);
     if (logL < best_logL) {
       best_p    = p_test;
