
BEGIN_PROLOG

standard_trackshowersepalg:
{
ConeAngle: 15
             CylinderRadius: 20.
             TrackVertexCut: 5.
             CylinderCut: 0.2
             ShowerConeCut: 5.
             RectangleWidth: 1.
             RectangleCut: 0.5
}

standard_showerenergyalg:
{
UGradient:   7.69985e-06
               UIntercept: -0.0160794
               VGradient:   7.70957e-06
               VIntercept: -0.0160174
               ZGradient:   7.30337e-06
               ZIntercept: -0.0191387
}

dune35t_showerenergy:
{
# Last updated M Wallbank, 8/8/16
# LArSoft v06_01_00
UGradient:   8.1406e-06
               UIntercept: -0.00772234
               VGradient:   7.98303e-06
               VIntercept: -0.00442084
               ZGradient:   7.98278e-06
               ZIntercept: -0.0143167
}

dune35tdata_showerenergy:
{
# Last updated M Wallbank, 10/4/16
# Only calculated for the collection plane
UGradient:   5.88161e-3
               UIntercept: -1.36686
               VGradient:   5.88161e-3
               VIntercept: -1.36686
               ZGradient:   5.88161e-3
               ZIntercept: -1.36686
# M Wallbank 8/10/16
# UGradient:   5.53072e-3
# UIntercept: -33.6764
# VGradient:   5.53072e-3
# VIntercept: -33.6764
# ZGradient:   5.53072e-3
# ZIntercept: -33.6764
}

dune10kt_showerenergy:
{
# Last updated M Wallbank, 8/8/16
# LArSoft v06_00_01
UGradient:   7.69985e-06
               UIntercept: -0.0160794
               VGradient:   7.70957e-06
               VIntercept: -0.0160174
               ZGradient:   7.30337e-06
               ZIntercept: -0.0191387
}

<<<<<<< HEAD
standard_emshoweralgtest:
{
CalorimetryAlg:        @local::standard_calorimetryalgmc
                         ShowerEnergyAlg:       @local::standard_showerenergyalg
                         ProjectionMatchingAlg: @local::standard_projectionmatchingalg
                         MinTrackLength:  3
                         dEdxTrackLength: 3
                         SpacePointSize:  0.1
                         Nfitpass:        4
                         Nfithits:        [50, 30, 20, 20]
                         Toler:           [30., 5., 2., 2.]
}


standard_tracsalg:
{
UseCollectionOnly: false
                     HitModuleLabel:        "linecluster"
                     PFParticleModuleLabel: "pandora"
}

standard_tracscheatingalg:
{
TRACSAlg:            @local::standard_tracsalg
                       HitModuleLabel:        "linecluster"
                       PFParticleModuleLabel: "pandora"
}

=======
>>>>>>> 9a2fd5ba
standard_tracsalg:
{
UseCollectionOnly: false #Only use the collection charge infromation.
HitModuleLabel:        "linecluster"
PFParticleModuleLabel: "pandora"
}

standard_tracscheatingalg:
{
TRACSAlg:              @local::standard_tracsalg
HitModuleLabel:        "linecluster"
PFParticleModuleLabel: "pandora"
}


END_PROLOG<|MERGE_RESOLUTION|>--- conflicted
+++ resolved
@@ -65,37 +65,7 @@
                ZIntercept: -0.0191387
 }
 
-<<<<<<< HEAD
-standard_emshoweralgtest:
-{
-CalorimetryAlg:        @local::standard_calorimetryalgmc
-                         ShowerEnergyAlg:       @local::standard_showerenergyalg
-                         ProjectionMatchingAlg: @local::standard_projectionmatchingalg
-                         MinTrackLength:  3
-                         dEdxTrackLength: 3
-                         SpacePointSize:  0.1
-                         Nfitpass:        4
-                         Nfithits:        [50, 30, 20, 20]
-                         Toler:           [30., 5., 2., 2.]
-}
 
-
-standard_tracsalg:
-{
-UseCollectionOnly: false
-                     HitModuleLabel:        "linecluster"
-                     PFParticleModuleLabel: "pandora"
-}
-
-standard_tracscheatingalg:
-{
-TRACSAlg:            @local::standard_tracsalg
-                       HitModuleLabel:        "linecluster"
-                       PFParticleModuleLabel: "pandora"
-}
-
-=======
->>>>>>> 9a2fd5ba
 standard_tracsalg:
 {
 UseCollectionOnly: false #Only use the collection charge infromation.
