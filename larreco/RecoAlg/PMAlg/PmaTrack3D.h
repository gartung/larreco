/**
 *  @file   PmaTrack3D.h
 *
 *  @author D.Stefan and R.Sulej
 * 
 *  @brief  Implementation of the Projection Matching Algorithm
 *
 *          Build 3D segments and whole tracks by simultaneous matching hits in 2D projections.
 *          Based on the "Precise 3D track reco..." AHEP (2013) 260820, with all the tricks that we
 *          developed later and with the work for the track-vertex topology optimization done at FNAL.
 *
 *          Progress:
 *             May-June 2015:  basic functionality for single (not-branching) 3D track optimization and dQ/dx.
 *             August 2015:    3D vertex finding and branching tracks optimization.
 */

#ifndef PmaTrack3D_h
#define PmaTrack3D_h

#include "larreco/RecoAlg/PMAlg/PmaHit3D.h"
#include "larreco/RecoAlg/PMAlg/PmaNode3D.h"
#include "larreco/RecoAlg/PMAlg/PmaSegment3D.h"

namespace pma
{
	class Track3D;
}

class pma::Track3D
{
public:
	enum ETrackEnd { kBegin = -1, kEnd = 1 };
	enum EDirection { kForward = -1, kBackward = 1 };
	enum ETag { kNotTagged = -1, kTrackLike = 0, kEmLike = 1, kStopping = 2, kCosmicMu = 3 };

	Track3D(void);
	Track3D(const Track3D& src);
	~Track3D(void);

	bool Initialize(float initEndSegW = 0.05F);

	pma::Hit3D* release_at(size_t index);
	void push_back(pma::Hit3D* hit) { hit->fParent = this; fHits.push_back(hit); }
	bool push_back(const art::Ptr< recob::Hit > & hit);
	bool erase(const art::Ptr< recob::Hit > & hit);

	pma::Hit3D* & operator [] (size_t index) { return fHits[index]; }
	pma::Hit3D* const & operator [] (size_t index) const { return fHits[index]; }
	pma::Hit3D* & front() { return fHits.front(); }
	pma::Hit3D* const & front() const { return fHits.front(); }
	pma::Hit3D* & back() { return fHits.back(); }
	pma::Hit3D* const & back() const { return fHits.back(); }
	size_t size() const { return fHits.size(); }

	int index_of(const pma::Hit3D* hit) const;
	int index_of(const pma::Node3D* n) const;

	double Length(size_t step = 1) const { return Length(0, size() - 1, step); }
	double Length(size_t start, size_t stop, size_t step = 1) const;

	double Dist2(const TVector2& p2d, unsigned int view, unsigned int tpc, unsigned int cryo) const;
	double Dist2(const TVector3& p3d) const;

	/// Add hits; does not update hit->node/seg assignments nor hit projection to track,
	/// so MakeProjection() and SortHits() should be called as needed.
	void AddHits(const std::vector< art::Ptr<recob::Hit> >& hits);

	/// Remove hits; removes also hit->node/seg assignments.
	void RemoveHits(const std::vector< art::Ptr<recob::Hit> >& hits);

	unsigned int NHits(unsigned int view) const;
	unsigned int NEnabledHits(unsigned int view = geo::kUnknown) const;
	bool HasTwoViews(size_t nmin = 1) const;

	std::vector< unsigned int > TPCs(void) const;
	std::vector< unsigned int > Cryos(void) const;

	unsigned int FrontTPC(void) const { return fNodes.front()->TPC(); }
	unsigned int FrontCryo(void) const { return fNodes.front()->Cryo(); }

	unsigned int BackTPC(void) const { return fNodes.back()->TPC(); }
	unsigned int BackCryo(void) const { return fNodes.back()->Cryo(); }

	bool HasTPC(int tpc) const
	{
		for (auto n : fNodes) if (n->TPC() == tpc) return true;
		return false;
	}

	/// Rectangular region of the track 2D projection in view/tpc/cryo; first in the returned
	/// pair is (min_wire; min_drift), second is (max_wire; max_drift). Used for preselection
	/// of neighbouring hits in the track validation functions.
	std::pair< TVector2, TVector2 > WireDriftRange(unsigned int view, unsigned int tpc, unsigned int cryo) const;

	/// Invert the order of hits and vertices in the track, break other tracks if needed
	/// (new tracks are added to the allTracks vector). Returns true if successful or false
	/// if any of required track flips was not possible (e.g. resulting track would be composed
	/// of hits from a single 2D projection).
	bool Flip(std::vector< pma::Track3D* >& allTracks);

	/// Invert the order of hits and vertices in the track, will fail on configuration that
	/// causes breaking another track.
	void Flip(void);

	/// Check if the track can be flipped without breaking any other track.
	bool CanFlip(void) const;

	void AutoFlip(pma::Track3D::EDirection dir, double thr = 0.0, unsigned int n = 0);
	bool AutoFlip(std::vector< pma::Track3D* >& allTracks, pma::Track3D::EDirection dir, double thr = 0.0, unsigned int n = 0);

	/// MSE of 2D hits.
	double TestHitsMse(const std::vector< art::Ptr<recob::Hit> >& hits,
		bool normalized = true) const; // normalize to the number of hits

	/// Count close 2D hits.
	unsigned int TestHits(const std::vector< art::Ptr<recob::Hit> >& hits,
		double dist = 0.4) const; // max acceptable distance [cm]

	int NextHit(int index, unsigned int view = geo::kZ, bool inclDisabled = false) const;
	int PrevHit(int index, unsigned int view = geo::kZ, bool inclDisabled = false) const;

	/// Length of the track part associated with index'th hit. Calculated as a half distance to
	/// the preceding hit plus half distance to the subsequent hit. In case of the first (last)
	/// hit - missing part is estimated as 1/4 of the distance to the next (previous) hit.
	/// NOTE: only hits from a given view are considered; other hits are accounted for
	/// segment lengths but overall dx is calculated between hits in given view.
	double HitDxByView(size_t index, unsigned int view) const;

	/// Sequence of <hit_index, (wire, drift, X, Y, Z, dE, dx, range)> values for the track,
	/// hits tagged as outliers are skipped by default.
	/** Results are pushed into the dedx vector given in the function arguments:

	    hit (segment middle if many hits) 2D projection in view:
	      dedx[n][0] = wire;
	      dedx[n][1] = drift;

	    hit (segment middle if many hits) 3D position [cm]:
	      dedx[n][2] = X;
	      dedx[n][3] = Y;
	      dedx[n][4] = Z;

	      dedx[n][5] = dE [now ADC], energy assigned to the segment;

	      dedx[n][6] = dx [cm], length of the segment.

	      dedx[n][7] = range, total length to the track endpoint;

	    Parameters:
	      dedx  - vector to store results (empty at the begining);
	      view  - view (U, V or Z) from which dedx is created;
	      skip  - number of hits to skip at the begining (first hit has poorly estimated segment
	              length so it can be convenient to set skip=1 and handle first hit charge manually);
	      inclDisabled - if true then artificial hits added with CompleteMissingWires() are used,
	                     otherwise only true hits found in ADC are used.

	    Return value: sum of ADC's of hits skipped at the begining. */
	double GetRawdEdxSequence(std::map< size_t, std::vector<double> >& dedx, unsigned int view = geo::kZ,
		unsigned int skip = 0, bool inclDisabled = false) const;

	std::vector<float> DriftsOfWireIntersection(unsigned int wire, unsigned int view) const;
	size_t CompleteMissingWires(unsigned int view);

	void AddRefPoint(const TVector3& p) { fAssignedPoints.push_back(new TVector3(p)); }
	void AddRefPoint(double x, double y, double z) { fAssignedPoints.push_back(new TVector3(x, y, z)); }
	bool HasRefPoint(TVector3* p) const;

	/// MSE of hits weighted with hit amplidudes and wire plane coefficients.
	double GetMse(unsigned int view = geo::kUnknown) const;

	/// Mean angle between consecutive segments, [rad].
	double GetMeanAng(void) const;

	/// Objective function optimized in track reconstruction.
	double GetObjFunction(float penaltyFactor = 1.0F) const;

	/// Main optimization method.
	double Optimize(int nNodes = -1, double eps = 0.01,
		bool selAllHits = true, bool setAllNodes = true,
		size_t selSegHits = 0, size_t selVtxHits = 0);

	void SortHitsInTree(bool skipFirst = false);
	void MakeProjectionInTree(bool skipFirst = false);
	void UpdateParamsInTree(bool skipFirst = false);
	double GetObjFnInTree(bool skipFirst = false);
	double TuneSinglePass(bool skipFirst = false);
	double TuneFullTree(double eps = 0.001, double gmax = 50.0);

	/// Adjust track tree position in the drift direction (when T0 is being corrected).
<<<<<<< HEAD
	void ApplyXShiftInTree(double dx, bool skipFirst = false);
	double GetXShift(void) const { return fXShift; }
=======
	void ApplyDriftShiftInTree(double dx, bool skipFirst = false);
	double GetT0(void) const { return fT0; }
>>>>>>> d446865e

	/// Cut out tails with no hits assigned.
	void CleanupTails(void);

	/// Move the first/last Node3D to the first/last hit in the track;
	/// returns true if all OK, false if empty segments found.
	bool ShiftEndsToHits(void);

	std::vector< pma::Segment3D* > const & Segments(void) const { return fSegments; }

	pma::Segment3D* NextSegment(pma::Node3D* vtx) const;
	pma::Segment3D* PrevSegment(pma::Node3D* vtx) const;

	std::vector< pma::Node3D* > const & Nodes(void) const { return fNodes; }
	pma::Node3D* FirstElement(void) const { return fNodes.front(); }
	pma::Node3D* LastElement(void) const { return fNodes.back(); }

	void AddNode(pma::Node3D* node);
<<<<<<< HEAD
	void AddNode(TVector3 const & p3d, unsigned int tpc, unsigned int cryo) { AddNode(new pma::Node3D(p3d, tpc, cryo, false, fXShift)); }
=======
	void AddNode(TVector3 const & p3d, unsigned int tpc, unsigned int cryo)
	{
	    double ds = fNodes.empty() ? 0 : fNodes.back()->GetDriftShift();
	    AddNode(new pma::Node3D(p3d, tpc, cryo, false, ds));
	}
>>>>>>> d446865e
	bool AddNode(void);

	void InsertNode(
		TVector3 const & p3d, size_t at_idx,
		unsigned int tpc, unsigned int cryo);
	bool RemoveNode(size_t idx);

	pma::Track3D* Split(size_t idx, bool try_start_at_idx = true);

	bool AttachTo(pma::Node3D* vStart, bool noFlip = false);
	bool AttachBackTo(pma::Node3D* vStart);
	bool IsAttachedTo(pma::Track3D const * trk) const;

    /// Extend the track with everything from src, delete the src;
    void ExtendWith(pma::Track3D* src);

	pma::Track3D* GetRoot(void);
	bool GetBranches(std::vector< pma::Track3D const * >& branches, bool skipFirst = false) const;

	void MakeProjection(void);
	void UpdateProjection(void);
	void SortHits(void);

	unsigned int DisableSingleViewEnds(void);
	bool SelectHits(float fraction = 1.0F);
	bool SelectRndHits(size_t segmax, size_t vtxmax);
	bool SelectAllHits(void);

	float GetEndSegWeight(void) const { return fEndSegWeight; }
	void SetEndSegWeight(float value) { fEndSegWeight = value; }

	float GetPenalty(void) const { return fPenaltyFactor; }
	void SetPenalty(float value) { fPenaltyFactor = value; }

	unsigned int GetMaxHitsPerSeg(void) const { return fMaxHitsPerSeg; }
	void SetMaxHitsPerSeg(unsigned int value) { fMaxHitsPerSeg = value; }

	ETag GetTag(void) const { return fTag; }
	void SetTag(ETag value) { fTag = value; }

private:
	void ClearNodes(void);
	void MakeFastProjection(void);

	bool AttachToSameTPC(pma::Node3D* vStart);
	bool AttachToOtherTPC(pma::Node3D* vStart);

	bool AttachBackToSameTPC(pma::Node3D* vStart);
	bool AttachBackToOtherTPC(pma::Node3D* vStart);

	void InternalFlip(std::vector< pma::Track3D* >& toSort);

	void UpdateHitsRadius(void);
	double AverageDist2(void) const;

	bool InitFromHits(int tpc, int cryo, float initEndSegW = 0.05F);
	bool InitFromRefPoints(int tpc, int cryo);
	void InitFromMiddle(int tpc, int cryo);

	pma::Track3D* GetNearestTrkInTree(const TVector3& p3d_cm, double& dist, bool skipFirst = false);
	pma::Track3D* GetNearestTrkInTree(const TVector2& p2d_cm,
		unsigned int view, unsigned int tpc, unsigned int cryo,
		double& dist, bool skipFirst = false);
	void ReassignHitsInTree(pma::Track3D* plRoot = 0);

	/// Distance to the nearest subsequent (dir = Track3D::kForward) or preceeding (dir = Track3D::kBackward)
	/// hit in given view. In case of last (first) hit in this view the half-distance in opposite direction is
	/// returned. Parameter secondDir is only for internal protection - please leave the default value.
	double HitDxByView(size_t index, unsigned int view, Track3D::EDirection dir, bool secondDir = false) const;

	/// Calculate 3D position corresponding to 2D hit, return true if the 3D point is
	/// in the same TPC as the hit, false otherwise. Calculates also distance^2 between
	/// the hit and 2D projection of the track. NOTE: results are meaningful only if
	/// the function returns true.
	bool GetUnconstrainedProj3D(art::Ptr<recob::Hit> hit, TVector3& p3d, double& dist2) const;

    void DeleteSegments(void);
	void RebuildSegments(void);
	bool SwapVertices(size_t v0, size_t v1);
	void UpdateParams(void);

	bool CheckEndSegment(pma::Track3D::ETrackEnd endCode);

	std::vector< pma::Hit3D* > fHits;

	std::vector< TVector3* > fAssignedPoints;

	pma::Element3D* GetNearestElement(const TVector2& p2d, unsigned int view, int tpc = -1,
		bool skipFrontVtx = false, bool skipBackVtx = false) const;
	pma::Element3D* GetNearestElement(const TVector3& p3d) const;

	std::vector< pma::Node3D* > fNodes;
	std::vector< pma::Segment3D* > fSegments;

	unsigned int fMaxHitsPerSeg;
	float fPenaltyFactor;
	float fMaxSegStopFactor;

	unsigned int fSegStopValue;
	unsigned int fMinSegStop;
	unsigned int fMaxSegStop;

	float fSegStopFactor;
	float fPenaltyValue;
	float fEndSegWeight;
	float fHitsRadius;

<<<<<<< HEAD
	double fXShift;
=======
	double fT0;
>>>>>>> d446865e

	ETag fTag;
};

#endif
<|MERGE_RESOLUTION|>--- conflicted
+++ resolved
@@ -186,13 +186,8 @@
 	double TuneFullTree(double eps = 0.001, double gmax = 50.0);
 
 	/// Adjust track tree position in the drift direction (when T0 is being corrected).
-<<<<<<< HEAD
-	void ApplyXShiftInTree(double dx, bool skipFirst = false);
-	double GetXShift(void) const { return fXShift; }
-=======
 	void ApplyDriftShiftInTree(double dx, bool skipFirst = false);
 	double GetT0(void) const { return fT0; }
->>>>>>> d446865e
 
 	/// Cut out tails with no hits assigned.
 	void CleanupTails(void);
@@ -211,15 +206,11 @@
 	pma::Node3D* LastElement(void) const { return fNodes.back(); }
 
 	void AddNode(pma::Node3D* node);
-<<<<<<< HEAD
-	void AddNode(TVector3 const & p3d, unsigned int tpc, unsigned int cryo) { AddNode(new pma::Node3D(p3d, tpc, cryo, false, fXShift)); }
-=======
 	void AddNode(TVector3 const & p3d, unsigned int tpc, unsigned int cryo)
 	{
 	    double ds = fNodes.empty() ? 0 : fNodes.back()->GetDriftShift();
 	    AddNode(new pma::Node3D(p3d, tpc, cryo, false, ds));
 	}
->>>>>>> d446865e
 	bool AddNode(void);
 
 	void InsertNode(
@@ -327,11 +318,7 @@
 	float fEndSegWeight;
 	float fHitsRadius;
 
-<<<<<<< HEAD
-	double fXShift;
-=======
 	double fT0;
->>>>>>> d446865e
 
 	ETag fTag;
 };
