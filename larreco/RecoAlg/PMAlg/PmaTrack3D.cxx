--- conflicted
+++ resolved
@@ -28,11 +28,7 @@
 	fEndSegWeight(0.05F),
 	fHitsRadius(1.0F),
 
-<<<<<<< HEAD
-	fXShift(0.0),
-=======
 	fT0(0.0),
->>>>>>> d446865e
 
 	fTag(pma::Track3D::kNotTagged)
 {
@@ -51,11 +47,7 @@
 	fEndSegWeight(src.fEndSegWeight),
 	fHitsRadius(src.fHitsRadius),
 
-<<<<<<< HEAD
-	fXShift(src.fXShift),
-=======
 	fT0(src.fT0),
->>>>>>> d446865e
 
 	fTag(src.fTag)
 {
@@ -68,11 +60,7 @@
 	}
 
 	fNodes.reserve(src.fNodes.size());
-<<<<<<< HEAD
-	for (auto const& node : src.fNodes) fNodes.push_back(new pma::Node3D(node->Point3D(), node->TPC(), node->Cryo(), node->IsVertex(), node->GetXShift()));
-=======
 	for (auto const& node : src.fNodes) fNodes.push_back(new pma::Node3D(node->Point3D(), node->TPC(), node->Cryo(), node->IsVertex(), node->GetDriftShift()));
->>>>>>> d446865e
 
 	for (auto const& point : src.fAssignedPoints) fAssignedPoints.push_back(new TVector3(*point));
 
@@ -819,31 +807,31 @@
 
 double pma::Track3D::Length(size_t start, size_t stop, size_t step) const
 {
-	if (size() < 2) return 0.0;
-
-	if (start > stop)
-	{
-		size_t tmp = stop; stop = start; start = tmp;
-	}
-	if (start >= size() - 1) return 0.0;
-	if (stop >= size()) stop = size() - 1;
-
-	double result = 0.0;
-	pma::Hit3D *h1 = 0, *h0 = fHits[start];
-
-	if (!step) step = 1;
-	size_t i = start + step;
-	while (i <= stop)
-	{
-		h1 = fHits[i];
-		result += sqrt(pma::Dist2(h1->Point3D(), h0->Point3D()));
-		h0 = h1;
-		i += step;
-	}
-	if (i - step < stop) // last step jumped beyond the stop point
-	{                    // so need to add the last short segment
-		result += sqrt(pma::Dist2(h0->Point3D(), back()->Point3D()));
-	}
+	if (size() < 2) return 0.0;
+
+	if (start > stop)
+	{
+		size_t tmp = stop; stop = start; start = tmp;
+	}
+	if (start >= size() - 1) return 0.0;
+	if (stop >= size()) stop = size() - 1;
+
+	double result = 0.0;
+	pma::Hit3D *h1 = 0, *h0 = fHits[start];
+
+	if (!step) step = 1;
+	size_t i = start + step;
+	while (i <= stop)
+	{
+		h1 = fHits[i];
+		result += sqrt(pma::Dist2(h1->Point3D(), h0->Point3D()));
+		h0 = h1;
+		i += step;
+	}
+	if (i - step < stop) // last step jumped beyond the stop point
+	{                    // so need to add the last short segment
+		result += sqrt(pma::Dist2(h0->Point3D(), back()->Point3D()));
+	}
 	return result;
 }
 
@@ -1313,11 +1301,7 @@
 		unsigned int tpc = maxSeg->Hit(i0).TPC();
 		unsigned int cryo = maxSeg->Hit(i0).Cryo();
 
-<<<<<<< HEAD
-		pma::Node3D* p = new pma::Node3D((maxSeg->Hit(i0).Point3D() + maxSeg->Hit(i1).Point3D()) * 0.5, tpc, cryo, false, fXShift);
-=======
 		pma::Node3D* p = new pma::Node3D((maxSeg->Hit(i0).Point3D() + maxSeg->Hit(i1).Point3D()) * 0.5, tpc, cryo, false, fNodes[vIndex]->GetDriftShift());
->>>>>>> d446865e
 
 		//mf::LogVerbatim("pma::Track3D") << "add node x:" << p->Point3D().X()
 		//	<< " y:" << p->Point3D().Y() << " z:" << p->Point3D().Z();
@@ -1338,11 +1322,7 @@
 	unsigned int tpc, unsigned int cryo)
 {
 	//std::cout << " insert after " << at_idx << " in " << fNodes.size() << std::endl;
-<<<<<<< HEAD
-	pma::Node3D* vtx = new pma::Node3D(p3d, tpc, cryo, false, fXShift);
-=======
 	pma::Node3D* vtx = new pma::Node3D(p3d, tpc, cryo, false, fNodes[at_idx]->GetDriftShift());
->>>>>>> d446865e
 	fNodes.insert(fNodes.begin() + at_idx, vtx);
 	//std::cout << " inserted " << std::endl;
 
@@ -1371,11 +1351,7 @@
 
 	pma::Node3D* n = 0;
 	pma::Track3D* t0 = new pma::Track3D();
-<<<<<<< HEAD
-	t0->fXShift = fXShift;
-=======
 	t0->fT0 = fT0;
->>>>>>> d446865e
 
 	for (size_t i = 0; i < idx; ++i)
 	{
@@ -1398,51 +1374,47 @@
 	}
 
 	n = fNodes.front();
-<<<<<<< HEAD
-	t0->fNodes.push_back(new pma::Node3D(n->Point3D(), n->TPC(), n->Cryo(), false, fXShift));
-=======
 	t0->fNodes.push_back(new pma::Node3D(n->Point3D(), n->TPC(), n->Cryo(), false, n->GetDriftShift()));
->>>>>>> d446865e
 	t0->RebuildSegments();
 	RebuildSegments();
 
 	size_t h = 0;
-	while (h < size())
-	{
+	while (h < size())
+	{
 		pma::Hit3D* h3d = fHits[h];
-		unsigned int view = h3d->View2D(), tpc = h3d->TPC(), cryo = h3d->Cryo();
-		double dist2D_old = Dist2(h3d->Point2D(), view, tpc, cryo);
+		unsigned int view = h3d->View2D(), tpc = h3d->TPC(), cryo = h3d->Cryo();
+		double dist2D_old = Dist2(h3d->Point2D(), view, tpc, cryo);
 		double dist2D_new = t0->Dist2(h3d->Point2D(), view, tpc, cryo);
-
+
 		if ((dist2D_new < dist2D_old) && t0->HasTPC(tpc)) t0->push_back(release_at(h));
-		else if (!HasTPC(tpc) && t0->HasTPC(tpc)) t0->push_back(release_at(h));
-		else h++;
+		else if (!HasTPC(tpc) && t0->HasTPC(tpc)) t0->push_back(release_at(h));
+		else h++;
 	}
 
 	bool passed = true;
-	if (HasTwoViews() && t0->HasTwoViews())
+	if (HasTwoViews() && t0->HasTwoViews())
 	{
 		if (try_start_at_idx && t0->CanFlip())
 		{
 		    mf::LogVerbatim("pma::Track3D") << "  attach new t0 and this trk to a common start node";
 			t0->Flip();
 			passed = t0->AttachTo(fNodes.front());
-		}
+		}
 		else
 		{
 		    mf::LogVerbatim("pma::Track3D") << "  attach this trk to the new t0 end node";
 		    passed = AttachTo(t0->fNodes.back());
-		}
-	}
+		}
+	}
 	else
 	{
 		mf::LogVerbatim("pma::Track3D") << "  single-view track";
 		passed = false;
 	}
 
-	if (!passed)
-	{
-		mf::LogVerbatim("pma::Track3D") << "  undo split";
+	if (!passed)
+	{
+		mf::LogVerbatim("pma::Track3D") << "  undo split";
 		while (t0->size()) push_back(t0->release_at(0));
 
 		for (size_t i = 0; i < idx; ++i)
@@ -1453,7 +1425,7 @@
 
 		RebuildSegments();
 		delete t0;
-		t0 = 0;
+		t0 = 0;
 	}
 
 	return t0;
@@ -2292,11 +2264,7 @@
 
 	while (node)
 	{
-<<<<<<< HEAD
-	    node->ApplyXShift(dx);
-=======
 	    node->ApplyDriftShift(dx);
->>>>>>> d446865e
 
 		segThis = NextSegment(node);
 		for (size_t i = 0; i < node->NextCount(); i++)
@@ -2313,13 +2281,9 @@
 
     for (auto p : fAssignedPoints) { (*p)[0] += dx; }
 
-<<<<<<< HEAD
-	fXShift += dx;
-=======
     auto const* detprop = lar::providerFrom<detinfo::DetectorPropertiesService>();
 	double tisk2time = 1.0; // what is the coefficient, offset?
 	fT0 = tisk2time * dx / detprop->GetXTicksCoefficient(fNodes.front()->TPC(), fNodes.front()->Cryo());
->>>>>>> d446865e
 }
 
 void pma::Track3D::DeleteSegments(void)
