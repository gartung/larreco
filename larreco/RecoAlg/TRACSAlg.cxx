#include "larreco/RecoAlg/TRACSAlg.h"

shower::TRACSAlg::TRACSAlg(const fhicl::ParameterSet& pset):
  fDetProp(lar::providerFrom<detinfo::DetectorPropertiesService>())
{
  fUseCollectionOnly     = pset.get<bool>("UseCollectionOnly");
  fPFParticleModuleLabel = pset.get<art::InputTag> ("PFParticleModuleLabel");
  fHitModuleLabel        = pset.get<art::InputTag> ("HitModuleLabel");
}


//Order the shower hits with regards to their projected length onto
//the shower direction from the shower start position. This is done
//in the 2D coordinate system (wire direction, x)
void shower::TRACSAlg::OrderShowerHits(std::vector<art::Ptr<recob::Hit> >& hits,
    TVector3 const& ShowerStartPosition,
    TVector3 const& ShowerDirection
    ) const {

  std::map<double, art::Ptr<recob::Hit> > OrderedHits;
  art::Ptr<recob::Hit> startHit = hits.front();

  //Get the wireID
  const geo::WireID startWireID = startHit->WireID();

  //Get the plane
  const geo::PlaneID planeid = startWireID.asPlaneID();

  //Get the pitch
  double pitch = fGeom->WirePitch(planeid);

  TVector2 Shower2DStartPosition = {
    fGeom->WireCoordinate(ShowerStartPosition, startHit->WireID().planeID())*pitch,
    ShowerStartPosition.X()
  };

  //Vector of the plane
  TVector3 PlaneDirection = fGeom->Plane(planeid).GetIncreasingWireDirection();

  //get the shower 2D direction
  TVector2 Shower2DDirection = {
    ShowerDirection.Dot(PlaneDirection),
    ShowerDirection.X()
  };


  Shower2DDirection = Shower2DDirection.Unit();

  for(auto const& hit: hits){

    //Get the wireID
    const geo::WireID WireID = hit->WireID();

    if (WireID.asPlaneID() != startWireID.asPlaneID()) {
      break;
    }

    //Get the hit Vector.
    TVector2 hitcoord = HitCoordinates(hit);

    //Order the hits based on the projection
    TVector2 pos = hitcoord - Shower2DStartPosition;
    OrderedHits[pos*Shower2DDirection] = hit;
  }

  //Transform the shower.
  std::vector<art::Ptr<recob::Hit> > showerHits;
  std::transform(OrderedHits.begin(), OrderedHits.end(), std::back_inserter(showerHits), [](std::pair<double,art::Ptr<recob::Hit> > const& hit) { return hit.second; });

  //Sometimes get the order wrong. Depends on direction compared to the plane Correct for it here:
  art::Ptr<recob::Hit> frontHit = showerHits.front();
  art::Ptr<recob::Hit> backHit  = showerHits.back();

  //Get the hit Vector.
  TVector2 fronthitcoord = HitCoordinates(frontHit);
  TVector2 frontpos = fronthitcoord - Shower2DStartPosition;


  //Get the hit Vector.
  TVector2 backhitcoord  = HitCoordinates(backHit);
  TVector2 backpos = backhitcoord - Shower2DStartPosition;

  double frontproj = frontpos*Shower2DDirection;
  double backproj  = backpos*Shower2DDirection;
  if (TMath::Abs(backproj) < TMath::Abs(frontproj)){
    std::reverse(showerHits.begin(),showerHits.end());
  }

  hits = showerHits;
  return;
}


//Orders the shower spacepoints with regards to there prejected length from
//the shower start position in the shower direction.
void shower::TRACSAlg::OrderShowerSpacePoints( std::vector<art::Ptr<recob::SpacePoint> >&
    showersps, TVector3 const& vertex,
    TVector3 const& direction) const {

  std::map<double,art::Ptr<recob::SpacePoint> > OrderedSpacePoints;

  //Loop over the spacepoints and get the pojected distance from the vertex.
  for(auto const& sp: showersps){

    // Get the projection of the space point along the direction
    double len = SpacePointProjection(sp, vertex, direction);

    //Add to the list
    OrderedSpacePoints[len] = sp;
  }

  //Return an ordered list.
  showersps.clear();
  for(auto const& sp: OrderedSpacePoints){
    showersps.push_back(sp.second);
  }
  return;
}

void shower::TRACSAlg::OrderShowerSpacePoints( std::vector<art::Ptr<recob::SpacePoint> >&
    showersps, TVector3 const& vertex) const {

  std::map<double,art::Ptr<recob::SpacePoint> > OrderedSpacePoints;

  //Loop over the spacepoints and get the pojected distance from the vertex.
  for(auto const& sp: showersps){

    //Get the distance away from the start
    double mag = (SpacePointPosition(sp) - vertex).Mag();

    //Add to the list
    OrderedSpacePoints[mag] = sp;
  }

  //Return an ordered list.
  showersps.clear();
  for(auto const& sp: OrderedSpacePoints){
    showersps.push_back(sp.second);
  }
  return;
}


TVector3 shower::TRACSAlg::ShowerCentre(std::vector<art::Ptr<recob::SpacePoint> > const&
    showerspcs, art::FindManyP<recob::Hit> const& fmh) const {
  float totalCharge=0;
  TVector3 centre =  shower::TRACSAlg::ShowerCentre(showerspcs,fmh,totalCharge);
  return centre;

}

//Returns the vector to the shower centre and the total charge of the shower.
TVector3 shower::TRACSAlg::ShowerCentre(std::vector<art::Ptr<recob::SpacePoint> > const& showersps,
    art::FindManyP<recob::Hit> const& fmh, float& totalCharge) const {

  TVector3 pos, chargePoint = TVector3(0,0,0);

  //Loop over the spacepoints and get the charge weighted center.
  for(auto const& sp: showersps){

    //Get the position of the spacepoint
    pos = SpacePointPosition(sp);

    //Get the associated hits
    std::vector<art::Ptr<recob::Hit> > hits = fmh.at(sp.key());

    //Average the charge unless sepcified.
    float charge  = 0;
    float charge2 = 0;
    for(auto const& hit: hits){

      if(fUseCollectionOnly){
        if(hit->SignalType() == geo::kCollection){
          charge = hit->Integral();
          //Correct for the lifetime: Need to do other detproperites
          charge *= TMath::Exp((fDetProp->SamplingRate() * (hit)->PeakTime()) / (fDetProp->ElectronLifetime()*1e3));
          break;
        }
      }

      //Check if any of the points are not withing 2 sigma.
      if(!fUseCollectionOnly){

        //Correct for the lifetime FIX: Need  to do other detproperties somehow
        double Q = hit->Integral()*TMath::Exp( (fDetProp->SamplingRate() * (hit)->PeakTime()) / (fDetProp->ElectronLifetime()*1e3));

        charge  += Q;
        charge2 += Q*Q;
      }
    }

    if(!fUseCollectionOnly){
      //Calculate the unbiased standard deviation and mean.
      float mean = charge/((float) hits.size());

      float rms = 1;

      if(hits.size() > 1){
        rms  = TMath::Sqrt((charge2 - charge*charge)/((float)(hits.size()-1)));
      }

      charge = 0;
      int n = 0;
      for(auto const& hit: hits){
        double lifetimecorrection =  TMath::Exp((fDetProp->SamplingRate() * (hit)->PeakTime()) / (fDetProp->ElectronLifetime()*1e3));
        if(hit->Integral()*lifetimecorrection > (mean - 2*rms) && hit->Integral()*lifetimecorrection < (mean + 2*rms)){
          charge += hit->Integral()*lifetimecorrection;
          ++n;
        }
      }

      if(n==0){
        mf::LogWarning("TRACSAlg") <<
          "no points used to make the charge value. \n";
      }

      charge /= n;
    }

    chargePoint += charge * pos;
    totalCharge += charge;

    if(charge == 0){
      mf::LogWarning("TRACSAlg") <<
        "Averaged charge, within 2 sigma, for a spacepoint is zero, Maybe this not a good method. \n";
    }
  }

  double intotalcharge = 1/totalCharge;
  TVector3 centre = chargePoint *  intotalcharge;
  return centre;

}

//Return the spacepoint position in 3D cartesian coordinates.
TVector3 shower::TRACSAlg::SpacePointPosition(art::Ptr<recob::SpacePoint> const& sp) const {

  const Double32_t* sp_xyz = sp->XYZ();
  TVector3 sp_postiion = {sp_xyz[0], sp_xyz[1], sp_xyz[2]};
  return sp_postiion;
}


//Return the charge of the spacepoint in ADC.
double shower::TRACSAlg::SpacePointCharge(art::Ptr<recob::SpacePoint> const& sp,
    art::FindManyP<recob::Hit> const& fmh) const {

  double Charge = 0;

  //Average over the charge even though there is only one
  std::vector<art::Ptr<recob::Hit> > hits = fmh.at(sp.key());
  for(auto const& hit: hits){
    Charge += hit->Integral();
  }

  Charge /= (float) hits.size();

  return Charge;
}

//Return the spacepoint time.
double shower::TRACSAlg::SpacePointTime(art::Ptr<recob::SpacePoint> const& sp,
    art::FindManyP<recob::Hit> const& fmh) const {

  double Time = 0;

  //Avergae over the hits
  std::vector<art::Ptr<recob::Hit> > hits = fmh.at(sp.key());
  for(auto const& hit: hits){
    Time += hit->PeakTime();
  }

  Time /= (float) hits.size();
  return Time;
}


//Return the cooordinates of the hit in cm in wire direction and x.
TVector2 shower::TRACSAlg::HitCoordinates(art::Ptr<recob::Hit> const& hit) const {

  //Get the pitch
  const geo::WireID  WireID = hit->WireID();
  const geo::PlaneID planeid = WireID.asPlaneID();
  double pitch = fGeom->WirePitch(planeid);

  return TVector2(WireID.Wire*pitch ,fDetProp->ConvertTicksToX(hit->PeakTime(),planeid));
}

double shower::TRACSAlg::SpacePointProjection(const art::Ptr<recob::SpacePoint>&sp,
    TVector3 const& vertex, TVector3 const& direction) const {

  // Get the position of the spacepoint
  TVector3 pos = shower::TRACSAlg::SpacePointPosition(sp) - vertex;

  // Get the the projected length
  double projLen = pos.Dot(direction);

  return projLen;
}

double shower::TRACSAlg::SpacePointPerpendiular(art::Ptr<recob::SpacePoint> const &sp,
    TVector3 const& vertex, TVector3 const& direction,
    double proj) const {

  // Get the position of the spacepoint
  TVector3 pos = shower::TRACSAlg::SpacePointPosition(sp) - vertex;

  // Take away the projection * distance to find the perpendicular vector

  pos = pos - proj * direction;

  // Get the the projected length
  double perpLen = pos.Mag();

  return perpLen;
}


void shower::TRACSAlg::DebugEVD(art::Ptr<recob::PFParticle> const& pfparticle,
    art::Event const& Event,
    reco::shower::ShowerElementHolder& ShowerEleHolder,
    std::string evd_disp_name_append) const {

  std::cout<<"Making Debug Event Display"<<std::endl;

  //Function for drawing reco showers to check direction and initial track selection

  // Get run info to make unique canvas names
  int run    = Event.run();
  int subRun = Event.subRun();
  int event  = Event.event();
  int PFPID  = pfparticle->Self();

  // Create the canvas
  TString canvasName = Form("canvas_%i_%i_%i_%i",run,subRun,event,PFPID);
  if (evd_disp_name_append.length() > 0) canvasName+="_"+evd_disp_name_append;
  TCanvas* canvas = tfs->make<TCanvas>(canvasName, canvasName);

  std::cout << "canvasName: " << canvasName << std::endl;

  // Initialise variables
  double x;
  double y;
  double z;

  double x_min=999999999., x_max=-999999999.;
  double y_min=999999999., y_max=-999999999.;
  double z_min=999999999., z_max=-999999999.;



  // Get a bunch of associations (again)
  // N.B. this is a horribly inefficient way of doing things but as this is only
  // going to be used to debug I don't care, I would rather have generality in this case

  art::Handle<std::vector<recob::PFParticle> > pfpHandle;
  if (!Event.getByLabel(fPFParticleModuleLabel, pfpHandle)){
    throw cet::exception("Shower3DTrackFinderEMShower") << "Could not get the pandora pf particles\
      . Something is not cofingured coreectly Please give the correct pandoa module label. Stopping";
    return;
  }

  // Get the spacepoint - PFParticle assn
  art::FindManyP<recob::SpacePoint> fmspp(pfpHandle, Event, fPFParticleModuleLabel);
  if (!fmspp.isValid()){
    throw cet::exception("Shower3DTrackFinder") << "Trying to get the spacepoint and failed. Somet\
      hing is not configured correctly. Stopping ";
    return;
  }

  // Get the SpacePoints
  std::vector<art::Ptr<recob::SpacePoint> > spacePoints = fmspp.at(pfparticle.key());

  //We cannot progress with no spacepoints.
  if(spacePoints.size() == 0){
    //throw cet::exception("Shower3DTrackFinder") << "No Space Points. Stopping.";
    return;
  }

  if(!ShowerEleHolder.CheckElement("ShowerStartPosition")){
    mf::LogError("Shower3DTrackFinder") << "Start position not set, returning "<< std::endl;
    return;
  }
  if(!ShowerEleHolder.CheckElement("ShowerDirection")){
    mf::LogError("Shower3DTrackFinder") << "Direction not set, returning "<< std::endl;
    return;
  }
  if(!ShowerEleHolder.CheckElement("InitialTrackSpacePoints")){
    mf::LogError("Shower3DTrackFinder") << "TrackSpacePoints not set, returning "<< std::endl;
    return;
  }

  // Get info from shower property holder
  TVector3 showerStartPosition = {-999,-999,-999};
  TVector3 showerDirection = {-999,-999,-999};
  std::vector<art::Ptr<recob::SpacePoint> > trackSpacePoints;

  ShowerEleHolder.GetElement("ShowerStartPosition",showerStartPosition);
  ShowerEleHolder.GetElement("ShowerDirection", showerDirection);
  ShowerEleHolder.GetElement("InitialTrackSpacePoints",trackSpacePoints);

  // Create 3D point at vertex, chosed to be origin for ease of use of display
  double startXYZ[3] = {showerStartPosition.X(),showerStartPosition.Y(),showerStartPosition.Z()};
  TPolyMarker3D* startPoly = new TPolyMarker3D(1,startXYZ);

  // Get the min and max projections along the direction to know how long to draw
  // the direction line
  double minProj=9999999;
  double maxProj=-99999999;

  //initialise counter point
  int point = 0;
  // Make 3D points for each spacepoint in the shower
  TPolyMarker3D* allPoly = new TPolyMarker3D(spacePoints.size());
  for (auto spacePoint : spacePoints){
    //TVector3 pos = shower::TRACSAlg::SpacePointPosition(spacePoint) - showerStartPosition;
    TVector3 pos = shower::TRACSAlg::SpacePointPosition(spacePoint);


    x = pos.X();
    y = pos.Y();
    z = pos.Z();
    allPoly->SetPoint(point,x,y,z);
    ++point;

    x_min = std::min(x,x_min);
    x_max = std::max(x,x_max);
    y_min = std::min(y,y_min);
    y_max = std::max(y,y_max);
    z_min = std::min(z,z_min);
    z_max = std::max(z,z_max);


    // Calculate the projection of (point-startpoint) along the direction
    double proj = shower::TRACSAlg::SpacePointProjection(spacePoint, showerStartPosition,
        showerDirection);
    //double proj = shower::TRACSAlg::SpacePointProjection(spacePoint, TVector3(0,0,0),
    //    showerDirection);
    if (proj>maxProj) {
      maxProj = proj;
    } else if (proj<minProj) {
      minProj = proj ;
    }

  } // loop over spacepoints

  
  // Create TPolyLine3D arrays
  //minProj = -99999;
  //maxProj = 999999;
  double xDirPoints[2] = {(showerStartPosition.X()+minProj*showerDirection.X()), (showerStartPosition.X()+maxProj*showerDirection.X())};
  double yDirPoints[2] = {(showerStartPosition.Y()+minProj*showerDirection.Y()), (showerStartPosition.Y()+maxProj*showerDirection.Y())};
  double zDirPoints[2] = {(showerStartPosition.Z()+minProj*showerDirection.Z()), (showerStartPosition.Z()+maxProj*showerDirection.Z())};

  TPolyLine3D* dirPoly = new TPolyLine3D(2,xDirPoints,yDirPoints,zDirPoints);

  point = 0; // re-initialise counter
  TPolyMarker3D* trackPoly = new TPolyMarker3D(trackSpacePoints.size());
  for (auto spacePoint : trackSpacePoints){
    //TVector3 pos = shower::TRACSAlg::SpacePointPosition(spacePoint) - showerStartPosition;
    TVector3 pos = shower::TRACSAlg::SpacePointPosition(spacePoint);

    x = pos.X();
    y = pos.Y();
    z = pos.Z();
    trackPoly->SetPoint(point,x,y,z);
    ++point;
    x_min = std::min(x,x_min);
    x_max = std::max(x,x_max);
    y_min = std::min(y,y_min);
    y_max = std::max(y,y_max);
    z_min = std::min(z,z_min);
    z_max = std::max(z,z_max);



  } // loop over track spacepoints

  //  we want to draw all of the PFParticles in the event
  //Get the PFParticles
  std::vector<art::Ptr<recob::PFParticle> > pfps;
  if (Event.getByLabel(fPFParticleModuleLabel, pfpHandle)){
    art::fill_ptr_vector(pfps, pfpHandle);
  }
  else {
    throw cet::exception("TRACS") << "pfps not loaded." << std::endl;
  }
  // initialse counters
  // Split into tracks and showers to make it clearer what pandora is doing
  int pfpTrackCounter = 0;
  int pfpShowerCounter = 0;

  // initial loop over pfps to find nuber of spacepoints for tracks and showers
  for(auto const& pfp: pfps){
    std::vector<art::Ptr<recob::SpacePoint> > sps = fmspp.at(pfp.key());
    if (pfp->PdgCode()==11) { pfpShowerCounter += sps.size();
    } else if (pfp->PdgCode()==13) { pfpTrackCounter += sps.size(); }
  }

  TPolyMarker3D* pfpPolyTrack = new TPolyMarker3D(pfpTrackCounter);
  TPolyMarker3D* pfpPolyShower = new TPolyMarker3D(pfpShowerCounter);

  // initialise counters
  int trackPoints  = 0;
  int showerPoints = 0;

  for(auto const& pfp: pfps){
    std::vector<art::Ptr<recob::SpacePoint> > sps = fmspp.at(pfp.key());
    int pdg = pfp->PdgCode(); // Track or shower
    for (auto sp : sps){
      //TVector3 pos = shower::TRACSAlg::SpacePointPosition(sp) - showerStartPosition;
      TVector3 pos = shower::TRACSAlg::SpacePointPosition(sp);

      x = pos.X();
      y = pos.Y();
      z = pos.Z();
      x_min = std::min(x,x_min);
      x_max = std::max(x,x_max);
      y_min = std::min(y,y_min);
      y_max = std::max(y,y_max);
      z_min = std::min(z,z_min);
      z_max = std::max(z,z_max);


      if (pdg==11){
        pfpPolyShower->SetPoint(showerPoints,x,y,z);
        ++showerPoints;
      } else if (pdg==13){
        pfpPolyTrack->SetPoint(trackPoints,x,y,z);
        ++trackPoints;
      }
    } // loop over sps

    pfpPolyShower->SetMarkerStyle(20);
    pfpPolyShower->SetMarkerColor(4);
    //pfpPolyShower->Draw();
    pfpPolyTrack->SetMarkerStyle(20);
    pfpPolyTrack->SetMarkerColor(6);
    //pfpPolyTrack->Draw();

  } // if (fDrawAllPFPs)

<<<<<<< HEAD
  gStyle->SetOptStat(0);
  TH3F *axes = new TH3F("axes","",1,x_min,x_max,1,y_min,y_max,1,z_min,z_max);
  axes->GetXaxis()->SetTitle("X");
  axes->GetYaxis()->SetTitle("Y");
  axes->GetZaxis()->SetTitle("Z");
  axes->Draw();
 
  // Draw all of the things
  pfpPolyShower->SetMarkerStyle(20);
  pfpPolyShower->SetMarkerColor(4);
  pfpPolyShower->Draw();
  pfpPolyTrack->SetMarkerStyle(20);
  pfpPolyTrack->SetMarkerColor(6);
  pfpPolyTrack->Draw();
=======
    // Draw all of the things
>>>>>>> a6534207
  allPoly->SetMarkerStyle(20);
  allPoly->Draw();
  trackPoly->SetMarkerStyle(20);
  trackPoly->SetMarkerColor(2);
  trackPoly->Draw();
  startPoly->SetMarkerStyle(21);
  startPoly->SetMarkerSize(2);
  startPoly->SetMarkerColor(3);
  startPoly->Draw();
  dirPoly->SetLineWidth(1);
  dirPoly->SetLineColor(6);
  dirPoly->Draw();

<<<<<<< HEAD
=======
  if(ShowerEleHolder.CheckElement("InitialTrack")){

    //Get the track
    recob::Track InitialTrack;
    ShowerEleHolder.GetElement("InitialTrack",InitialTrack);

    if(InitialTrack.NumberTrajectoryPoints() != 0){
    
      point = 0;
      // Make 3D points for each trajectory point in the track stub
      TPolyMarker3D* TrackTrajPoly = new TPolyMarker3D(InitialTrack.NumberTrajectoryPoints());
      for(unsigned int traj=0; traj< InitialTrack.NumberTrajectoryPoints(); ++traj){

	//ignore bogus info.
	auto flags = InitialTrack.FlagsAtPoint(traj);
	if(flags.isSet(recob::TrajectoryPointFlagTraits::NoPoint))
	  {continue;}
      
	geo::Point_t TrajPositionPoint = InitialTrack.LocationAtPoint(traj);
	TVector3 TrajPosition = {TrajPositionPoint.X(),TrajPositionPoint.Y(),TrajPositionPoint.Z()};

	TVector3 pos = TrajPosition - showerStartPosition;

	x = pos.X();
	y = pos.Y();
	z = pos.Z();
	TrackTrajPoly->SetPoint(point,x,y,z);
	++point;

      } // loop over trajectory points


      TrackTrajPoly->SetMarkerStyle(22);
      TrackTrajPoly->SetMarkerColor(7);
      TrackTrajPoly->Draw();

      TPolyMarker3D* TrackInitTrajPoly = new TPolyMarker3D(1);
      geo::Point_t TrajInitPositionPoint = InitialTrack.LocationAtPoint(0);
      TVector3 TrajPosition = {TrajInitPositionPoint.X(),TrajInitPositionPoint.Y(),TrajInitPositionPoint.Z()};
      TVector3 pos = TrajPosition - showerStartPosition;
      x = pos.X();
      y = pos.Y();
      z = pos.Z();
      TrackInitTrajPoly->SetPoint(0,x,y,z);
      TrackInitTrajPoly->SetMarkerStyle(22);
      TrackInitTrajPoly->SetMarkerColor(4);
      TrackInitTrajPoly->Draw();
    }
  }
>>>>>>> a6534207

  // Save the canvas. Don't usually need this when using TFileService but this in the alg
  // not a module and didn't work without this so im going with it.
  canvas->Write();
}<|MERGE_RESOLUTION|>--- conflicted
+++ resolved
@@ -401,7 +401,7 @@
 
   // Create 3D point at vertex, chosed to be origin for ease of use of display
   double startXYZ[3] = {showerStartPosition.X(),showerStartPosition.Y(),showerStartPosition.Z()};
-  TPolyMarker3D* startPoly = new TPolyMarker3D(1,startXYZ);
+  std::unique_ptr<TPolyMarker3D> startPoly = std::unique_ptr<TPolyMarker3D>(new TPolyMarker3D(1,startXYZ));
 
   // Get the min and max projections along the direction to know how long to draw
   // the direction line
@@ -411,7 +411,7 @@
   //initialise counter point
   int point = 0;
   // Make 3D points for each spacepoint in the shower
-  TPolyMarker3D* allPoly = new TPolyMarker3D(spacePoints.size());
+  std::unique_ptr<TPolyMarker3D> allPoly = std::unique_ptr<TPolyMarker3D>(new TPolyMarker3D(spacePoints.size()));
   for (auto spacePoint : spacePoints){
     //TVector3 pos = shower::TRACSAlg::SpacePointPosition(spacePoint) - showerStartPosition;
     TVector3 pos = shower::TRACSAlg::SpacePointPosition(spacePoint);
@@ -444,7 +444,7 @@
 
   } // loop over spacepoints
 
-  
+
   // Create TPolyLine3D arrays
   //minProj = -99999;
   //maxProj = 999999;
@@ -455,7 +455,7 @@
   TPolyLine3D* dirPoly = new TPolyLine3D(2,xDirPoints,yDirPoints,zDirPoints);
 
   point = 0; // re-initialise counter
-  TPolyMarker3D* trackPoly = new TPolyMarker3D(trackSpacePoints.size());
+  std::unique_ptr<TPolyMarker3D> trackPoly = std::unique_ptr<TPolyMarker3D>(new TPolyMarker3D(trackSpacePoints.size()));
   for (auto spacePoint : trackSpacePoints){
     //TVector3 pos = shower::TRACSAlg::SpacePointPosition(spacePoint) - showerStartPosition;
     TVector3 pos = shower::TRACSAlg::SpacePointPosition(spacePoint);
@@ -497,8 +497,8 @@
     } else if (pfp->PdgCode()==13) { pfpTrackCounter += sps.size(); }
   }
 
-  TPolyMarker3D* pfpPolyTrack = new TPolyMarker3D(pfpTrackCounter);
-  TPolyMarker3D* pfpPolyShower = new TPolyMarker3D(pfpShowerCounter);
+  std::unique_ptr<TPolyMarker3D> pfpPolyTrack = std::unique_ptr<TPolyMarker3D>(new TPolyMarker3D(pfpTrackCounter));
+  std::unique_ptr<TPolyMarker3D> pfpPolyShower = std::unique_ptr<TPolyMarker3D>(new TPolyMarker3D(pfpShowerCounter));
 
   // initialise counters
   int trackPoints  = 0;
@@ -531,23 +531,61 @@
       }
     } // loop over sps
 
-    pfpPolyShower->SetMarkerStyle(20);
-    pfpPolyShower->SetMarkerColor(4);
-    //pfpPolyShower->Draw();
-    pfpPolyTrack->SetMarkerStyle(20);
-    pfpPolyTrack->SetMarkerColor(6);
     //pfpPolyTrack->Draw();
 
   } // if (fDrawAllPFPs)
 
-<<<<<<< HEAD
+  std::unique_ptr<TPolyMarker3D> TrackTrajPoly = std::unique_ptr<TPolyMarker3D>(new TPolyMarker3D(1));
+  std::unique_ptr<TPolyMarker3D> TrackInitTrajPoly = std::unique_ptr<TPolyMarker3D>(new TPolyMarker3D(1));
+
+  if(ShowerEleHolder.CheckElement("InitialTrack")){
+
+    //Get the track
+    recob::Track InitialTrack;
+    ShowerEleHolder.GetElement("InitialTrack",InitialTrack);
+
+    if(InitialTrack.NumberTrajectoryPoints() != 0){
+
+      point = 0;
+      // Make 3D points for each trajectory point in the track stub
+      for(unsigned int traj=0; traj< InitialTrack.NumberTrajectoryPoints(); ++traj){
+
+        //ignore bogus info.
+        auto flags = InitialTrack.FlagsAtPoint(traj);
+        if(flags.isSet(recob::TrajectoryPointFlagTraits::NoPoint))
+        {continue;}
+
+        geo::Point_t TrajPositionPoint = InitialTrack.LocationAtPoint(traj);
+        TVector3 TrajPosition = {TrajPositionPoint.X(),TrajPositionPoint.Y(),TrajPositionPoint.Z()};
+
+        TVector3 pos = TrajPosition;
+
+        x = pos.X();
+        y = pos.Y();
+        z = pos.Z();
+        TrackTrajPoly->SetPoint(point,x,y,z);
+        ++point;
+
+      } // loop over trajectory points
+
+
+      geo::Point_t TrajInitPositionPoint = InitialTrack.LocationAtPoint(0);
+      TVector3 TrajPosition = {TrajInitPositionPoint.X(),TrajInitPositionPoint.Y(),TrajInitPositionPoint.Z()};
+      TVector3 pos = TrajPosition;
+      x = pos.X();
+      y = pos.Y();
+      z = pos.Z();
+      TrackInitTrajPoly->SetPoint(TrackInitTrajPoly->GetN(),x,y,z);
+    }
+  }
   gStyle->SetOptStat(0);
-  TH3F *axes = new TH3F("axes","",1,x_min,x_max,1,y_min,y_max,1,z_min,z_max);
+  std::unique_ptr<TH3F> axes = std::unique_ptr<TH3F>(new TH3F("axes","",1,x_min,x_max,1,y_min,y_max,1,z_min,z_max));
+  axes->SetDirectory(0);
   axes->GetXaxis()->SetTitle("X");
   axes->GetYaxis()->SetTitle("Y");
   axes->GetZaxis()->SetTitle("Z");
   axes->Draw();
- 
+
   // Draw all of the things
   pfpPolyShower->SetMarkerStyle(20);
   pfpPolyShower->SetMarkerColor(4);
@@ -555,9 +593,6 @@
   pfpPolyTrack->SetMarkerStyle(20);
   pfpPolyTrack->SetMarkerColor(6);
   pfpPolyTrack->Draw();
-=======
-    // Draw all of the things
->>>>>>> a6534207
   allPoly->SetMarkerStyle(20);
   allPoly->Draw();
   trackPoly->SetMarkerStyle(20);
@@ -570,59 +605,13 @@
   dirPoly->SetLineWidth(1);
   dirPoly->SetLineColor(6);
   dirPoly->Draw();
-
-<<<<<<< HEAD
-=======
-  if(ShowerEleHolder.CheckElement("InitialTrack")){
-
-    //Get the track
-    recob::Track InitialTrack;
-    ShowerEleHolder.GetElement("InitialTrack",InitialTrack);
-
-    if(InitialTrack.NumberTrajectoryPoints() != 0){
-    
-      point = 0;
-      // Make 3D points for each trajectory point in the track stub
-      TPolyMarker3D* TrackTrajPoly = new TPolyMarker3D(InitialTrack.NumberTrajectoryPoints());
-      for(unsigned int traj=0; traj< InitialTrack.NumberTrajectoryPoints(); ++traj){
-
-	//ignore bogus info.
-	auto flags = InitialTrack.FlagsAtPoint(traj);
-	if(flags.isSet(recob::TrajectoryPointFlagTraits::NoPoint))
-	  {continue;}
-      
-	geo::Point_t TrajPositionPoint = InitialTrack.LocationAtPoint(traj);
-	TVector3 TrajPosition = {TrajPositionPoint.X(),TrajPositionPoint.Y(),TrajPositionPoint.Z()};
-
-	TVector3 pos = TrajPosition - showerStartPosition;
-
-	x = pos.X();
-	y = pos.Y();
-	z = pos.Z();
-	TrackTrajPoly->SetPoint(point,x,y,z);
-	++point;
-
-      } // loop over trajectory points
-
-
-      TrackTrajPoly->SetMarkerStyle(22);
-      TrackTrajPoly->SetMarkerColor(7);
-      TrackTrajPoly->Draw();
-
-      TPolyMarker3D* TrackInitTrajPoly = new TPolyMarker3D(1);
-      geo::Point_t TrajInitPositionPoint = InitialTrack.LocationAtPoint(0);
-      TVector3 TrajPosition = {TrajInitPositionPoint.X(),TrajInitPositionPoint.Y(),TrajInitPositionPoint.Z()};
-      TVector3 pos = TrajPosition - showerStartPosition;
-      x = pos.X();
-      y = pos.Y();
-      z = pos.Z();
-      TrackInitTrajPoly->SetPoint(0,x,y,z);
-      TrackInitTrajPoly->SetMarkerStyle(22);
-      TrackInitTrajPoly->SetMarkerColor(4);
-      TrackInitTrajPoly->Draw();
-    }
-  }
->>>>>>> a6534207
+  TrackTrajPoly->SetMarkerStyle(22);
+  TrackTrajPoly->SetMarkerColor(7);
+  TrackTrajPoly->Draw();
+  TrackInitTrajPoly->SetMarkerStyle(22);
+  TrackInitTrajPoly->SetMarkerColor(4);
+  TrackInitTrajPoly->Draw();
+
 
   // Save the canvas. Don't usually need this when using TFileService but this in the alg
   // not a module and didn't work without this so im going with it.
