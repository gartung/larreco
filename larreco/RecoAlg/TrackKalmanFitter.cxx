#include "TrackKalmanFitter.h"

#include "lardataobj/RecoBase/Hit.h"
#include "lardata/RecoObjects/TrackingPlaneHelper.h"
#include "larreco/RecoAlg/TrackCreationBookKeeper.h"

#include "messagefacility/MessageLogger/MessageLogger.h"

bool trkf::TrackKalmanFitter::fitTrack(const recob::TrackTrajectory& traj, const int tkID, const SMatrixSym55& covVtx, const SMatrixSym55& covEnd,
				       const std::vector<art::Ptr<recob::Hit> >& hits, const double pval, const int pdgid, const bool flipDirection,
				       recob::Track& outTrack, std::vector<art::Ptr<recob::Hit> >& outHits, trkmkr::OptionalOutputs& optionals) const {
  auto position = traj.Vertex();
  auto direction = traj.VertexDirection();

  if (flipDirection) {
    position = traj.End();
    direction = -traj.EndDirection();
  }

  auto trackStateCov = (flipDirection ? covEnd : covVtx );

  return fitTrack(position, direction, trackStateCov, hits, traj.Flags(), tkID, pval, pdgid, outTrack, outHits, optionals);
}

bool trkf::TrackKalmanFitter::fitTrack(const Point_t& position, const Vector_t& direction, SMatrixSym55& trackStateCov, 
				       const std::vector<art::Ptr<recob::Hit> >& hits, const std::vector<recob::TrajectoryPointFlags>& flags,
				       const int tkID, const double pval, const int pdgid,
				       recob::Track& outTrack, std::vector<art::Ptr<recob::Hit> >& outHits, trkmkr::OptionalOutputs& optionals) const {
  if (hits.size()<4) {
    mf::LogWarning("TrackKalmanFitter") << "Fit failure at " << __FILE__ << " " << __LINE__;
    return false;
  }

  // setup the KFTrackState we'll use throughout the fit
  KFTrackState trackState = setupInitialTrackState(position, direction, trackStateCov, pval, pdgid);

  // setup vector of HitStates and flags, with either same or inverse order as input hit vector
  // this is what we'll loop over during the fit
  bool reverseHits = false;
  std::vector<HitState>                            hitstatev;
  std::vector<recob::TrajectoryPointFlags::Mask_t> hitflagsv;
  bool inputok = setupInputStates(hits, flags, trackState, reverseHits, hitstatev, hitflagsv);
  if (!inputok) return false;

  // track and index vectors we use to store the fit results
  std::vector<KFTrackState> fwdPrdTkState;
  std::vector<KFTrackState> fwdUpdTkState;
  std::vector<unsigned int> hitstateidx;
  std::vector<unsigned int> rejectedhsidx;
  std::vector<unsigned int> sortedtksidx;

  // do the actual fit
  bool fitok = doFitWork(trackState, hitstatev, hitflagsv, fwdPrdTkState, fwdUpdTkState, hitstateidx, rejectedhsidx, sortedtksidx);
  if (!fitok && (skipNegProp_ || cleanZigzag_) && tryNoSkipWhenFails_) {
    mf::LogWarning("TrackKalmanFitter") << "Trying to recover with skipNegProp = false and cleanZigzag = false\n";
    fitok = doFitWork(trackState, hitstatev, hitflagsv, fwdPrdTkState, fwdUpdTkState, hitstateidx, rejectedhsidx, sortedtksidx, false);
  }
  if (!fitok) {
    mf::LogWarning("TrackKalmanFitter") << "Fit failed for track with ID=" << tkID << "\n";
    return false;
  }

<<<<<<< HEAD
  auto trackStateCov = (flipDirection ? covEnd : covVtx );

  return fitTrack(position, direction, trackStateCov, tkID, hits, flags, pval, pdgid, outTrack, outHits, trackFitHitInfos);

}

bool trkf::TrackKalmanFitter::fitTrack(const Point_t& position, const Vector_t& direction,
				       SMatrixSym55& trackStateCov, int tkID,
				       const std::vector<art::Ptr<recob::Hit> >& hits, const std::vector<recob::TrajectoryPointFlags>& flags,
				       const double pval, const int pdgid,
				       recob::Track& outTrack,    art::PtrVector<recob::Hit>& outHits,
				       std::vector<recob::TrackFitHitInfo>& trackFitHitInfos) {
  outHits.clear();
  if (hits.size()<4) {
    mf::LogWarning("TrackKalmanFitter") << "Fit failure at " << __FILE__ << " " << __LINE__;
    return false;
  }

=======
  // fill the track, the output hit vector, and the optional output products
  bool fillok = fillResult(hits, tkID, pdgid, reverseHits, hitstatev, hitflagsv, fwdPrdTkState, fwdUpdTkState, hitstateidx, rejectedhsidx, sortedtksidx, outTrack, outHits, optionals);
  return fillok;
}

trkf::KFTrackState trkf::TrackKalmanFitter::setupInitialTrackState(const Point_t& position, const Vector_t& direction, SMatrixSym55& trackStateCov, 
								   const double pval, const int pdgid) const {
>>>>>>> 15bb4de0
  if (trackStateCov==SMatrixSym55()) {
    trackStateCov(0, 0) = 1000.;
    trackStateCov(1, 1) = 1000.;
    trackStateCov(2, 2) = 0.25;
    trackStateCov(3, 3) = 0.25;
    trackStateCov(4, 4) = 10.;
<<<<<<< HEAD
  }
  SVector5 trackStatePar(0.,0.,0.,0.,1./pval);

  // setup the KFTrackState we'll use throughout the fit
  KFTrackState trackState(trackStatePar, trackStateCov, Plane(position,direction), true, pdgid);//along direction by definition
=======
  } else trackStateCov*=100.;
  SVector5 trackStatePar(0.,0.,0.,0.,1./pval);
  return KFTrackState(trackStatePar, trackStateCov, Plane(position,direction), true, pdgid);//along direction by definition
}
>>>>>>> 15bb4de0

bool trkf::TrackKalmanFitter::setupInputStates(const std::vector<art::Ptr<recob::Hit> >& hits, const std::vector<recob::TrajectoryPointFlags>& flags, 
					       const KFTrackState& trackState, bool& reverseHits,
					       std::vector<HitState>& hitstatev, std::vector<recob::TrajectoryPointFlags::Mask_t>& hitflagsv) const {
  // figure out hit sorting based on minimum distance to first or last hit
  // (to be removed once there is a clear convention for hit sorting)
  geo::WireGeo const& wgeomF = geom->WireIDToWireGeo(hits.front()->WireID());
  geo::WireGeo const& wgeomB = geom->WireIDToWireGeo(hits.back()->WireID());
  Plane pF = recob::tracking::makePlane(wgeomF);
  Plane pB = recob::tracking::makePlane(wgeomB);
  bool success = true;
  double distF = propagator->distanceToPlane(success, trackState.trackState(), pF);
  double distB = propagator->distanceToPlane(success, trackState.trackState(), pB);
  if (dumpLevel_>1) std::cout << "distF=" << distF << " distB=" << distB << std::endl;
  if (!success) {
    mf::LogWarning("TrackKalmanFitter") << "Fit failure at " << __FILE__ << " " << __LINE__;
    return false;
  }
  reverseHits = distB<distF;

  if (dumpLevel_>1) std::cout << "flags.size()=" << flags.size() << " hits.size()=" << hits.size() << " reverseHits=" << reverseHits << std::endl;

  // setup vector of HitStates and flags, with either same or inverse order as input hit vector
  // this is what we'll loop over during the fit
  const int fsize = flags.size();
  const int beg = (reverseHits ? hits.size()-1 : 0);
  const int end = (reverseHits ? -1 : hits.size());
  for (int ihit = beg; ihit!=end; (reverseHits ? ihit-- : ihit++)) {
    const auto& hit = hits[ihit];
    double t = hit->PeakTime();
    double terr = (useRMS_ ? hit->RMS() : hit->SigmaPeakTime() );
    double x = detprop->ConvertTicksToX(t, hit->WireID().Plane, hit->WireID().TPC, hit->WireID().Cryostat);
    double xerr = terr * detprop->GetXTicksCoefficient();
    hitstatev.push_back( std::move( HitState(x,hitErr2ScaleFact_*xerr*xerr,hit->WireID(),geom->WireIDToWireGeo(hit->WireID())) ) );
    //
    if (fsize>0 && ihit<fsize) hitflagsv.push_back( flags[ihit].mask() );
    else hitflagsv.push_back(recob::TrajectoryPointFlags::DefaultFlagsMask());
    //
    if (dumpLevel_>2) std::cout << "pushed flag mask=" << hitflagsv.back() << std::endl;
    //
    if (rejectHighMultHits_ && hit->Multiplicity()>1)   {
      hitflagsv.back().set(recob::TrajectoryPointFlagTraits::Merged);
      hitflagsv.back().set(recob::TrajectoryPointFlagTraits::ExcludedFromFit);
    }
    if (rejectHitsNegativeGOF_ && hit->GoodnessOfFit()<0) {
      hitflagsv.back().set(recob::TrajectoryPointFlagTraits::Suspicious);
      hitflagsv.back().set(recob::TrajectoryPointFlagTraits::ExcludedFromFit);
    }
  }
  assert(hits.size()==hitstatev.size());
  return true;
}

bool trkf::TrackKalmanFitter::doFitWork(KFTrackState& trackState, std::vector<HitState>& hitstatev, std::vector<recob::TrajectoryPointFlags::Mask_t>& hitflagsv,
					std::vector<KFTrackState>& fwdPrdTkState, std::vector<KFTrackState>& fwdUpdTkState, 
					std::vector<unsigned int>& hitstateidx, std::vector<unsigned int>& rejectedhsidx, std::vector<unsigned int>& sortedtksidx, 
					bool applySkipClean) const {

  fwdPrdTkState.clear();
  fwdUpdTkState.clear();
  hitstateidx.clear();
  rejectedhsidx.clear();
  sortedtksidx.clear();
  // these three vectors are aligned
  fwdPrdTkState.reserve(hitstatev.size());
  fwdUpdTkState.reserve(hitstatev.size());
  hitstateidx.reserve(hitstatev.size());

  if (sortHitsByPlane_) {
    //array of hit indices in planes, keeping the original sorting by plane
    const unsigned int nplanes = geom->MaxPlanes();
    std::vector<std::vector<unsigned int> > hitsInPlanes(nplanes);
    for (unsigned int ihit = 0; ihit<hitstatev.size(); ihit++) {
      hitsInPlanes[hitstatev[ihit].wireId().Plane].push_back(ihit);
    }
    //array of indices, where iterHitsInPlanes[i] is the iterator over hitsInPlanes[i]
    std::vector<unsigned int> iterHitsInPlanes(nplanes,0);
    for (unsigned int p = 0; p<hitstatev.size(); ++p) {
      if (dumpLevel_>1) std::cout << std::endl << "processing hit #" << p << std::endl;
      if (dumpLevel_>1) {
	std::cout << "compute distance from state=" << std::endl; trackState.dump();
      }
      int min_plane = -1;
      double min_dist = DBL_MAX;
      //find the closest hit according to the sorting in each plane
      for (unsigned int iplane = 0; iplane<nplanes; ++iplane) {
	//note: ih is a reference, so when 'continue' we increment iterHitsInPlanes[iplane] and the hit is effectively rejected
	for (unsigned int& ih = iterHitsInPlanes[iplane]; ih<hitsInPlanes[iplane].size(); ++ih) {
	  if (dumpLevel_>1) std::cout << "iplane=" << iplane << " nplanes=" << nplanes << " iterHitsInPlanes[iplane]=" << iterHitsInPlanes[iplane] << " hitsInPlanes[iplane].size()=" << hitsInPlanes[iplane].size() << std::endl;
 	  unsigned int ihit = hitsInPlanes[iplane][ih];
	  const auto& hitstate = hitstatev[ihit];
	  const auto& hitflags = hitflagsv[ihit];
	  if (hitflags.isSet(recob::TrajectoryPointFlagTraits::NoPoint        ) ||
	      hitflags.isSet(recob::TrajectoryPointFlagTraits::ExcludedFromFit) ||
	      hitflags.isSet(recob::TrajectoryPointFlagTraits::Rejected       )) {
	    if (dumpLevel_>1) std::cout << "rejecting hit flags=" << hitflags.isSet(recob::TrajectoryPointFlagTraits::NoPoint        ) << ", " << hitflags.isSet(recob::TrajectoryPointFlagTraits::ExcludedFromFit) << ", " << hitflags.isSet(recob::TrajectoryPointFlagTraits::Rejected       ) << std::endl;
	    rejectedhsidx.push_back(ihit);
	    continue;
	  }
	  //get distance to measurement surface
	  bool success = true;
	  const double dist = propagator->distanceToPlane(success, trackState.trackState(), hitstate.plane());
	  if (dumpLevel_>1) std::cout << "distance to plane " << iplane << " wire=" << hitstate.wireId().Wire << " = " << dist << ", min_dist=" << min_dist << " min_plane=" << min_plane << " success=" << success << std::endl;
	  if (!success) {
	    rejectedhsidx.push_back(ihit);
	    continue;
	  }
	  if (applySkipClean && skipNegProp_ && dist<0.) {
	    rejectedhsidx.push_back(ihit);
	    continue;
	  }
	  if (dist<min_dist) {
	    min_plane = iplane;
	    min_dist = dist;
	  }
	  break;
	}
      }
      if (dumpLevel_>1) std::cout << "pick min_dist=" << min_dist << " min_plane=" << min_plane << std::endl;
      //now we know which is the closest wire: get the hitstate and increment the iterator
      if (min_plane<0) continue;
      const unsigned int ihit = hitsInPlanes[min_plane][iterHitsInPlanes[min_plane]];
      const auto& hitstate = hitstatev[ihit];
      if (dumpLevel_>1) hitstate.dump();
      auto& hitflags = hitflagsv[ihit];
      iterHitsInPlanes[min_plane]++;
      //propagate to measurement surface
      bool propok = true;
      trackState = propagator->propagateToPlane(propok, trackState.trackState(), hitstate.plane(), true, true, TrackStatePropagator::FORWARD);
      if (!propok && !(applySkipClean && skipNegProp_)) trackState = propagator->propagateToPlane(propok, trackState.trackState(), hitstate.plane(), true, true, TrackStatePropagator::BACKWARD);
      if (dumpLevel_>1) {
	std::cout << "hit state " << std::endl; hitstate.dump();
	std::cout << "propagation result=" << propok << std::endl;
	std::cout << "propagated state " << std::endl; trackState.dump();
	std::cout << "propagated planarity=" << hitstate.plane().direction().Dot(hitstate.plane().position()-trackState.position()) << std::endl;
      }
      if (propok) {
	hitstateidx.push_back(ihit);
	fwdPrdTkState.push_back(trackState);
	//
	if (hitflags.isSet(recob::TrajectoryPointFlagTraits::HitIgnored   ) ||
	    hitflags.isSet(recob::TrajectoryPointFlagTraits::Merged       ) ||
	    hitflags.isSet(recob::TrajectoryPointFlagTraits::Shared       ) ||
	    hitflags.isSet(recob::TrajectoryPointFlagTraits::DeltaRay     ) ||
	    hitflags.isSet(recob::TrajectoryPointFlagTraits::DetectorIssue) ||
	    hitflags.isSet(recob::TrajectoryPointFlagTraits::Suspicious   )) {
	  //do not update the hit, mark as excluded from the fit
	  fwdUpdTkState.push_back(trackState);
	  hitflags.set(recob::TrajectoryPointFlagTraits::ExcludedFromFit);
	  continue;
	}
	//now update the forward fitted track
	bool upok = trackState.updateWithHitState(hitstate);
	if (upok==0) {
	  mf::LogWarning("TrackKalmanFitter") << "Fit failure at " << __FILE__ << " " << __LINE__;
	  return false;
	}
	if (dumpLevel_>1) {
	  std::cout << "updated state " << std::endl; trackState.dump();
	}
	fwdUpdTkState.push_back(trackState);
      } else {
	if (dumpLevel_>0) std::cout << "WARNING: forward propagation failed. Skip this hit..." << std::endl;
	rejectedhsidx.push_back(ihit);
	continue;
      }
    }
  } else {
    for (unsigned int ihit=0; ihit<hitstatev.size(); ++ihit) {
      const auto& hitstate = hitstatev[ihit];
      if (dumpLevel_>1) {
	std::cout << std::endl << "processing hit #" << ihit << std::endl;
	hitstate.dump();
      }
      auto& hitflags = hitflagsv[ihit];
      if (hitflags.isSet(recob::TrajectoryPointFlagTraits::ExcludedFromFit) ||
	  hitflags.isSet(recob::TrajectoryPointFlagTraits::Rejected)) {
	rejectedhsidx.push_back(ihit);
	continue;
      }
      if (applySkipClean && skipNegProp_) {
	bool success = true;
	const double dist = propagator->distanceToPlane(success, trackState.trackState(), hitstate.plane());
	if (dist<0. || success==false) {
	  if (dumpLevel_>0) std::cout << "WARNING: negative propagation distance. Skip this hit..." << std::endl;;
	  rejectedhsidx.push_back(ihit);
	  continue;
	}
      }
      //propagate to measurement surface
      bool propok = true;
      trackState = propagator->propagateToPlane(propok, trackState.trackState(), hitstate.plane(), true, true, TrackStatePropagator::FORWARD);
      if (!propok && !(applySkipClean && skipNegProp_)) trackState = propagator->propagateToPlane(propok, trackState.trackState(), hitstate.plane(), true, true, TrackStatePropagator::BACKWARD);
      if (propok) {
	hitstateidx.push_back(ihit);
	fwdPrdTkState.push_back(trackState);
	//
	if (hitflags.isSet(recob::TrajectoryPointFlagTraits::HitIgnored   ) ||
	    hitflags.isSet(recob::TrajectoryPointFlagTraits::Merged       ) ||
	    hitflags.isSet(recob::TrajectoryPointFlagTraits::Shared       ) ||
	    hitflags.isSet(recob::TrajectoryPointFlagTraits::DeltaRay     ) ||
	    hitflags.isSet(recob::TrajectoryPointFlagTraits::DetectorIssue) ||
	    hitflags.isSet(recob::TrajectoryPointFlagTraits::Suspicious   )) {
	  //do not update the hit, mark as excluded from the fit
	  fwdUpdTkState.push_back(trackState);
	  hitflags.set(recob::TrajectoryPointFlagTraits::ExcludedFromFit);
	  continue;
	}
	//
	bool upok = trackState.updateWithHitState(hitstate);
	if (upok==0) {
	  mf::LogWarning("TrackKalmanFitter") << "Fit failure at " << __FILE__ << " " << __LINE__;
	  return false;
	}
	fwdUpdTkState.push_back(trackState);
      } else {
	if (dumpLevel_>0) std::cout << "WARNING: forward propagation failed. Skip this hit..." << std::endl;;
	rejectedhsidx.push_back(ihit);
	continue;
      }
    }//for (auto hitstate : hitstatev)
  }

  assert( rejectedhsidx.size()+hitstateidx.size() == hitstatev.size() );
  if (dumpLevel_>0) {
    std::cout << "TRACK AFTER FWD" << std::endl;
    trackState.dump();
  }

  //reinitialize trf for backward fit, scale the error to avoid biasing the backward fit
  trackState.setCovariance(100.*trackState.covariance());

  //backward loop over track states and hits in fwdUpdTracks: use hits for backward fit and fwd track states for smoothing
  int nvalidhits = 0;
  for (int itk = fwdPrdTkState.size()-1; itk>=0; itk--) {
    auto& fwdPrdTrackState = fwdPrdTkState[itk];
    auto& fwdUpdTrackState = fwdUpdTkState[itk];
    const auto& hitstate = hitstatev[hitstateidx[itk]];
    auto& hitflags = hitflagsv[hitstateidx[itk]];
    if (dumpLevel_>1) {
      std::cout << std::endl << "processing backward hit #" << itk << std::endl;
      hitstate.dump();
    }
    bool propok = true;
    trackState = propagator->propagateToPlane(propok, trackState.trackState(), hitstate.plane(), true, true, TrackStatePropagator::BACKWARD);
    if (!propok) trackState = propagator->propagateToPlane(propok, trackState.trackState(), hitstate.plane(), true, true, TrackStatePropagator::FORWARD);//do we want this?
    //
    if (dumpLevel_>1) {
      std::cout << "propagation result=" << propok << std::endl;
      std::cout << "propagated state " << std::endl; trackState.dump();
      std::cout << "propagated planarity=" << hitstate.plane().direction().Dot(hitstate.plane().position()-trackState.position()) << std::endl;
    }
    if (propok) {
      //combine forward predicted and backward predicted
      bool pcombok = fwdPrdTrackState.combineWithTrackState(trackState.trackState());
      if (pcombok==0) {
	mf::LogWarning("TrackKalmanFitter") << "Fit failure at " << __FILE__ << " " << __LINE__;
	return false;
      }
      if (dumpLevel_>1) {
	std::cout << "combined prd state " << std::endl; fwdPrdTrackState.dump();
      }
      //combine forward updated and backward predicted
      bool ucombok = fwdUpdTrackState.combineWithTrackState(trackState.trackState());
      if (ucombok==0) {
	mf::LogWarning("TrackKalmanFitter") << "Fit failure at " << __FILE__ << " " << __LINE__;
	return false;
      }
      if (dumpLevel_>1) {
	std::cout << "combined upd state " << std::endl; fwdUpdTrackState.dump();
      }
      //update backward predicted, only if the hit was not excluded
      if (hitflags.isSet(recob::TrajectoryPointFlagTraits::ExcludedFromFit)==0) {
	bool upok = trackState.updateWithHitState(hitstate);
	if (upok==0) {
	  mf::LogWarning("TrackKalmanFitter") << "Fit failure at " << __FILE__ << " " << __LINE__;
	  return false;
	}
	if (dumpLevel_>1) {
	  std::cout << "updated state " << std::endl; trackState.dump();
	}
	//
	nvalidhits++;
      }
    } else {
      // ok, if the backward propagation failed we exclude this point from the rest of the fit,
      // but we can still use its position from the forward fit, so just mark it as ExcludedFromFit
      hitflags.set(recob::TrajectoryPointFlagTraits::ExcludedFromFit);
      if (dumpLevel_>0) std::cout << "WARNING: backward propagation failed. Skip this hit..." << std::endl;;
      continue;
    }
  }//for (unsigned int itk = fwdPrdTkState.size()-1; itk>=0; itk--) {

  if (nvalidhits<4) {
    mf::LogWarning("TrackKalmanFitter") << "Fit failure at " << __FILE__ << " " << __LINE__ << " ";
    return false;
  }

  // sort output states
  sortOutput(hitstatev, fwdUpdTkState, hitstateidx, rejectedhsidx, sortedtksidx, applySkipClean);
  if (sortedtksidx.size()<4) {
    mf::LogWarning("TrackKalmanFitter") << "Fit failure at " << __FILE__ << " " << __LINE__ << " ";
    return false;
  }

  assert( rejectedhsidx.size()+sortedtksidx.size() == hitstatev.size() );
  return true;
}

void trkf::TrackKalmanFitter::sortOutput(std::vector<HitState>& hitstatev, std::vector<KFTrackState>& fwdUpdTkState, 
					 std::vector<unsigned int>& hitstateidx, std::vector<unsigned int>& rejectedhsidx,
					 std::vector<unsigned int>& sortedtksidx, bool applySkipClean) const {
  //
  if (sortOutputHitsMinLength_) {
    //try to sort fixing wires order on planes and picking the closest next plane
    const unsigned int nplanes = geom->MaxPlanes();
    std::vector<std::vector<unsigned int> > tracksInPlanes(nplanes);
    for (unsigned int p = 0; p<hitstateidx.size(); ++p) {
      const auto& hitstate = hitstatev[hitstateidx[p]];
      tracksInPlanes[hitstate.wireId().Plane].push_back(p);
    }
    //this assumes that the first hit/state is a good one, may want to check if that's the case
    std::vector<unsigned int> iterTracksInPlanes;
    for (auto it : tracksInPlanes) iterTracksInPlanes.push_back(0);
    auto pos = fwdUpdTkState.front().position();
    auto dir = fwdUpdTkState.front().momentum();
    for (unsigned int p = 0; p<fwdUpdTkState.size(); ++p) {
      int min_plane = -1;
      double min_dotp = DBL_MAX;
      for (unsigned int iplane = 0; iplane<iterTracksInPlanes.size(); ++iplane) {
	for (unsigned int& itk = iterTracksInPlanes[iplane]; itk<tracksInPlanes[iplane].size(); ++itk) {
	  auto& trackstate = fwdUpdTkState[tracksInPlanes[iplane][iterTracksInPlanes[iplane]]];
	  auto& tmppos = trackstate.position();
	  const double dotp = dir.Dot(tmppos-pos);
	  if (dotp<min_dotp) {
	    min_plane = iplane;
	    min_dotp = dotp;
	  }
	  break;
	}
      }
      if (min_plane<0) continue;
      const unsigned int ihit = tracksInPlanes[min_plane][iterTracksInPlanes[min_plane]];
      if (applySkipClean && skipNegProp_ && min_dotp<0.) {
	rejectedhsidx.push_back(hitstateidx[ihit]);
	iterTracksInPlanes[min_plane]++;
	continue;
      }
      auto& trackstate = fwdUpdTkState[ihit];
      pos = trackstate.position();
      dir = trackstate.momentum();
      //
      sortedtksidx.push_back(ihit);
      iterTracksInPlanes[min_plane]++;
    }
  } else {
    for (unsigned int p = 0; p<fwdUpdTkState.size(); ++p) {
      sortedtksidx.push_back(p);
    }
  }
  //
  if (applySkipClean && cleanZigzag_) {
    std::vector<unsigned int> itoerase;
    bool clean = false;
    while (!clean) {
      bool broken = false;
      auto pos0 = fwdUpdTkState[sortedtksidx[0]].position();
      unsigned int i=1;
      unsigned int end=sortedtksidx.size()-1;
      for (;i<end;++i) {
	auto dir0 = fwdUpdTkState[sortedtksidx[i]].position()-pos0;
	auto dir2 = fwdUpdTkState[sortedtksidx[i+1]].position()-fwdUpdTkState[sortedtksidx[i]].position();
	dir0/=dir0.R();
	dir2/=dir2.R();
	if (dir2.Dot(dir0)<0.) {
	  broken = true;
	  end--;
	  break;
	} else pos0 = fwdUpdTkState[sortedtksidx[i]].position();
      }
      if (!broken) {
	clean = true;
      } else {
	rejectedhsidx.push_back(hitstateidx[sortedtksidx[i]]);
	sortedtksidx.erase(sortedtksidx.begin()+i);
      }
    }
  }
  //
}


bool trkf::TrackKalmanFitter::fillResult(const std::vector<art::Ptr<recob::Hit> >& inHits, const int tkID, const int pdgid, const bool reverseHits,
					 std::vector<HitState>& hitstatev, std::vector<recob::TrajectoryPointFlags::Mask_t>& hitflagsv,
					 std::vector<KFTrackState>& fwdPrdTkState, std::vector<KFTrackState>& fwdUpdTkState,
					 std::vector<unsigned int>& hitstateidx, std::vector<unsigned int>& rejectedhsidx, std::vector<unsigned int>& sortedtksidx,
					 recob::Track& outTrack, std::vector<art::Ptr<recob::Hit> >& outHits, trkmkr::OptionalOutputs& optionals) const {
  // fill output trajectory objects with smoothed track and its hits
  trkmkr::TrackCreationBookKeeper tcbk(outHits, optionals, tkID, pdgid, true);
  for (unsigned int p : sortedtksidx) {
    const auto& trackstate = fwdUpdTkState[p];
    const auto& hitflags   = hitflagsv[hitstateidx[p]];
    const unsigned int originalPos = (reverseHits ? hitstatev.size()-hitstateidx[p]-1 : hitstateidx[p]);
    assert(originalPos>=0 && originalPos<hitstatev.size());
    //
    const auto& prdtrack = fwdPrdTkState[p];
    const auto& hitstate = hitstatev[hitstateidx[p]];
    assert(hitstate.wireId().Plane == inHits[originalPos]->WireID().Plane);
    //
    trkmkr::OptionalPointElement ope;
    if (optionals.isTrackFitInfosInit()) {
      ope.setTrackFitHitInfo(recob::TrackFitHitInfo(hitstate.hitMeas(),hitstate.hitMeasErr2(),prdtrack.parameters(),prdtrack.covariance(),hitstate.wireId()));
    }
    tcbk.addPoint(trackstate.position(), trackstate.momentum(), inHits[originalPos],
		  recob::TrajectoryPointFlags(originalPos,hitflags), prdtrack.chi2(hitstate), ope);
  }

  // fill also with rejected hits information
  SMatrixSym55 fakeCov55;
  for (int i=0;i<5;i++) for (int j=i;j<5;j++) fakeCov55(i,j) = util::kBogusD;
  for (unsigned int rejidx = 0; rejidx<rejectedhsidx.size(); ++rejidx) {
    const unsigned int originalPos = (reverseHits ? hitstatev.size()-rejectedhsidx[rejidx]-1 : rejectedhsidx[rejidx]);
    auto& mask = hitflagsv[rejectedhsidx[rejidx]];
    mask.set(recob::TrajectoryPointFlagTraits::HitIgnored,recob::TrajectoryPointFlagTraits::NoPoint);
    if (mask.isSet(recob::TrajectoryPointFlagTraits::Rejected)==0) mask.set(recob::TrajectoryPointFlagTraits::ExcludedFromFit);
    //
    const auto& hitstate = hitstatev[rejectedhsidx[rejidx]];
    assert(hitstate.wireId().Plane == inHits[originalPos]->WireID().Plane);
    trkmkr::OptionalPointElement ope;
    if (optionals.isTrackFitInfosInit()) {
      ope.setTrackFitHitInfo( recob::TrackFitHitInfo(hitstate.hitMeas(),hitstate.hitMeasErr2(),
						     SVector5(util::kBogusD,util::kBogusD,util::kBogusD,util::kBogusD,util::kBogusD),fakeCov55,hitstate.wireId()) );
    }
    tcbk.addPoint(Point_t(util::kBogusD,util::kBogusD,util::kBogusD), Vector_t(util::kBogusD,util::kBogusD,util::kBogusD), inHits[originalPos],
		  recob::TrajectoryPointFlags(originalPos,mask), 0, ope);
  }

  if (dumpLevel_>1) std::cout << "outHits.size()=" << outHits.size() << " inHits.size()=" << inHits.size() << std::endl;
  assert(outHits.size()==inHits.size());

  bool propok = true;
  KFTrackState resultF = propagator->rotateToPlane(propok, fwdUpdTkState[sortedtksidx.front()].trackState(),
						   Plane(fwdUpdTkState[sortedtksidx.front()].position(),fwdUpdTkState[sortedtksidx.front()].momentum()));
  KFTrackState resultB = propagator->rotateToPlane(propok, fwdUpdTkState[sortedtksidx.back()].trackState(),
						   Plane(fwdUpdTkState[sortedtksidx.back()].position(),fwdUpdTkState[sortedtksidx.back()].momentum()));

  outTrack = tcbk.finalizeTrack(SMatrixSym55(resultF.covariance()),SMatrixSym55(resultB.covariance()));

  //if there are points with zero momentum return false
  size_t point = 0;
  while (outTrack.HasValidPoint(point)) {
    if (outTrack.MomentumAtPoint( outTrack.NextValidPoint(point++) ) <= 1.0e-9) return false;
  }

  if (dumpLevel_>0) {
    std::cout << "outTrack vertex=" << outTrack.Start()
	      << "\ndir=" << outTrack.StartDirection()
	      << "\ncov=\n" << outTrack.StartCovariance()
	      << "\nlength=" << outTrack.Length() //<< " inLenght=" << track.Length()
	      << std::endl;
  }

  return true;
}<|MERGE_RESOLUTION|>--- conflicted
+++ resolved
@@ -60,26 +60,6 @@
     return false;
   }
 
-<<<<<<< HEAD
-  auto trackStateCov = (flipDirection ? covEnd : covVtx );
-
-  return fitTrack(position, direction, trackStateCov, tkID, hits, flags, pval, pdgid, outTrack, outHits, trackFitHitInfos);
-
-}
-
-bool trkf::TrackKalmanFitter::fitTrack(const Point_t& position, const Vector_t& direction,
-				       SMatrixSym55& trackStateCov, int tkID,
-				       const std::vector<art::Ptr<recob::Hit> >& hits, const std::vector<recob::TrajectoryPointFlags>& flags,
-				       const double pval, const int pdgid,
-				       recob::Track& outTrack,    art::PtrVector<recob::Hit>& outHits,
-				       std::vector<recob::TrackFitHitInfo>& trackFitHitInfos) {
-  outHits.clear();
-  if (hits.size()<4) {
-    mf::LogWarning("TrackKalmanFitter") << "Fit failure at " << __FILE__ << " " << __LINE__;
-    return false;
-  }
-
-=======
   // fill the track, the output hit vector, and the optional output products
   bool fillok = fillResult(hits, tkID, pdgid, reverseHits, hitstatev, hitflagsv, fwdPrdTkState, fwdUpdTkState, hitstateidx, rejectedhsidx, sortedtksidx, outTrack, outHits, optionals);
   return fillok;
@@ -87,25 +67,16 @@
 
 trkf::KFTrackState trkf::TrackKalmanFitter::setupInitialTrackState(const Point_t& position, const Vector_t& direction, SMatrixSym55& trackStateCov, 
 								   const double pval, const int pdgid) const {
->>>>>>> 15bb4de0
   if (trackStateCov==SMatrixSym55()) {
     trackStateCov(0, 0) = 1000.;
     trackStateCov(1, 1) = 1000.;
     trackStateCov(2, 2) = 0.25;
     trackStateCov(3, 3) = 0.25;
     trackStateCov(4, 4) = 10.;
-<<<<<<< HEAD
-  }
-  SVector5 trackStatePar(0.,0.,0.,0.,1./pval);
-
-  // setup the KFTrackState we'll use throughout the fit
-  KFTrackState trackState(trackStatePar, trackStateCov, Plane(position,direction), true, pdgid);//along direction by definition
-=======
   } else trackStateCov*=100.;
   SVector5 trackStatePar(0.,0.,0.,0.,1./pval);
   return KFTrackState(trackStatePar, trackStateCov, Plane(position,direction), true, pdgid);//along direction by definition
 }
->>>>>>> 15bb4de0
 
 bool trkf::TrackKalmanFitter::setupInputStates(const std::vector<art::Ptr<recob::Hit> >& hits, const std::vector<recob::TrajectoryPointFlags>& flags, 
 					       const KFTrackState& trackState, bool& reverseHits,
