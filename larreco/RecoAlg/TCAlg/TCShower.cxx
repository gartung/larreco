#include "larreco/RecoAlg/TCAlg/TCShower.h"

struct SortEntry{
  unsigned int index;
  float length;
};

bool greaterThan (SortEntry c1, SortEntry c2) { return (c1.length > c2.length);}
bool lessThan (SortEntry c1, SortEntry c2) { return (c1.length < c2.length);}

namespace tca {

  ////////////////////////////////////////////////
  bool FindShowerStart(TjStuff& tjs, ShowerStruct3D& ss3, bool prt)
  {
    // The shower ChgPos and Dir were found by the calling function but Dir 
    // may be inconsistent with the 2D shower directions
    if(ss3.ID == 0) return false;
    
    if(prt) {
      mf::LogVerbatim myprt("TC");
      myprt<<"Inside FSS: 3S"<<ss3.ID<<" ->";
      for(auto cid : ss3.CotIDs) myprt<<" 2S"<<cid;
      myprt<<" Vx 3V"<<ss3.Vx3ID;
    } // prt
    
    // find a parent Tj in the list of 2D showers that is the farthest away from the
    // shower center
    unsigned short useParentCID = 0;
    float maxParentSep = 0;
    unsigned short usePtSepCID = 0;
    float maxPtSep = 0;
    // assume that the 2D shower direction is consistent with the 3D shower direction. This
    // variable is only used when no parent exists
    bool dirOK = true;
    for(auto cid : ss3.CotIDs) {
      auto& ss = tjs.cots[cid - 1];
      // Find the position, direction and projection in this plane
      auto& stj = tjs.allTraj[ss.ShowerTjID - 1];
      auto chgCtrTP = MakeBareTP(tjs, ss3.ChgPos, ss3.Dir, stj.CTP);
      // projection too small in this view?
      if(chgCtrTP.Delta < 0.5) continue;
      auto& startTP = stj.Pts[0];
      float sep = PosSep(startTP.Pos, chgCtrTP.Pos);
      if(ss.ParentID > 0) {
        if(sep > maxParentSep) {
          maxParentSep = sep;
          useParentCID = cid;
        }
      } else if(sep > maxPtSep) {
        // no parent exists.
        maxPtSep = sep;
        usePtSepCID = cid;
        float costh = DotProd(chgCtrTP.Dir, startTP.Dir);
        if(costh < 0) dirOK = false;
      }
    } // ci
    if(useParentCID == 0 && usePtSepCID == 0) return false;
    
    unsigned short useCID = useParentCID;
    if(useCID == 0) {
      useCID = usePtSepCID;
      if(!dirOK) ReverseShower("FSS", tjs, useCID, prt);
    }

    // now define the start and length
    auto& ss = tjs.cots[useCID - 1];
    auto& stj = tjs.allTraj[ss.ShowerTjID - 1];

    auto chgCtrTP = MakeBareTP(tjs, ss3.ChgPos, ss3.Dir, stj.CTP);
    if(ss3.Vx3ID > 0) {
      auto& vx3 = tjs.vtx3[ss3.Vx3ID - 1];
      ss3.Start[0] = vx3.X;
      ss3.Start[1] = vx3.Y;
      ss3.Start[2] = vx3.Z;
    } else {
      // no start vertex
      auto& startTP = stj.Pts[0];
      // The 2D separation btw the shower start and the shower center, converted
      // to the 3D separation
//      std::cout<<"useCI "<<useCID<<" sep "<<PosSep(startTP.Pos, stj.Pts[1].Pos)<<" projInPln "<<chgCtrTP.Delta<<"\n";
      float sep = tjs.WirePitch * PosSep(startTP.Pos, stj.Pts[1].Pos) / chgCtrTP.Delta;
      // set the start position
      for(unsigned short xyz = 0; xyz < 3; ++xyz) ss3.Start[xyz] = ss3.ChgPos[xyz] - sep * ss3.Dir[xyz];
    }
    // now do the end position
    auto& endTP = stj.Pts[2];
    float sep = tjs.WirePitch * PosSep(endTP.Pos, chgCtrTP.Pos) / chgCtrTP.Delta;
    for(unsigned short xyz = 0; xyz < 3; ++xyz) ss3.End[xyz] = ss3.ChgPos[xyz] + sep * ss3.Dir[xyz];
    ss3.Len = PosSep(ss3.Start, ss3.End);
    auto& startTP = stj.Pts[0];
    sep = PosSep(startTP.Pos, endTP.Pos);
    ss3.OpenAngle = (endTP.DeltaRMS - startTP.DeltaRMS) / sep;
    ss3.OpenAngle /= chgCtrTP.Delta;
    return true;
    
  } // FindShowerStart

  ////////////////////////////////////////////////
  void Finish3DShowers(TjStuff& tjs)
  {
    // Finish defining the showers, create a companion PFParticle for each one.
    // Note to the reader: This code doesn't use MakeVertexObsolete to kill vertices using the assumption
    // that Finish3DShowers is being called after reconstruction is complete, in which case there is no
    // need to re-calculate the 2D and 3D vertex score which could potentially screw up the decisions that have
    // already been made.
    
    // See if any need to be finished
    bool noShowers = true;
    for(auto& ss3 : tjs.showers) {
      if(ss3.ID == 0) continue;
      noShowers = false;
    }
    if(noShowers) return;
    
    ChkAssns("Fin3D", tjs);
    
    // create a pfp and define the mother-daughter relationship. At this point, the shower parent PFP (if
    // one exists) is a track-like pfp that might be the daughter of another pfp, e.g. the neutrino. This
    // association is changed from shower ParentID -> parent pfp, to shower PFP -> parent pfp
    for(auto& ss3 : tjs.showers) {
      if(ss3.ID == 0) continue;
      if(ss3.PFPIndex != USHRT_MAX) {
        std::cout<<"Finish3DShowers 3S"<<ss3.ID<<" already has a pfp associated with it...\n";
        continue;
      }
      auto showerPFP = CreatePFP(tjs, ss3.TPCID);
      showerPFP.TjIDs.resize(ss3.CotIDs.size());
      for(unsigned short ii = 0; ii < ss3.CotIDs.size(); ++ii) {
        unsigned short cid = ss3.CotIDs[ii];
        if(cid == 0 || cid > tjs.cots.size()) {
          std::cout<<"Finish3DShowers 3S"<<ss3.ID<<" has an invalid cots ID"<<cid<<"\n";
          return;
        }
        auto& ss = tjs.cots[cid - 1];
        auto& stj = tjs.allTraj[ss.ShowerTjID - 1];
        showerPFP.TjIDs[ii] = stj.ID;
      } // ci
      showerPFP.PDGCode = 1111;
      showerPFP.XYZ[0] = ss3.Start;
      showerPFP.Dir[0] = ss3.Dir;
      showerPFP.DirErr[0] = ss3.DirErr;
      showerPFP.Vx3ID[0] = ss3.Vx3ID;
      showerPFP.XYZ[1] = ss3.End;
      showerPFP.Dir[1] = ss3.Dir;
      // dEdx is indexed by plane for pfps and by 2D shower index for 3D showers
      for(auto cid : ss3.CotIDs) {
        auto& ss = tjs.cots[cid - 1];
        unsigned short plane = DecodeCTP(ss.CTP).Plane;
        auto& stj = tjs.allTraj[ss.ShowerTjID - 1];
        showerPFP.dEdx[0][plane] = stj.dEdx[0];
        showerPFP.dEdxErr[0][plane] = 0.3 * stj.dEdx[0];
      } // ci
      ss3.PFPIndex = tjs.pfps.size();
      if(ss3.ParentID > 0) {
        // see if this is a daughter
        auto& dtrPFP = tjs.pfps[ss3.ParentID - 1];
        if(dtrPFP.ParentID > 0) {
          // Transfer the daughter <-> parent assn
          auto& parPFP = tjs.pfps[dtrPFP.ParentID - 1];
          showerPFP.ParentID = parPFP.ID;
          std::replace(parPFP.DtrIDs.begin(), parPFP.DtrIDs.end(), dtrPFP.ID, showerPFP.ID);
          dtrPFP.ParentID = 0;
        } // dtrPFP.ParentID > 0
      } // ss3.ParentID > 0
      tjs.pfps.push_back(showerPFP);
    } // ss3

    // Transfer Tj hits from InShower Tjs to the shower Tj. This kills the InShower Tjs but doesn't consider how
    // this action affects vertices
    if(!TransferTjHits(tjs, false)) return;
    
    // Associate shower Tj hits with 3D showers
    for(auto& ss3 : tjs.showers) {
      if(ss3.ID == 0) continue;
      for(unsigned short ii = 0; ii < ss3.CotIDs.size(); ++ii) {
        unsigned short cid = ss3.CotIDs[ii];
        auto& ss = tjs.cots[cid - 1];
        for(auto tjid : ss.TjIDs) {
          Trajectory& tj = tjs.allTraj[tjid - 1];
          auto tjHits = PutTrajHitsInVector(tj, kUsedHits);
          ss3.Hits.insert(ss3.Hits.end(), tjHits.begin(), tjHits.end());
          // kill vertices associated with the Tj unless it is the neutrino primary vtx
          for(unsigned short end = 0; end < 2; ++end) {
            if(tj.VtxID[end] == 0) continue;
            auto& vx2 = tjs.vtx[tj.VtxID[end] - 1];
            if(vx2.Vx3ID <= 0) {
              // This is a 2D vertex that is not matched in 3D. Kill it. Shouldn't need to
              // use MakeVertexObsolete here...
              vx2.ID = 0;
              continue;
            }
            // vx2 is matched in 3D. Kill it if it is NOT the neutrino primary
            auto& vx3 = tjs.vtx3[vx2.Vx3ID - 1];
            if(vx3.Neutrino) continue;
            vx3.ID = 0;
          } // end
        } // tjid
      } // ii
    } // ss3
    
    // kill PFParticles
    if(!tjs.pfps.empty()) {
      for(auto& pfp : tjs.pfps) {
        if(pfp.ID == 0) continue;
        if(pfp.TjIDs.empty()) continue;
        unsigned short ndead = 0;
        for(auto tjid : pfp.TjIDs) {
          auto& tj = tjs.allTraj[tjid - 1];
          if(tj.AlgMod[kKilled]) ++ndead;
        } // tjid
        if(ndead == 0) continue;
        if(ndead != pfp.TjIDs.size()) {
          std::cout<<"Finish3DShowers: Not all Tjs in P"<<pfp.ID<<" are killed";
          for(auto tid : pfp.TjIDs) {
            auto& tj = tjs.allTraj[tid - 1];
            std::cout<<" T"<<tid<<" dead? "<<tj.AlgMod[kKilled];
          }
          std::cout<<"\n";
        } // ndead
        pfp.ID = 0;
      } // pfp
    } // pfps not empty
    
    // kill orphan 2D vertices
    for(auto& vx2 : tjs.vtx) {
      if(vx2.ID == 0) continue;
      auto vxtjs = GetAssns(tjs, "2V", vx2.ID, "T");
      if(vxtjs.empty()) vx2.ID = 0;
    } // vx2
    
    // kill orphan vertices
    for(auto& vx3 : tjs.vtx3) {
      if(vx3.ID == 0) continue;
      auto vxtjs = GetAssns(tjs, "3V", vx3.ID, "T");
      if(vxtjs.empty()) {
        vx3.ID = 0;
        continue;
      }
    } // vx3
    
    // check
    for(auto& pfp : tjs.pfps) {
      if(pfp.ID == 0) continue;
      if(pfp.PDGCode != 1111) continue;
      if(pfp.Vx3ID[0] > 0 && tjs.vtx3[pfp.Vx3ID[0] - 1].ID == 0) {
        std::cout<<"Finish3DShowers shower P"<<pfp.ID<<" has Vx3ID[0] = "<<pfp.Vx3ID[0]<<" but the vertex is killed\n";
      } // Vx3 check
    } // pfp

  } // Finish3DShowers
  
  ////////////////////////////////////////////////
  bool FindShowers3D(TjStuff& tjs, const geo::TPCID& tpcid)
  {
    // Find 2D showers using 3D-matched trajectories. This returns true if showers were found
    // which requires re-doing the 3D trajectory match
    
    bool reconstruct = (tjs.ShowerTag[0] == 2) || (tjs.ShowerTag[0] == 4);
    if(!reconstruct) return false;
    
    bool prt = tjs.ShowerTag[12] >= 0;
    // Add 10 for more detailed printing 
    short dbgPlane = ((int)tjs.ShowerTag[12] % 10);
    CTP_t dbgCTP = UINT_MAX;
    if(dbgPlane >= 0 && dbgPlane <= tjs.NumPlanes) dbgCTP = EncodeCTP(tpcid.Cryostat, tpcid.TPC, dbgPlane);
    
    std::string fcnLabel = "FS";

    geo::TPCGeo const& TPC = tjs.geom->TPC(tpcid);
    // check for already-existing showers
    for(unsigned short plane = 0; plane < TPC.Nplanes(); ++plane) {
      CTP_t inCTP = EncodeCTP(tpcid.Cryostat, tpcid.TPC, plane);
      for(auto& ss : tjs.cots) if(ss.CTP == inCTP) return false;
    }
    
    // rebuild the hit range references if necessary
    if(tpcid != tjs.TPCID && !FillWireHitRange(tjs, tpcid)) return false;

    if(prt) {
      PrintPFPs("FSi", tjs);
      PrintAllTraj("FSi", tjs, debug, USHRT_MAX, 0);
    }
    
    // define a list of tjs that shouldn't be clustered in the same shower because
    // they are matched to pfp particles that are likely parents of 3D showers
    DefineDontCluster(tjs, tpcid, prt);

    // lists of Tj IDs in plane, (list1, list2, list3, ...)
    std::vector<std::vector<std::vector<int>>> bigList(tjs.NumPlanes);
    for(unsigned short plane = 0; plane < TPC.Nplanes(); ++plane) {
      CTP_t inCTP = EncodeCTP(tpcid.Cryostat, tpcid.TPC, plane);
      std::vector<std::vector<int>> tjList;
      // Make lists of lists of ShowerLike tjs that will become showers
      FindCots(fcnLabel, tjs, inCTP, tjList, prt);
      SaveTjInfo(tjs, tjList, "TJL");
      if(tjList.empty()) continue;
      bigList[plane] = tjList;
    } // plane
    unsigned short nPlanesWithShowers = 0;
    for(unsigned short plane = 0; plane < TPC.Nplanes(); ++plane) if(!bigList.empty()) ++nPlanesWithShowers;
    if(nPlanesWithShowers < 2) return false;
    for(unsigned short plane = 0; plane < TPC.Nplanes(); ++plane) {
      CTP_t inCTP = EncodeCTP(tpcid.Cryostat, tpcid.TPC, plane);
      // print detailed debug info for one plane
      prt = (inCTP == dbgCTP);
      // Create a shower for each one
      for(auto& tjl : bigList[plane]) {
        if(tjl.empty()) continue;
        if(prt) {
          mf::LogVerbatim myprt("TC");
          myprt<<"Plane "<<plane<<" tjList";
          for(auto& tjID : tjl) myprt<<" "<<tjID;
        }
        auto ss = CreateSS(tjs, tjl);
        if(ss.ID == 0) continue;
        if(!UpdateShower(fcnLabel, tjs, ss, prt)) continue;
        SaveTjInfo(tjs, ss, "DS");
        FindNearbyTjs(fcnLabel, tjs, ss, prt);
        // don't try to do anything else here until all of the showers are defined
        if(!StoreShower(fcnLabel, tjs, ss)) {
          std::cout<<fcnLabel<<" StoreShower failed 2S"<<ss.ID<<"\n";
          MakeShowerObsolete(fcnLabel, tjs, ss, prt);
        }
      } // tjl
      ChkAssns(fcnLabel, tjs);
      // try to merge showers in this plane using the lists of nearby Tjs
      if(inCTP == UINT_MAX) continue;
      if(tjs.cots.empty()) continue;
      prt = (inCTP == dbgCTP || dbgPlane == 3);
      if(prt) Print2DShowers("tjl", tjs, inCTP, false);
      MergeShowerChain(fcnLabel, tjs, inCTP, prt);
      SaveAllCots(tjs, inCTP, "MSC");
      if(prt) Print2DShowers("MSCo", tjs, inCTP, false);
      MergeOverlap(fcnLabel, tjs, inCTP, prt);
      SaveAllCots(tjs, inCTP, "MO");
      if(prt) Print2DShowers("MO", tjs, inCTP, false);
      MergeNearby2DShowers(fcnLabel, tjs, inCTP, prt);
      SaveAllCots(tjs, inCTP, "MSS");
      // merge sub-showers with other showers
      MergeSubShowers(fcnLabel, tjs, inCTP, prt);
      // merge sub-showers with shower-like tjs
      MergeSubShowersTj(fcnLabel, tjs, inCTP, prt);
      SaveAllCots(tjs, inCTP, "MNrby");
      if(prt) Print2DShowers("Nrby", tjs, inCTP, false);
      bool tryMerge = false;
      for(unsigned short ii = 0; ii < tjs.cots.size(); ++ii) {
        auto& ss = tjs.cots[ii];
        if(ss.ID == 0) continue;
        if(ss.CTP != inCTP) continue;
        if(AddTjsInsideEnvelope(fcnLabel, tjs, ss, prt)) tryMerge = true;
        if (tjs.SaveShowerTree) SaveAllCots(tjs, inCTP, "Merge");
      }
      if(tryMerge) MergeNearby2DShowers(fcnLabel, tjs, inCTP, prt);
      SaveAllCots(tjs, inCTP, "ATj2");
      if(prt) Print2DShowers("ATIE", tjs, inCTP, false);
    } // plane
    if(tjs.cots.empty()) return false;
    prt = (dbgPlane > 2);
    if(prt) Print2DShowers("B4", tjs, USHRT_MAX, false);
    // Match in 3D, make 3D showers and define them
    Match2DShowers(fcnLabel, tjs, tpcid, prt);
    SaveAllCots(tjs, "M2DS");
    // Reconcile pfp and shower assns before the Parent search
    Reconcile3D(fcnLabel, tjs, tpcid, false, prt);
    SaveAllCots(tjs, "R3D");
    std::cout<<"Add function to check for neutrino vertex inside showers\n";
    for(auto& ss3 : tjs.showers) {
      if(ss3.ID == 0) continue;
      if(ss3.TPCID != tpcid) continue;
      FindParent(fcnLabel, tjs, ss3, prt);
    } // ss3
    // Reconcile pfp and shower assns again
    Reconcile3D(fcnLabel, tjs, tpcid, true, prt);
    if(prt) Print2DShowers("M2DS", tjs, USHRT_MAX, false);
    SaveAllCots(tjs, "FP");
    
    // kill low energy 3D showers
    for(auto& ss3 : tjs.showers) {
      if(ss3.ID == 0) continue;
      if(ss3.TPCID != tpcid) continue;
      bool killMe = (ShowerEnergy(ss3) < tjs.ShowerTag[3]);
      if(killMe) MakeShowerObsolete(fcnLabel, tjs, ss3, prt);
    } // ss3
    
    // kill 2D showers that are either below threshold or have only one tj
    for(auto& ss : tjs.cots) {
      if(ss.ID == 0) continue;
      if(ss.SS3ID > 0) continue;
      bool killMe = (ss.TjIDs.size() == 1 || ss.Energy < tjs.ShowerTag[3]);
      // too small aspect ratio -> something track-like with some shower-like fuzz
      if(ss.AspectRatio < tjs.ShowerTag[10]) killMe = true;
      if(killMe) MakeShowerObsolete(fcnLabel, tjs, ss, prt);
    } // ss
     
    unsigned short nNewShowers = 0;
    for(auto& ss : tjs.cots) {
      if(ss.ID == 0) continue;
      if(ss.TjIDs.empty()) continue;
      geo::PlaneID planeID = DecodeCTP(ss.CTP);
      if(planeID.Cryostat != tpcid.Cryostat) continue;
      if(planeID.TPC != tpcid.TPC) continue;
      SaveTjInfo(tjs, ss, "Done");
     ++nNewShowers;
    } // ss

    // temp for testing with MC
    if(!tjs.MCPartList.empty()) {
      // get some truth information
      MCParticleListUtils mcpu{tjs};
      for(unsigned short plane = 0; plane < TPC.Nplanes(); ++plane) {
        CTP_t inCTP = EncodeCTP(tpcid.Cryostat, tpcid.TPC, plane);
        int truElectronTID = mcpu.PrimaryElectronTjID(inCTP);
        std::cout<<"Plane "<<plane<<" trueElectron T"<<truElectronTID;
        for(auto& ss : tjs.cots) {
          if(ss.ID == 0) continue;
          if(ss.CTP != inCTP) continue;
          if(std::find(ss.TjIDs.begin(), ss.TjIDs.end(), truElectronTID) == ss.TjIDs.end()) continue;
          std::cout<<" in 2S"<<ss.ID<<" with Parent T"<<ss.ParentID;
          if(ss.SS3ID > 0) std::cout<<" -> 3S"<<ss.SS3ID;
        } // ss
        std::cout<<"\n";
      } // plane
      Point3_t truStart;
      Vector3_t truDir;
      float truE;
      if(mcpu.PrimaryElectronStart(truStart, truDir, truE)) {
        // assume that the highest energy shower is from the primary electron
        float big = 0;
        int imBig = 0;
        for(auto& ss3 : tjs.showers) {
          float energy = ShowerEnergy(ss3);
          if(energy < big) continue;
          big = energy;
          imBig = ss3.ID;
        } // ss3
        if(imBig > 0) {
          auto& ss3 = tjs.showers[imBig - 1];
          float shMaxSep = PosSep(truStart, ss3.ChgPos);
          float dang = acos(DotProd(truDir, ss3.Dir));
          float energy = ShowerEnergy(ss3);
          std::cout<<"Big 3S"<<ss3.ID<<" E "<<(int)energy<<" truE "<<(int)truE;
          std::cout<<" truStart "<<std::fixed<<std::setprecision(1)<<truStart[0]<<" "<<truStart[1]<<" "<<truStart[2];
          std::cout<<" tru P"<<mcpu.PrimaryElectronPFPID(tpcid);
          std::cout<<" rec P"<<ss3.ParentID;
          std::cout<<" shMax "<<(int)shMaxSep<<" cm.";
          std::cout<<" dang "<<std::fixed<<std::setprecision(2)<<dang<<"\n";
        } // imBig > 0
      } // PrimaryElectronStart success
    } // !tjs.MCPartList.empty()

//    if(prt) Print2DShowers("FSo", tjs, USHRT_MAX, false);
    
    return (nNewShowers > 0);
    
  } // FindShowers3D
  
  ////////////////////////////////////////////////
  bool Reconcile3D(std::string inFcnLabel, TjStuff& tjs, const geo::TPCID& tpcid, bool parentSearchDone, bool prt)
  {
    // Reconcile pfp and shower assns
    
    if(tjs.showers.size() < 2) return true;
    std::string fcnLabel = inFcnLabel + ".R3D2";
    
    if(prt) Print2DShowers("R3D2i", tjs, USHRT_MAX, false);
    
    for(unsigned short ii = 0; ii < tjs.showers.size() - 1; ++ii) {
      auto iss3 = tjs.showers[ii];
      if(iss3.ID == 0) continue;
      if(iss3.TPCID != tpcid) continue;
      auto iPInSS3 = GetAssns(tjs, "3S", iss3.ID, "P");
      if(prt) {
        mf::LogVerbatim myprt("TC");
        myprt<<fcnLabel<<" 3S"<<iss3.ID<<" ->";
        for(auto pid : iPInSS3) myprt<<" P"<<pid;
      } // prt
      for(unsigned short jj = ii + 1; jj < tjs.showers.size(); ++jj) {
        auto jss3 = tjs.showers[jj];
        if(jss3.ID == 0) continue;
        auto jPInSS3 = GetAssns(tjs, "3S", jss3.ID, "P");
        auto shared = SetIntersection(iPInSS3, jPInSS3);
        if(shared.empty()) continue;
        if(prt) {
          mf::LogVerbatim myprt("TC");
          myprt<<fcnLabel<<" Conflict i3S"<<iss3.ID<<" and j3S"<<jss3.ID<<" share";
          for(auto pid : shared) myprt<<" P"<<pid;
        } // prt
        // Compare the InShower likelihoods
        for(auto pid : shared) {
          auto& pfp = tjs.pfps[pid - 1];
          float iProb = InShowerProb(tjs, iss3, pfp);
          float jProb = InShowerProb(tjs, jss3, pfp);
          if(prt) mf::LogVerbatim("TC")<<fcnLabel<<" i3S"<<iss3.ID<<" prob "<<std::setprecision(3)<<iProb<<"  j3S"<<jss3.ID<<" prob "<<jProb;
          if(iProb > jProb) {
            // remove the remnants of pfp from jss3
            RemovePFP(fcnLabel, tjs, pfp, jss3, true, prt);
            // and add them to iss3
            AddPFP(fcnLabel, tjs, pfp.ID, iss3, true, prt);
          } else {
            RemovePFP(fcnLabel, tjs, pfp, iss3, true, prt);
            AddPFP(fcnLabel, tjs, pfp.ID, jss3, true, prt);
          }
        } // pid
      } // jj
    } // ii
        
    // Look for an in-shower pfp that is not the shower parent that is attached to a vertex. 
    // Remove the attachment and any parent - daughter assn
    if(parentSearchDone) {
      for(auto& ss3 : tjs.showers) {
        if(ss3.ID == 0) continue;
        if(ss3.TPCID != tpcid) continue;
        auto PIn3S = GetAssns(tjs, "3S", ss3.ID, "P");
        for(auto pid : PIn3S) {
          if(pid == ss3.ParentID) continue;
          auto& pfp = tjs.pfps[pid - 1];
          for(unsigned short end = 0; end < 2; ++end) {
            if(pfp.Vx3ID[end] <= 0) continue;
            if(prt) {
              mf::LogVerbatim myprt("TC");
              myprt<<fcnLabel<<" Detach 3S"<<ss3.ID<<" -> P"<<pfp.ID<<"_"<<end<<" -> 3V"<<pfp.Vx3ID[end];
              if(pfp.ParentID > 0) myprt<<" ->Parent P"<<pfp.ParentID;
            }
            // remove P -> P parent-daughter assn
            pfp.Vx3ID[end] = 0;
            if(pfp.ParentID > 0) {
              auto& parentPFP = tjs.pfps[pfp.ParentID - 1];
              std::vector<int> newDtrIDs;
              for(auto did : parentPFP.DtrIDs) if(did != pfp.ID) newDtrIDs.push_back(did);
              parentPFP.DtrIDs = newDtrIDs;
            } // pfp Parent exists
          } // end
        } // pid
      } // ss3
    } // parentSearchDone
    
    unsigned int cstat = tpcid.Cryostat;
    unsigned int tpc = tpcid.TPC;
    // now look for 2D showers that not matched in 3D and have tjs
    // that are 3D-matched
    for(auto& ss : tjs.cots) {
      if(ss.ID == 0) continue;
      if(ss.SS3ID > 0) continue;
      if(DecodeCTP(ss.CTP).TPC != tpc) continue;
      if(DecodeCTP(ss.CTP).Cryostat != cstat) continue;
      std::vector<int> matchedTjs;
      for(auto tid : ss.TjIDs) if(tjs.allTraj[tid - 1].AlgMod[kMat3D]) matchedTjs.push_back(tid);
      if(matchedTjs.empty()) continue;
      if(prt) {
        mf::LogVerbatim myprt("TC");
        myprt<<fcnLabel<<" 2S"<<ss.ID<<" is not 3D-matched but has 3D-matched Tjs:";
        for(auto tid : matchedTjs) {
          myprt<<" T"<<tid;
          auto TInP = GetAssns(tjs, "T", tid, "P");
          if(!TInP.empty()) myprt<<" -> P"<<TInP[0];
        } // tid
      } // prt
    } // ss
    
    
    if(prt) Print2DShowers("R3D2o", tjs, USHRT_MAX, false);
    
    ChkAssns(fcnLabel, tjs);
    
    return true;
  } // Reconcile3D
  
  ////////////////////////////////////////////////
  bool Reconcile3D(std::string inFcnLabel, TjStuff& tjs, ShowerStruct3D& ss3, bool prt)
  {
    // checks consistency between pfparticles, showers and tjs associated with ss3
    if(ss3.ID == 0) return false;
    // it isn't a failure if there is a 3D shower in two planes
    if(ss3.CotIDs.size() < 3) return true;
    std::string fcnLabel = inFcnLabel + ".R3D";

    if(prt) Print2DShowers("R3Di", tjs, USHRT_MAX, false);

    // make local copies so we can recover from a failure
    auto oldSS3 = ss3;
    std::vector<ShowerStruct> oldSS(ss3.CotIDs.size());
    for(unsigned short ii = 0; ii < ss3.CotIDs.size(); ++ii) {
      oldSS[ii] = tjs.cots[ss3.CotIDs[ii] - 1];
    }
    
    std::vector<std::vector<int>> plist(ss3.CotIDs.size());
    for(unsigned short ci = 0; ci < ss3.CotIDs.size(); ++ci) {
      auto& ss = tjs.cots[ss3.CotIDs[ci] - 1];
      for(auto tid : ss.TjIDs) {
        auto tToP = GetAssns(tjs, "T", tid, "P");
        if(tToP.empty()) continue;
        // there should only be one pfp for a tj
        int pid = tToP[0];
        if(std::find(plist[ci].begin(), plist[ci].end(), pid) == plist[ci].end()) plist[ci].push_back(pid);
      } // tid
    } // ci
    // count the occurrence of each pfp
    std::vector<std::array<int, 2>> p_cnt;
    for(auto& pl : plist) {
      for(auto pid : pl) {
        unsigned short indx = 0;
        for(indx = 0; indx < p_cnt.size(); ++indx) if(p_cnt[indx][0] == pid) break;
        if(indx == p_cnt.size()) {
          // not found so add it
          p_cnt.push_back(std::array<int,2> {{pid, 1}});
        } else {
          ++p_cnt[indx][1];
        }
      } // pid
    } // pl
    if(prt) {
      mf::LogVerbatim myprt("TC");
      myprt<<fcnLabel<<" 3S"<<ss3.ID<<"\n";
      for(unsigned short ci = 0; ci < ss3.CotIDs.size(); ++ci) {
        myprt<<" -> 2S"<<ss3.CotIDs[ci]<<" ->";
        for(auto pid : plist[ci]) myprt<<" P"<<pid;
        myprt<<"\n";
      } // ci
      myprt<<" P<ID>_count:";
      for(auto& pc : p_cnt) myprt<<" P"<<pc[0]<<"_"<<pc[1];
    } // prt
    
    for(auto& pc : p_cnt) {
      // matched in all planes?
      if(pc[1] == (int)ss3.CotIDs.size()) continue;
      if(pc[1] == 2) {
        // missing a tj in a plane or is this a two-plane pfp?
        auto& pfp = tjs.pfps[pc[0] - 1];
        if(pfp.TjIDs.size() > 2) {
          // ensure that none of the tjs in this pfp are included in a different shower
          auto PIn2S = GetAssns(tjs, "P", pfp.ID, "2S");
          auto sDiff = SetDifference(PIn2S, ss3.CotIDs);
          // Not sure if this can happen
//          if(sDiff.size() > 1) {std::cout<<fcnLabel<<" sDiff size > 2. Is this possible?\n";}
          if(!sDiff.empty() && std::find(ss3.CotIDs.begin(), ss3.CotIDs.end(), sDiff[0]) == ss3.CotIDs.end()) continue;
          if(prt) {
            mf::LogVerbatim myprt("TC");
            myprt<<fcnLabel<<" 3S"<<ss3.ID<<" P"<<pfp.ID<<" ->";
            for(auto sid : PIn2S) myprt<<" 2S"<<sid;
            myprt<<" sDiff";
            for(auto sid : sDiff) myprt<<" 2S"<<sid;
          } // prt
          // missed a tj in a 2D shower so "add the PFP to the shower" and update it
          if(AddPFP(fcnLabel, tjs, pfp.ID, ss3, true, prt)) {
            // Update the local copies
            oldSS3 = ss3;
            if(ss3.CotIDs.size() != oldSS.size()) {
              std::cout<<fcnLabel<<" Major failure...";
              return false;
            }
            for(unsigned short ii = 0; ii < ss3.CotIDs.size(); ++ii) oldSS[ii] = tjs.cots[ss3.CotIDs[ii] - 1];
          } else {
            // restore the previous state
            ss3 = oldSS3;
            for(unsigned short ii = 0; ii < oldSS.size(); ++ii) {
              auto& ss = oldSS[ii];
              tjs.cots[ss.ID - 1] = ss;
            } // ii
          } // AddPFP failed
        } // pfp.TjIDs.size() > 2
      } else {
        // only one occurrence. check proximity to ss3
        auto& pfp = tjs.pfps[pc[0] - 1];
        unsigned short nearEnd = 1 - FarEnd(tjs, pfp, ss3.ChgPos);
        float prob = InShowerProb(tjs, ss3, pfp);
        float sep = PosSep(pfp.XYZ[nearEnd], ss3.ChgPos);
        if(prt) {
          mf::LogVerbatim myprt("TC");
          myprt<<fcnLabel<<" one occurrence: P"<<pfp.ID<<"_"<<nearEnd<<" closest to ChgPos";
          myprt<<" ChgPos "<<std::fixed<<std::setprecision(1)<<ss3.ChgPos[0]<<" "<<ss3.ChgPos[1]<<" "<<ss3.ChgPos[2];
          myprt<<" sep "<<sep;
          myprt<<" InShowerProb "<<prob;
        } // prt 
        if(sep < 30 && prob > 0.3 && AddPFP(fcnLabel, tjs, pfp.ID, ss3, true, prt)) {
          if(prt) mf::LogVerbatim("TC")<<" AddPFP success";
        } else if(!RemovePFP(fcnLabel, tjs, pfp, ss3, true, prt)) {
          std::cout<<"RemovePFP failed \n";
        }
      } // only one occurrence.
    } // pc
    
    return UpdateShower(fcnLabel, tjs, ss3, prt);
    
    ChkAssns(fcnLabel, tjs);
    
    if(prt) Print2DShowers("R3Do", tjs, USHRT_MAX, false);
    
  } // Reconcile3D
/*
  ////////////////////////////////////////////////
  void FindInShowerPFPs(std::string inFcnLabel, TjStuff& tjs, const geo::TPCID& tpcid, std::vector<std::vector<int>>& plists)
  {
    // 
    
    plists.clear();
    if(tjs.pfps.size() < 2) return;
    
    std::string fcnLabel = inFcnLabel + ".FISP";
    
    struct ClosePair {
      float doca;
      unsigned short id1;
      unsigned short close1;
      unsigned short id2;
      unsigned short close2;
      bool used;
    };

    // min separation between pfps
    std::vector<ClosePair> cps;
    // list of pfps that are close
    std::vector<int> pfpList;
    for(unsigned short ip = 0; ip < tjs.pfps.size() - 1; ++ip) {
      auto& p1 = tjs.pfps[ip];
      if(p1.ID == 0) continue;
      if(p1.TPCID != tpcid) continue;
      // ignore neutrinos
      if(p1.PDGCode == 14 || p1.PDGCode == 12) continue;
      if(p1.TjIDs.empty()) continue;
      bool p1TrackLike = (MCSMom(tjs, p1.TjIDs) > tjs.ShowerTag[1]);
      for(unsigned short jp = ip + 1; jp < tjs.pfps.size(); ++jp) {
        auto& p2 = tjs.pfps[jp];
        if(p2.ID == 0) continue;
        if(p2.TPCID != tpcid) continue;
        // ignore neutrinos
        if(p2.PDGCode == 14 || p2.PDGCode == 12) continue;
        if(p2.TjIDs.empty()) continue;
        bool p2TrackLike = (MCSMom(tjs, p2.TjIDs) > tjs.ShowerTag[1]);
        // require one of them to be not tracklike
        if(p1TrackLike && p2TrackLike) continue;
        unsigned short close1, close2;
        float doca = PFPDOCA(p1, p2, close1, close2);
        std::cout<<fcnLabel<<" P"<<p1.ID<<" TrackLike? "<<p1TrackLike<<" P"<<p2.ID<<" TrackLike? "<<p2TrackLike;
        std::cout<<" doca "<<std::fixed<<std::setprecision(1)<<doca;
        std::cout<<" dang "<<DeltaAngle(p1.Dir[0], p2.Dir[0]);
        std::cout<<"\n";
        if(doca > tjs.ShowerTag[2]) continue;
        // add a new one
        ClosePair cp;
        cp.doca = doca;
        cp.id1 = p1.ID;
        cp.close1 = close1;
        cp.id2 = p2.ID;
        cp.close2 = close2;
        cp.used = false;
        cps.push_back(cp);
        if(std::find(pfpList.begin(), pfpList.end(), p1.ID) == pfpList.end()) pfpList.push_back(p1.ID);
        if(std::find(pfpList.begin(), pfpList.end(), p2.ID) == pfpList.end()) pfpList.push_back(p2.ID);
      } // jp
    } // ip

    if(cps.empty()) return;
    // sort pfpList by decreasing length
    std::vector<SortEntry> sortVec(pfpList.size());
    for(unsigned short ii = 0; ii < pfpList.size(); ++ii) {
      sortVec[ii].index = ii;
      auto& pfp = tjs.pfps[pfpList[ii] - 1];
      sortVec[ii].length = PosSep(pfp.XYZ[0], pfp.XYZ[1]);
    } // ii
    std::sort(sortVec.begin(), sortVec.end(), greaterThan);
    auto tmp = pfpList;
    for(unsigned short ii = 0; ii < pfpList.size(); ++ii) pfpList[ii] = tmp[sortVec[ii].index];
  
    // cluster pfparticles starting with the longest
    for(unsigned short ii = 0; ii < pfpList.size(); ++ii) {
      int pid1 = pfpList[ii];
      auto& p1 = tjs.pfps[pid1 - 1];
      float p1Len = PosSep(p1.XYZ[0], p1.XYZ[1]);
      std::cout<<ii<<" P"<<pid1<<" len "<<p1Len<<"\n";
      std::vector<int> plist;
      plist.push_back(pid1);
      // try to add ids to the list
      bool added = true;
      while(added) {
        added = false;
        for(auto& cp : cps) {
          if(cp.used) continue;
          bool isID1 = (std::find(plist.begin(), plist.end(), cp.id1) != plist.end());
          bool isID2 = (std::find(plist.begin(), plist.end(), cp.id2) != plist.end());
          if(!(isID1 || isID2)) continue;
          int pid2 = cp.id1;
          if(isID1) pid2 = cp.id2;
          auto& p2 = tjs.pfps[pid2 - 1];
          float p2Len = PosSep(p2.XYZ[0], p2.XYZ[1]);
          float dang = DeltaAngle(p1.Dir[0], p2.Dir[0]);
          // don't cluster two long pfparticles with a large angle difference
          if(p1Len > 5 && p2Len > 5 && cp.doca < 2 && dang > 0.3) continue;
          // don't cluster if this pfparticle is closer to a different long pfparticle
          bool isCloser = false;
          for(auto& pcp : cps) {
            if(pid1 == pcp.id1 || pid1 == pcp.id2) continue;
            if(!(pid2 == pcp.id1 || pid2 == pcp.id2)) continue;
            int oid = pcp.id1;
            if(oid == pid2) oid = pcp.id2;
            auto opfp = tjs.pfps[oid - 1];
            float pcpLen = PosSep(opfp.XYZ[0], opfp.XYZ[1]);
            std::cout<<"pid1 P"<<pid1<<" pid2 P"<<pid2<<" oid P"<<oid<<"\n";
            if(pcp.doca < cp.doca && pcpLen > 5) isCloser = true;
          } // kk
          if(isCloser) continue;
          if(std::find(plist.begin(), plist.end(), pid2) != plist.end()) continue;
          std::cout<<"  add P"<<pid2<<" doca "<<cp.doca<<" dang "<<dang<<"\n";
          plist.push_back(pid2);
          // call it used
          cp.used = true;
          added = true;
        } // cp
      } // added
      if(plist.size() > 1) plists.push_back(plist);
    } // ii
    
    // Check for leftover pfps and add them if they are shower-like (using the Tj InShower tag)
    std::vector<int> flat;
    for(auto& plist : plists) flat.insert(flat.end(), plist.begin(), plist.end());
    auto notClustered = SetDifference(pfpList, flat);
    for(auto nc : notClustered) {
      auto& pfp = tjs.pfps[nc - 1];
      if(!IsInShower(tjs, pfp.TjIDs)) continue;
      std::vector<int> plist(1, nc);
      plists.push_back(plist);
    }

    mf::LogVerbatim myprt("TC");
    myprt<<fcnLabel<<" plists size "<<plists.size()<<"\n";
    for(unsigned short ip = 0; ip < plists.size(); ++ip) {
      auto& plist = plists[ip];
      myprt<<"ip "<<ip;
      for(auto pid : plist) myprt<<" P"<<pid;
      myprt<<"\n";
    } // plist

  } // FindInShowerPFPs
*/
  ////////////////////////////////////////////////
  void KillVerticesInShower(std::string inFcnLabel, TjStuff& tjs, ShowerStruct& ss, bool prt)
  {
    // make the vertices inside the shower envelope obsolete and update dontCluster
    if(ss.ID == 0) return;
    if(!tjs.UseAlg[kKillInShowerVx]) return;
    std::string fcnLabel = inFcnLabel + ".KVIS";
    
    for(auto& vx2 : tjs.vtx) {
      if(vx2.ID == 0) continue;
      if(vx2.CTP != ss.CTP) continue;
      // ensure it isn't associated with a neutrino vertex
      if(vx2.Vx3ID > 0 && tjs.vtx3[vx2.Vx3ID - 1].Neutrino) continue;
      if(!PointInsideEnvelope(vx2.Pos, ss.Envelope)) continue;
      if(prt) mf::LogVerbatim("TC")<<fcnLabel<<" Clobber 2V"<<vx2.ID<<" -> 3V"<<vx2.Vx3ID<<" inside 2S"<<ss.ID;
      // update dontCluster
      for(auto& dc : tjs.dontCluster) {
        if(dc.TjIDs[0] == 0) continue;
        if(dc.Vx2ID != vx2.ID) continue;
        if(prt) mf::LogVerbatim("TC")<<fcnLabel<<" Remove T"<<dc.TjIDs[0]<<"-T"<<dc.TjIDs[0]<<" in dontCluster";
        dc.TjIDs[0] = 0;
        dc.TjIDs[1] = 0;
      } // dc
      if(vx2.Vx3ID > 0) {
        auto TIn3V = GetAssns(tjs, "3V", vx2.Vx3ID, "T");
        for(auto tid : TIn3V) tjs.allTraj[tid - 1].AlgMod[kKillInShowerVx] = true;
        auto& vx3 = tjs.vtx3[vx2.Vx3ID - 1];
        MakeVertexObsolete(tjs, vx3);
      } else {
        auto TIn2V = GetAssns(tjs, "2V", vx2.ID, "T");
        for(auto tid : TIn2V) tjs.allTraj[tid - 1].AlgMod[kKillInShowerVx] = true;
        MakeVertexObsolete(tjs, vx2, true);
      }
    } // vx2
    
  } // KillVerticesInShower

  ////////////////////////////////////////////////
  bool CompleteIncompleteShower(std::string inFcnLabel, TjStuff& tjs, ShowerStruct3D& ss3, bool prt)
  {
    // Find low-energy two-plane showers and try to complete it by making a 2D shower in the third
    // plane using 3D matched tjs
    
    if(tjs.NumPlanes != 3) return false;
    if(ss3.CotIDs.size() != 2) return false;
    
    if(!tjs.UseAlg[kCompleteShower]) return false;
    
    std::string fcnLabel = inFcnLabel + ".CIS";
    if(prt) mf::LogVerbatim("TC")<<fcnLabel<<" 3S"<<ss3.ID;
    
    auto& iss = tjs.cots[ss3.CotIDs[0] - 1];
    auto& jss = tjs.cots[ss3.CotIDs[1] - 1];
    // make a list of pfps for each SS
    std::vector<int> iplist;
    for(auto tid : iss.TjIDs) {
      auto plist = GetAssns(tjs, "T", tid, "P");
      if(!plist.empty()) iplist.insert(iplist.end(), plist.begin(), plist.end());
    } // tid
    std::vector<int> jplist;
    for(auto tid : jss.TjIDs) {
      auto plist = GetAssns(tjs, "T", tid, "P");
      if(!plist.empty()) jplist.insert(jplist.end(), plist.begin(), plist.end());
    } // tid
    // look for pfps that have tjs in both showers
    auto shared = SetIntersection(iplist, jplist);
    if(shared.empty()) return false;
    // put the list of tjs for both SS into a flat vector to simplify searching
    std::vector<int> flat = iss.TjIDs;
    flat.insert(flat.end(), jss.TjIDs.begin(), jss.TjIDs.end());
    // make a list of tjs in the k plane that maybe should made into a shower if they
    // aren't already in a shower that failed the 3D match
    std::vector<int> ktlist;
    for(auto pid : shared) {
      auto& pfp = tjs.pfps[pid - 1];
      for(auto tid : pfp.TjIDs) {
        // ignore the tjs that are already in the shower in the other planes
        if(std::find(flat.begin(), flat.end(), tid) != flat.end()) continue;
        if(std::find(ktlist.begin(), ktlist.end(), tid) == ktlist.end()) ktlist.push_back(tid);
        // look for 2D vertices attached to this tj and add all attached tjs to ktlist
        auto& tj = tjs.allTraj[tid - 1];
        for(unsigned short end = 0; end < 2; ++end) {
          if(tj.VtxID[end] <= 0) continue;
          auto& vx2 = tjs.vtx[tj.VtxID[end] - 1];
          auto TIn2V = GetAssns(tjs, "2V", vx2.ID, "T");
          for(auto vtid : TIn2V) {
            if(std::find(ktlist.begin(), ktlist.end(), vtid) == ktlist.end()) ktlist.push_back(vtid);
          }
        } // end
      } // tid
    } // pid
    if(ktlist.empty()) return false;
    // list of 2D showers that include tjs in ktlist
    std::vector<int> ksslist;
    for(auto tid : ktlist) {
      auto& tj = tjs.allTraj[tid - 1];
      if(tj.SSID == 0) continue;
      // ignore showers that are 3D-matched. This case should be handled elsewhere by a merging function
      auto& ss = tjs.cots[tj.SSID - 1];
      if(ss.SS3ID > 0) {
        if(prt) mf::LogVerbatim("TC")<<fcnLabel<<" Found existing T"<<tid<<" -> 2S"<<ss.ID<<" -> 3S"<<ss.SS3ID<<" assn. Give up";
        return false;
      }
      if(std::find(ksslist.begin(), ksslist.end(), ss.ID) == ksslist.end()) ksslist.push_back(ss.ID);
    } // tid
    // find the shower energy for this list
    float ktlistEnergy = ShowerEnergy(tjs, ktlist);
    if(prt) {
      mf::LogVerbatim myprt("TC");
      myprt<<fcnLabel<<" 3S"<<ss3.ID<<"\n";
      myprt<<" -> i2S"<<iss.ID<<" ->";
      for(auto pid : iplist) myprt<<" P"<<pid;
      myprt<<"\n";
      myprt<<" -> j2S"<<jss.ID<<" ->";
      for(auto pid : jplist) myprt<<" P"<<pid;
      myprt<<"\n";
      geo::PlaneID iPlaneID = DecodeCTP(iss.CTP);
      geo::PlaneID jPlaneID = DecodeCTP(jss.CTP);
      unsigned short kplane = 3 - iPlaneID.Plane - jPlaneID.Plane;
      myprt<<" kplane "<<kplane<<" ktlist:";
      for(auto tid : ktlist) myprt<<" T"<<tid;
      myprt<<" ktlistEnergy "<<ktlistEnergy;
      if(ksslist.empty()) {
        myprt<<"\n No matching showers in kplane";
      }  else {
        myprt<<"\n";
        myprt<<" Candidate showers:";
        for(auto ssid : ksslist) {
          myprt<<" 2S"<<ssid;
          auto& sst = tjs.cots[ssid - 1];
          if(sst.SS3ID > 0) myprt<<"_3S"<<sst.SS3ID;
        } // ssid
      } // ssList not empty
    } // prt
    if(ksslist.size() > 1) {
      if(prt) mf::LogVerbatim("TC")<<fcnLabel<<" Found more than 1 shower. Need some better code here";
      return false;
    }
    if(ktlistEnergy > 2 * ShowerEnergy(ss3)) {
      if(prt) mf::LogVerbatim("TC")<<fcnLabel<<" ktlistEnergy exceeds 2 * ss3 energy. Need some better code here";
      return false;
    } // ktlistEnergy too high
    
    if(ksslist.empty()) {
      // no 2D shower so make one using ktlist
      auto kss = CreateSS(tjs, ktlist);
      if(kss.ID == 0) return false;
      kss.SS3ID = ss3.ID;
      if(prt) mf::LogVerbatim("TC")<<fcnLabel<<" 3S"<<ss3.ID<<" create new 2S"<<kss.ID<<" from ktlist";
      if(!UpdateShower(fcnLabel, tjs, kss, prt)) {
        if(prt) mf::LogVerbatim("TC")<<fcnLabel<<" UpdateShower failed 2S"<<kss.ID;
        MakeShowerObsolete(fcnLabel, tjs, kss, prt);
        return false;
      } // UpdateShower failed
      if(!StoreShower(fcnLabel, tjs, kss)) {
        if(prt) mf::LogVerbatim("TC")<<fcnLabel<<" StoreShower failed";
        MakeShowerObsolete(fcnLabel, tjs, kss, prt);
        return false;
      } // StoreShower failed
      ss3.CotIDs.push_back(kss.ID);
      auto& stj = tjs.allTraj[kss.ShowerTjID - 1];
      stj.AlgMod[kCompleteShower] = true;
      ss3.NeedsUpdate = true;
      return true;
    } // ksslist empty
    
    // associate ksslist[0] with 3S
    auto& ss = tjs.cots[ksslist[0] - 1];
    if(prt) mf::LogVerbatim("TC")<<fcnLabel<<" 3S"<<ss3.ID<<" found pfp-matched 2S"<<ss.ID;
    ss.SS3ID = ss3.ID;
    ss3.CotIDs.push_back(ss.ID);
    auto& stj = tjs.allTraj[ss.ShowerTjID - 1];
    stj.AlgMod[kCompleteShower] = true;
    ss3.NeedsUpdate = true;
    
    ChkAssns(fcnLabel, tjs);
    return true;

 } // CompleteIncompleteShower
  
  ////////////////////////////////////////////////
  void Match2DShowers(std::string inFcnLabel, TjStuff& tjs, const geo::TPCID& tpcid, bool prt)
  {
    // Match 2D showers using position and direction to create 3D showers
    
    std::string fcnLabel = inFcnLabel + ".M2DS";
    if(prt) mf::LogVerbatim("TC")<<fcnLabel;
    
    float fomCut = 2;
    
    ChkAssns(fcnLabel, tjs);
    
    // sort the showers by decreasing energy and increasing AspectRatio so that the 3D direction is defined
    // by the first matching pair
    std::vector<SortEntry> sortVec;
    for(unsigned short indx = 0; indx < tjs.cots.size(); ++indx) {
      auto& ss = tjs.cots[indx];
      if(ss.ID == 0) continue;
      // already matched?
      if(ss.SS3ID > 0) continue;
      if(ss.TjIDs.empty()) continue;
      geo::PlaneID planeID = DecodeCTP(ss.CTP);
      if(planeID.Cryostat != tpcid.Cryostat) continue;
      if(planeID.TPC != tpcid.TPC) continue;
      SortEntry se;
      se.index = indx;
      se.length = ss.Energy / ss.AspectRatio;
      sortVec.push_back(se);
    } // indx
    if(sortVec.size() < 2) return;
    std::sort(sortVec.begin(), sortVec.end(), greaterThan);
    
    // Look for a 3D match using the 2D shower charge centers
    for(unsigned short ii = 0; ii < sortVec.size() - 1; ++ii) {
      unsigned short iIndx = sortVec[ii].index;
      auto& iss = tjs.cots[iIndx];
      // already matched?
      if(iss.SS3ID > 0) continue;
      Trajectory& istj = tjs.allTraj[iss.ShowerTjID - 1];
      geo::PlaneID iplaneID = DecodeCTP(iss.CTP);
      for(unsigned short jj = 0; jj < sortVec.size(); ++jj) {
        if(iss.SS3ID > 0) break;
        unsigned short jIndx = sortVec[jj].index;
        ShowerStruct& jss = tjs.cots[jIndx];
        // already matched?
        if(iss.SS3ID > 0) break;
        if(jss.SS3ID > 0) continue;
        if(jss.CTP == iss.CTP) continue;
        Trajectory& jstj = tjs.allTraj[jss.ShowerTjID - 1];
        TrajPoint3 tp3;
        if(!MakeTp3(tjs, istj.Pts[1], jstj.Pts[1], tp3, true)) continue;
        float fomij = Match3DFOM(fcnLabel, tjs, iss.ID, jss.ID, prt);
        if(prt) mf::LogVerbatim("TC")<<fcnLabel<<" i2S"<<iss.ID<<" j2S"<<jss.ID<<" fomij "<<fomij<<" fomCut "<<fomCut;
        if(fomij > fomCut) continue;
        geo::PlaneID jplaneID = DecodeCTP(jss.CTP);
        if(tjs.NumPlanes == 2) {
          ShowerStruct3D ss3 = CreateSS3(tjs, tpcid);
          ss3.ChgPos = tp3.Pos;
          ss3.Dir = tp3.Dir;
          ss3.CotIDs.resize(2);
          ss3.CotIDs[0] = iss.ID;
          ss3.CotIDs[1] = jss.ID;
          ss3.Energy.resize(2);
          ss3.Energy[0] = iss.Energy;
          ss3.Energy[1] = jss.Energy;
          ss3.MatchFOM = fomij;
          ss3.PFPIndex = USHRT_MAX;
          if(!StoreShower(fcnLabel, tjs, ss3)) continue;
          if(prt) mf::LogVerbatim("TC")<<" new 2-plane TPC 3S"<<ss3.ID<<" with fomij "<<fomij;
          continue;
        } // 2-plane TPC
        float bestFOM = fomCut;
        unsigned short bestck = USHRT_MAX;
        for(unsigned short ck = 0; ck < tjs.cots.size(); ++ck) {
          ShowerStruct& kss = tjs.cots[ck];
          if(kss.ID == iss.ID || kss.ID == jss.ID) continue;
          if(kss.CTP == iss.CTP || kss.CTP == jss.CTP) continue;
          if(kss.ID == 0) continue;
          if(kss.TjIDs.empty()) continue;
          if(kss.SS3ID > 0) continue;
          geo::PlaneID kplaneID = DecodeCTP(kss.CTP);
          if(kplaneID.Cryostat != tpcid.Cryostat) continue;
          if(kplaneID.TPC != tpcid.TPC) continue;
          Trajectory& kstj = tjs.allTraj[kss.ShowerTjID - 1];
          TrajPoint3 iktp3;
          MakeTp3(tjs, istj.Pts[1], kstj.Pts[1], iktp3, true);
          float fomik = Match3DFOM(fcnLabel, tjs, iss.ID, kss.ID, prt);
          if(fomik > bestFOM) continue;
          float sep = PosSep(tp3.Pos, iktp3.Pos);
          if(sep > 50) {
            if(prt) mf::LogVerbatim("TC")<<" 2S"<<iss.ID<<" 2S"<<jss.ID<<" 2S"<<kss.ID<<" Large stp[1] point separation "<<(int)sep;
            continue;
          }
          bestFOM = fomik;
          bestck = ck;
        } // ck
        // 3-plane TPC below
        ShowerStruct3D ss3 = CreateSS3(tjs, tpcid);
        // Define ss3 using the tp3 found with the first pair
        ss3.ChgPos = tp3.Pos;
        ss3.Dir = tp3.Dir;
        ss3.MatchFOM = bestFOM;
        if(bestck == USHRT_MAX) {
          // showers match in 2 planes
          ss3.CotIDs.resize(2);
          ss3.CotIDs[0] = iss.ID;
          ss3.CotIDs[1] = jss.ID;
          ss3.Energy[iplaneID.Plane] = iss.Energy;
          ss3.Energy[jplaneID.Plane] = jss.Energy;
          if(prt) mf::LogVerbatim("TC")<<" new 2-plane 3S"<<ss3.ID<<" using 2S"<<iss.ID<<" 2S"<<jss.ID<<" with FOM "<<ss3.MatchFOM<<" try to complete it";
          // ignore this 3D match if the shower can't be completed
          if(!CompleteIncompleteShower(fcnLabel, tjs, ss3, prt)) continue;
          iss.SS3ID = ss3.ID;
          jss.SS3ID = ss3.ID;
        } else {
          // showers match in 3 planes
          unsigned short ck = bestck;
          ShowerStruct& kss = tjs.cots[ck];
          ss3.CotIDs.resize(3);
          ss3.CotIDs[0] = iss.ID;
          ss3.CotIDs[1] = jss.ID;
          ss3.CotIDs[2] = kss.ID;
          geo::PlaneID kplaneID = DecodeCTP(kss.CTP);
          ss3.Energy[iplaneID.Plane] = iss.Energy;
          ss3.Energy[jplaneID.Plane] = jss.Energy;
          ss3.Energy[kplaneID.Plane] = kss.Energy;
          tjs.cots[ck].SS3ID = ss3.ID;
          if(prt) mf::LogVerbatim("TC")<<" new 3-plane 3S"<<ss3.ID<<" using 2S"<<iss.ID<<" 2S"<<jss.ID<<" 2S"<<tjs.cots[ck].ID<<" with FOM "<<ss3.MatchFOM;
        }
        ss3.MatchFOM = 0.5 * (fomij + bestFOM);
        // sort the IDs
        std::sort(ss3.CotIDs.begin(), ss3.CotIDs.end());
        // Set the 3S -> 2S assns and store it
        if(!StoreShower(fcnLabel, tjs, ss3)) {
          MakeShowerObsolete(fcnLabel, tjs, ss3, prt);
          continue;
        }
        // make a reference to the stored shower
        auto& nss3 = tjs.showers[tjs.showers.size() - 1];
        if(nss3.NeedsUpdate) UpdateShower(fcnLabel, tjs, nss3, prt);
        // reconcile tj -> 2S -> 3S and tj -> pfps
        if(!Reconcile3D(fcnLabel, tjs, nss3, prt)) {
          MakeShowerObsolete(fcnLabel, tjs, nss3, prt);
          continue;
        }
        if(nss3.NeedsUpdate) UpdateShower(fcnLabel, tjs, nss3, prt);
        if(prt) mf::LogVerbatim("TC")<<" 3S"<<nss3.ID<<" updated";
        break;
      } // cj
    } // ci
    
    ChkAssns(fcnLabel, tjs);
    
    if(prt) PrintShowers("M2DS", tjs);

  } // Match2DShowers

  ////////////////////////////////////////////////
  bool UpdateShower(std::string inFcnLabel, TjStuff& tjs, ShowerStruct& ss, bool prt)
  {
    // This is intended to be a single function replacement for FCC, FA, USWP, etc. The calling
    // function should have set NeedsUpdate true. A complete re-build is done if the ShPts vector
    // is empty. This is only required if a tj is removed from the shower. When adding a tj
    // to the shower the AddTj function appends the tj points to ShPts but doesn't fill
    // the ShPts RotPos values.
    // This function doesn't alter or check associations btw showers and tjs.
    
    if(ss.ID == 0) return false;
    if(ss.TjIDs.empty()) return false;
    if(ss.ShowerTjID <= 0 || ss.ShowerTjID > (int)tjs.allTraj.size()) return false;
    if(ss.ParentID > 0 && ss.ParentID > (int)tjs.allTraj.size()) return false;
    auto& stj = tjs.allTraj[ss.ShowerTjID - 1];
    if(stj.Pts.size() != 3) return false;

    std::string fcnLabel = inFcnLabel + ".U2S";

    if(!ss.NeedsUpdate && !ss.ShPts.empty()) {
//      std::cout<<fcnLabel<<" 2S"<<ss.ID<<" doesn't need an update\n";
      return true;
    }

    // initialize the variables that will be defined in this function
    ss.Energy = 0; // This is just ShowerEnergy(stj.TotChg) and could be deleted
    ss.AspectRatio = 10;
    // Direction FOM (0 = good). This is a property of the shower shape and is not
    // defined by the presence or absence of a parent tj start point
    ss.DirectionFOM = 10;
    // Total charge of all hits in the shower
    stj.TotChg = 0;
    for(auto& stp : stj.Pts) {
      // Shower start, charge center, and shower end
      stp.Pos = {{0.0, 0.0}};
      // Charge weighted average of hits this section (TP) along the shower
      stp.HitPos = {{0.0, 0.0}};
      // Direction from the start to the charge center - same for all TPs
      stp.Dir = {{0.0, 0.0}};
      // Hit charge in each section
      stp.Chg = 0;
      // transverse rms of hit positions relative to HitPos in this section
      stp.DeltaRMS = 0;
      // number of hits in this section
      stp.NTPsFit = 0;
    } // stp
    
    ss.ShPts.clear();
    for(auto tjid : ss.TjIDs) {
      if(tjid <= 0 || tjid > (int)tjs.allTraj.size()) return false;
      auto& tj = tjs.allTraj[tjid - 1];
      if(tj.CTP != ss.CTP) return false;
      if(tj.AlgMod[kShowerTj]) return false;
      for(unsigned short ipt = tj.EndPt[0]; ipt <= tj.EndPt[1]; ++ipt) {
        TrajPoint& tp = tj.Pts[ipt];
        for(unsigned short ii = 0; ii < tp.Hits.size(); ++ii) {
          if(!tp.UseHit[ii]) continue;
          unsigned int iht = tp.Hits[ii];
          if(tjs.fHits[iht].Integral <= 0) continue;
          ShowerPoint shpt;
          shpt.HitIndex = iht;
          shpt.TID = tj.ID;
          shpt.Chg = tjs.fHits[iht].Integral;
          shpt.Pos[0] = tjs.fHits[iht].ArtPtr->WireID().Wire;
          shpt.Pos[1] = tjs.fHits[iht].PeakTime * tjs.UnitsPerTick;
          ss.ShPts.push_back(shpt);
        } // ii
      } // ipt
    } // tjid
    if(prt) mf::LogVerbatim("TC")<<fcnLabel<<" 2S"<<ss.ID<<" nShPts "<<ss.ShPts.size();
    
    if(ss.ShPts.size() < 3) return false;
    
    // find the charge center and total charge
    auto& stp1 = stj.Pts[1];
    for(auto& shpt : ss.ShPts) {
      stp1.Pos[0] += shpt.Chg * shpt.Pos[0];
      stp1.Pos[1] += shpt.Chg * shpt.Pos[1];
      stj.TotChg += shpt.Chg;
    } // shpt
    if(stj.TotChg <= 0) return false;
    stp1.Pos[0] /= stj.TotChg;
    stp1.Pos[1] /= stj.TotChg;
    ss.Energy = ChgToMeV(stj.TotChg);
    if(prt) mf::LogVerbatim("TC")<<fcnLabel<<" 2S"<<ss.ID<<" Chg ctr "<<PrintPos(tjs, stp1.Pos)<<" Energy "<<(int)ss.Energy<<" MeV";
    
    // find the direction using the shower parent if one exists
    if(ss.ParentID > 0) {
      // Set the direction to be the start of the parent to the shower center
      auto& ptj = tjs.allTraj[ss.ParentID - 1];
      // find the parent end farthest away from the charge center
      unsigned short pend = FarEnd(tjs, ptj, stp1.Pos);
      auto& ptp = ptj.Pts[ptj.EndPt[pend]];
      stp1.Dir = PointDirection(ptp.Pos, stp1.Pos);
      stp1.Ang = atan2(stp1.Dir[1], stp1.Dir[0]);
    } else {
      // find the shower direction using the points
      double sum = 0.;
      double sumx = 0.;
      double sumy = 0.;
      double sumxy = 0.;
      double sumx2 = 0.;
      double sumy2 = 0.;
      for(auto& shpt : ss.ShPts) {
        sum += shpt.Chg;
        double xx = shpt.Pos[0] - stp1.Pos[0];
        double yy = shpt.Pos[1] - stp1.Pos[1];
        sumx += shpt.Chg * xx;
        sumy += shpt.Chg * yy;
        sumxy += shpt.Chg * xx * yy;
        sumx2 += shpt.Chg * xx * xx;
        sumy2 += shpt.Chg * yy * yy;
      } // shpt
      double delta = sum * sumx2 - sumx * sumx;
      if(delta == 0) return false;
      // A is the intercept (This should be ~0 )
//      double A = (sumx2 * sumy - sumx * sumxy) / delta;
      // B is the slope
      double B = (sumxy * sum  - sumx * sumy) / delta;
      stp1.Ang = atan(B);
      stp1.Dir[0] = cos(stp1.Ang);
      stp1.Dir[1] = sin(stp1.Ang);
    } // no shower parent
    
    // TODO: ss.Angle should be eliminated. The shower tj Ang should be used instead
    ss.Angle = stp1.Ang;
    if(prt) mf::LogVerbatim("TC")<<fcnLabel<<" 2S"<<ss.ID<<" dir "<<std::fixed<<std::setprecision(2)<<stp1.Dir[0]<<" "<<stp1.Dir[1]<<" Angle "<<stp1.Ang;
    for(unsigned short ipt = 0; ipt < 3; ++ipt) {
      if(ipt == 1) continue;
      stj.Pts[ipt].Dir = stp1.Dir;
      stj.Pts[ipt].Ang = stp1.Ang;
    } // ipt
    
    // fill the RotPos vector and sort
    std::vector<SortEntry> sortVec(ss.ShPts.size());
    unsigned short indx = 0;
    double cs = cos(-stp1.Ang);
    double sn = sin(-stp1.Ang);
    for(auto& shpt : ss.ShPts) {
      double xx = shpt.Pos[0] - stp1.Pos[0];
      double yy = shpt.Pos[1] - stp1.Pos[1];
      shpt.RotPos[0] = cs * xx - sn * yy;
      shpt.RotPos[1] = sn * xx + cs * yy;
      sortVec[indx].index = indx;
      sortVec[indx].length = shpt.RotPos[0];
      ++indx;
    } // shpt
    std::sort(sortVec.begin(), sortVec.end(), lessThan);
    // put the points vector into the sorted order
    auto tPts = ss.ShPts;
    for(unsigned short ii = 0; ii < ss.ShPts.size(); ++ii) ss.ShPts[ii] = tPts[sortVec[ii].index];
    
    // Calculate the aspect ratio
    Point2_t alongTrans {{0.0, 0.0}};
    for(auto& shpt : ss.ShPts) {
      alongTrans[0] += shpt.Chg * std::abs(shpt.RotPos[0]);
      alongTrans[1] += shpt.Chg * std::abs(shpt.RotPos[1]);
    } // shpt
    alongTrans[0] /= stj.TotChg;
    alongTrans[1] /= stj.TotChg;
    if(alongTrans[1] == 0) return false;
    ss.AspectRatio = alongTrans[1] / alongTrans[0];
    if(prt) mf::LogVerbatim("TC")<<fcnLabel<<" 2S"<<ss.ID<<" AspectRatio "<<ss.AspectRatio;
    
    // analyze the charge in three sections. Fill the stj HitPos and find DeltaRMS
    if(!AnalyzeRotPos(fcnLabel, tjs, ss, prt)) return false;
    
    // Reverse the shower direction if needed and define the start point
    if(ss.ParentID > 0) {
      // The direction was defined by the start of a parent to the charge center. Check the consistency
      // with ShPts and reverse if needed
      auto& ptj = tjs.allTraj[ss.ParentID - 1];
      // find the parent end farthest away from the charge center
      unsigned short pend = FarEnd(tjs, ptj, stp1.Pos);
      auto& ptp = ptj.Pts[ptj.EndPt[pend]];
      auto& firstShPt = ss.ShPts[0];
      auto& lastShPt = ss.ShPts[ss.ShPts.size() - 1];
      if(PosSep2(ptp.Pos, lastShPt.Pos) < PosSep2(ptp.Pos, firstShPt.Pos)) ReverseShower(fcnLabel, tjs, ss, prt);
      stj.Pts[0].Pos = ptp.Pos;
    } else {
      // no parent exists. Compare the DeltaRMS at the ends
      if(stj.Pts[2].DeltaRMS < stj.Pts[0].DeltaRMS) ReverseShower(fcnLabel, tjs, ss, prt);
      stj.Pts[0].Pos = ss.ShPts[0].Pos;
    } // no parent
    
    if(stj.Pts[2].DeltaRMS > 0) ss.DirectionFOM = stj.Pts[0].DeltaRMS / stj.Pts[2].DeltaRMS;
    // define the end point
    stj.Pts[2].Pos = ss.ShPts[ss.ShPts.size() - 1].Pos;
    
    DefineEnvelope(fcnLabel, tjs, ss, prt);
    ss.NeedsUpdate = false;
    if(prt) mf::LogVerbatim("TC")<<fcnLabel<<" 2S"<<ss.ID<<" updated";
    return true;
    
  } // UpdateShower
  
  ////////////////////////////////////////////////
  bool UpdateShower(std::string inFcnLabel, TjStuff& tjs, ShowerStruct3D& ss3, bool prt)
  {
    // Updates the 3D shower presumably because the 2D showers were changed or need to be updated. 
    // This function returns false if there was a failure.
    
    if(ss3.ID == 0) return false;
    if(ss3.CotIDs.size() < 2) return false;
    
    std::string fcnLabel = inFcnLabel + ".U3S";
    
    // see if any of the 2D showers need an update
    for(auto cid : ss3.CotIDs) {
      auto& ss = tjs.cots[cid - 1];
      if(ss.NeedsUpdate && prt) std::cout<<fcnLabel<<" ********* 3S"<<ss3.ID<<" 2S"<<ss.ID<<" needs an update...\n";
      UpdateShower(fcnLabel, tjs, ss, prt);
    } // ci
    
    // check consistency 
    if(ss3.ParentID > 0) {
      auto& pfp = tjs.pfps[ss3.ParentID - 1];
      unsigned short pend = FarEnd(tjs, pfp, ss3.ChgPos);
      if(pfp.Vx3ID[pend] != ss3.Vx3ID) {
        if(prt) std::cout<<fcnLabel<<" ********* 3S"<<ss3.ID<<" has parent P"<<ss3.ParentID<<" with a vertex that is not attached the shower\n";
      }
    } // ss3.ParentID > 0
    
    // Find the average position and direction using pairs of 2D shower Tjs
    std::array<Point3_t, 3> pos;
    // the direction of all points in 2D showers is the same
    Vector3_t dir;
    std::array<double, 3> chg;
    for(unsigned short ipt = 0; ipt < 3; ++ipt) {
      chg[ipt] = 0;
      for(unsigned short xyz = 0; xyz < 3; ++xyz) {
        pos[ipt][xyz] = 0;
        dir[xyz] = 0;
      }
    } // ipt
    
    for(unsigned short ii = 0; ii < ss3.CotIDs.size() - 1; ++ii) {
      unsigned short ciid = ss3.CotIDs[ii];
      auto& iss = tjs.cots[ciid - 1];
      // make a local copy of the trajectory so we can replace Pos with HitPos = charge center
      auto istj = tjs.allTraj[iss.ShowerTjID - 1];
      for(auto& tp : istj.Pts) tp.Pos = tp.HitPos;
      for(unsigned short jj = ii + 1; jj < ss3.CotIDs.size(); ++jj) {
        unsigned short cjid = ss3.CotIDs[jj];
        auto& jss = tjs.cots[cjid - 1];
        auto jstj = tjs.allTraj[jss.ShowerTjID - 1];
        for(auto& tp : jstj.Pts) tp.Pos = tp.HitPos;
        TrajPoint3 tp3;
        for(unsigned short ipt = 0; ipt < 3; ++ipt) {
          if(!MakeTp3(tjs, istj.Pts[ipt], jstj.Pts[ipt], tp3, true)) continue;
          double ptchg = 0.5 * (istj.Pts[ipt].Chg + jstj.Pts[ipt].Chg);
          chg[ipt] += ptchg;
          for(unsigned short xyz = 0; xyz < 3; ++xyz) {
            pos[ipt][xyz] += ptchg * tp3.Pos[xyz];
            dir[xyz] += ptchg * tp3.Dir[xyz];
          } // xyz
        } // ipt
      } // jj
    } // ii
    
    unsigned short nok = 0;
    for(unsigned short ipt = 0; ipt < 3; ++ipt) {
      if(chg[ipt] == 0) continue;
      for(unsigned short xyz = 0; xyz < 3; ++xyz) pos[ipt][xyz] /= chg[ipt];
      SetMag(dir, 1);
      ++nok;
    } // ipt
    
    if(nok != 3) {
//      if(prt) std::cout<<fcnLabel<<" ********* 3S"<<ss3.ID<<" Can't find 3 points that match in 3D. \n";
      return false;
    }
    ss3.ChgPos = pos[1];
    
    if(ss3.ParentID > 0) {
      // There is a 3D-matched pfp at the shower start. The end that is farthest away from the
      // shower center should be shower start
      auto& pfp = tjs.pfps[ss3.ParentID - 1];
      unsigned short pend = FarEnd(tjs, pfp, ss3.ChgPos);
      ss3.Start = pfp.XYZ[pend];
      // TODO: use charge weighted average of shower direction and pfp direction?
      ss3.Dir = dir;
    } else {
      ss3.Dir = dir;
      ss3.Start = pos[0];
    }
    // define the end
    ss3.End = pos[2];
    ss3.Len = PosSep(ss3.Start, ss3.End);
    
    // dE/dx, energy, etc
    for(auto cid : ss3.CotIDs) {
      auto& ss = tjs.cots[cid - 1];
      auto& stj = tjs.allTraj[ss.ShowerTjID - 1];
      unsigned short plane = DecodeCTP(ss.CTP).Plane;
      ss3.Energy[plane] = ss.Energy;
      // TODO: calculate the errors in some better way
      ss3.EnergyErr[plane] = 0.3 * ss.Energy;
      // TODO: what does MIPEnergy mean anyway?
      ss3.MIPEnergy[plane] = ss3.EnergyErr[plane];
      ss3.MIPEnergyErr[plane] = ss.Energy;
      ss3.dEdx[plane] = stj.dEdx[0];
      ss3.dEdxErr[plane] = 0.3 * stj.dEdx[0];
    } // ci
             
    ss3.NeedsUpdate = false;
    if(prt) mf::LogVerbatim("TC")<<fcnLabel<<" 3S"<<ss3.ID<<" updated";
    return true;

  } // UpdateShower

  ////////////////////////////////////////////////
  float Match3DFOM(std::string inFcnLabel, TjStuff& tjs, ShowerStruct3D& ss3, bool prt)
  {
    float fom = 0;
    float cnt = 0;
    for(unsigned short ii = 0; ii < ss3.CotIDs.size() - 1; ++ii) {
      unsigned short icid = ss3.CotIDs[ii];
      for(unsigned short jj = ii + 1; jj < ss3.CotIDs.size(); ++jj) {
        unsigned short jcid = ss3.CotIDs[jj];
        fom += Match3DFOM(inFcnLabel, tjs, icid, jcid, prt);
        ++cnt;
      } // cj
    } // ci
    if(cnt == 0) return 100;
    return fom / cnt;
  } // Match3DFOM

  ////////////////////////////////////////////////
  float Match3DFOM(std::string inFcnLabel, TjStuff& tjs,
                   int icid, int jcid, int kcid, bool prt)
  {
    if(icid == 0 || icid > (int)tjs.cots.size()) return 100;
    if(jcid == 0 || jcid > (int)tjs.cots.size()) return 100;
    if(kcid == 0 || kcid > (int)tjs.cots.size()) return 100;
    
    float ijfom = Match3DFOM(inFcnLabel, tjs, icid, jcid, prt);
    float jkfom = Match3DFOM(inFcnLabel, tjs, jcid, kcid, prt);
    
    return 0.5 * (ijfom + jkfom);
    
  } // Match3DFOM
  
  ////////////////////////////////////////////////
  float Match3DFOM(std::string inFcnLabel, TjStuff& tjs, int icid, int jcid, bool prt)
  {
    // returns a Figure of Merit for a 3D match of two showers
    if(icid == 0 || icid > (int)tjs.cots.size()) return 100;
    if(jcid == 0 || jcid > (int)tjs.cots.size()) return 100;
    
    auto& iss = tjs.cots[icid - 1];
    auto& istj = tjs.allTraj[iss.ShowerTjID - 1];    
    auto& jss = tjs.cots[jcid - 1];
    auto& jstj = tjs.allTraj[jss.ShowerTjID - 1];
    
    if(iss.CTP == jss.CTP) return 100;
    
    std::string fcnLabel = inFcnLabel + ".MFOM";
    
    float energyAsym = std::abs(iss.Energy - jss.Energy) / (iss.Energy + jss.Energy);
    
    // don't apply the asymmetry cut on low energy showers
    if((iss.Energy > 200 || jss.Energy > 200) && energyAsym > 0.5) return 50;
    
    geo::PlaneID iPlnID = DecodeCTP(iss.CTP);
    geo::PlaneID jPlnID = DecodeCTP(jss.CTP);

    // compare match at the charge center
    float ix = tjs.detprop->ConvertTicksToX(istj.Pts[1].Pos[1] / tjs.UnitsPerTick, iPlnID);
    float jx = tjs.detprop->ConvertTicksToX(jstj.Pts[1].Pos[1] / tjs.UnitsPerTick, jPlnID);
    float pos1fom = std::abs(ix - jx) / 10;

    float mfom = energyAsym * pos1fom;
    
    if(prt) {
      mf::LogVerbatim myprt("TC");
      myprt<<fcnLabel<<" i2S"<<iss.ID<<" j2S"<<jss.ID;
      myprt<<std::fixed<<std::setprecision(2);
//      myprt<<" pos0fom "<<pos0fom;
      myprt<<" pos1fom "<<pos1fom;
//      myprt<<" pos2fom "<<pos2fom;
      myprt<<" energyAsym "<<energyAsym;
      myprt<<" mfom "<<mfom;
    }
    
    return mfom;
  } // Madtch3DFOM

  ////////////////////////////////////////////////
  void MergeTjList(std::vector<std::vector<int>>& tjList)
  {
    // Merge the lists of Tjs in the lists if they share a common Tj ID
    
    if(tjList.size() < 2) return;
    
    bool didMerge = true;
    while(didMerge) {
      didMerge = false;
      for(unsigned short itl = 0; itl < tjList.size() - 1; ++itl) {
        if(tjList[itl].empty()) continue;
        for(unsigned short jtl = itl + 1; jtl < tjList.size(); ++jtl) {
          if(tjList[itl].empty()) continue;
          auto& itList = tjList[itl];
          auto& jtList = tjList[jtl];
          // See if the j Tj is in the i tjList
          bool jtjInItjList = false;
          for(auto& jtj : jtList) {
            if(std::find(itList.begin(), itList.end(), jtj) != itList.end()) {
              jtjInItjList = true;
              break;
            }
            if(jtjInItjList) break;
          } // jtj
          if(jtjInItjList) {
            // append the jtList to itList
            itList.insert(itList.end(), jtList.begin(), jtList.end());
            // clear jtList
            jtList.clear();
            didMerge = true;
          }
        } // jtl
      } // itl
    } // didMerge
    
    // erase the deleted elements
    unsigned short imEmpty = 0;
    while(imEmpty < tjList.size()) {
      for(imEmpty = 0; imEmpty < tjList.size(); ++imEmpty) if(tjList[imEmpty].empty()) break;
      if(imEmpty < tjList.size()) tjList.erase(tjList.begin() + imEmpty);
    } // imEmpty < tjList.size()
    
    // sort the lists by increasing ID and remove duplicates
    for(auto& tjl : tjList) {
      std::sort(tjl.begin(), tjl.end());
      auto last = std::unique(tjl.begin(), tjl.end());
      tjl.erase(last, tjl.end());
    } // tjl
    
  } // MergeTjList


  ////////////////////////////////////////////////
  bool RemovePFP(std::string inFcnLabel, TjStuff& tjs, PFPStruct& pfp, ShowerStruct3D& ss3, bool doUpdate, bool prt)
  {
    // removes the tjs in the pfp from the ss3 2D showers and optionally update. This function only returns
    // false if there was a failure. The absence of any pfp Tjs in ss3 is not considered a failure

    if(pfp.ID == 0 || ss3.ID == 0) return false;

    std::string fcnLabel = inFcnLabel + ".RemP";
    for(auto tid : pfp.TjIDs) {
      for(auto cid : ss3.CotIDs) {
        auto& ss = tjs.cots[cid - 1];
        if(std::find(ss.TjIDs.begin(), ss.TjIDs.end(), tid) == ss.TjIDs.end()) continue;
        if(!RemoveTj(fcnLabel, tjs, tid, ss, doUpdate, prt)) return false;
        ss3.NeedsUpdate = true;
      } // cid
    } // ptid
    
    if(doUpdate && ss3.NeedsUpdate) UpdateShower(fcnLabel, tjs, ss3, prt);
    return true;
    
  } // Remove PFP
  
  ////////////////////////////////////////////////
  bool AddPFP(std::string inFcnLabel, TjStuff& tjs, int pID, ShowerStruct3D& ss3, bool doUpdate, bool prt)
  {
    // Add the tjs in the pfp with id = pID to the 2D showers in ss3 and optionally update everything. This
    // function returns true if the addition was successful or if the Tjs in the pfp are already in ss3.
    // This function returns false if there was a failure. There isn't any error recovery.
    
    std::string fcnLabel = inFcnLabel + ".AddP";

    if(pID <= 0 || pID > (int)tjs.pfps.size()) return false;
    auto& pfp = tjs.pfps[pID - 1];
    
    if(pfp.TPCID != ss3.TPCID) {
      mf::LogVerbatim("TC")<<fcnLabel<<" P"<<pID<<" is in the wrong TPC for 3S"<<ss3.ID;
      return false;
    }
    
    for(auto tid : pfp.TjIDs) {
      auto& tj = tjs.allTraj[tid - 1];
      // is this tj in a 2D shower that is in a 3D shower that is not this shower?
      if(tj.SSID > 0) {
        auto& ss = tjs.cots[tj.SSID - 1];
        if(ss.SS3ID > 0 && ss.SS3ID != ss3.ID) {
          if(prt) mf::LogVerbatim("TC")<<fcnLabel<<" Conflict: 3S"<<ss3.ID<<" adding P"<<pfp.ID<<" -> T"<<tid<<" is in 2S"<<tj.SSID<<" that is in 3S"<<ss.SS3ID<<" that is not this shower";
          return false;
        } // conflict
        // tj is in the correct 2D shower so nothing needs to be done
        if(prt) mf::LogVerbatim("TC")<<fcnLabel<<" 3S"<<ss3.ID<<" adding P"<<pfp.ID<<" -> T"<<tid<<" is in the correct shower 2S"<<tj.SSID;
        continue;
      } // pfp tj is in a shower
      if(prt) {
        mf::LogVerbatim myprt("TC");
        myprt<<fcnLabel<<" 3S"<<ss3.ID<<" adding P"<<pfp.ID<<" -> T"<<tid;
        for(unsigned short ii = 0; ii < pfp.TjIDs.size(); ++ii) {
          if(pfp.TjIDs[ii] == tid) myprt<<" pfp TjCompleteness "<<std::fixed<<std::setprecision(2)<<pfp.TjCompleteness[ii];
        } // itj
        myprt<<" tj.SSID 2S"<<tj.SSID;
      } // prt
      // add it to the shower in the correct CTP
      for(auto& cid : ss3.CotIDs) {
        auto& ss = tjs.cots[cid - 1];
        if(ss.CTP != tj.CTP) continue;
        // Add it to the shower.
        AddTj(fcnLabel, tjs, tid, ss, doUpdate, prt);
        ss3.NeedsUpdate = true;
        break;
      } // cid
    } // tid
    
    if(doUpdate && ss3.NeedsUpdate) UpdateShower(fcnLabel, tjs, ss3, prt);
    return true;
    
  } // AddPFP

  ////////////////////////////////////////////////
  bool AddTj(std::string inFcnLabel, TjStuff& tjs, int tjID, ShowerStruct& ss, bool doUpdate, bool prt)
  {
    // Adds the Tj to the shower and optionally updates the shower variables
    
    if(tjID <= 0 || tjID > (int)tjs.allTraj.size()) return false;
    
    std::string fcnLabel = inFcnLabel + ".AddT";
    
    Trajectory& tj = tjs.allTraj[tjID - 1];
    
    if(tj.CTP != ss.CTP) {
      mf::LogVerbatim("TC")<<fcnLabel<<" T"<<tjID<<" is in the wrong CTP for 2S"<<ss.ID;
      return false;
    }
    
    if(tj.SSID > 0) {
      if(tj.SSID == ss.ID) {
        if(prt) mf::LogVerbatim("TC")<<fcnLabel<<" T"<<tjID<<" is already in 2S"<<ss.ID;
        return true;
      } else {
        if(prt) mf::LogVerbatim("TC")<<fcnLabel<<" Can't add T"<<tjID<<" to 2S"<<ss.ID<<". it is already used in 2S"<<tj.SSID;
        return false;
      }
    } // tj.SSID > 0

    ss.TjIDs.push_back(tjID);
    tj.SSID = ss.ID;
    std::sort(ss.TjIDs.begin(), ss.TjIDs.end());
    // remove this ID from the NearTjIDs list
    for(unsigned short ii = 0; ii < ss.NearTjIDs.size(); ++ii) {
      if(ss.NearTjIDs[ii] == tjID) ss.NearTjIDs.erase(ss.NearTjIDs.begin() + ii);
    }
    // count the hits in the TPs
    unsigned short cnt = 0;
    for(unsigned short ipt = tj.EndPt[0]; ipt <= tj.EndPt[1]; ++ipt) {
      TrajPoint& tp = tj.Pts[ipt];
      if(tp.Chg == 0) continue;
      for(unsigned short ii = 0; ii < tp.Hits.size(); ++ii) if(tp.UseHit[ii]) ++cnt;
    } // ipt
    unsigned short newSize = ss.ShPts.size() + cnt;
    cnt = ss.ShPts.size();
    ss.ShPts.resize(newSize);
    // now add them
    for(unsigned short ipt = tj.EndPt[0]; ipt <= tj.EndPt[1]; ++ipt) {
      TrajPoint& tp = tj.Pts[ipt];
      if(tp.Chg == 0) continue;
      for(unsigned short ii = 0; ii < tp.Hits.size(); ++ii) {
        if(tp.UseHit[ii]) {
          unsigned int iht = tp.Hits[ii];
          ss.ShPts[cnt].HitIndex = iht;
          ss.ShPts[cnt].TID = tj.ID;
          ss.ShPts[cnt].Chg = tjs.fHits[iht].Integral;
          ss.ShPts[cnt].Pos[0] = tjs.fHits[iht].ArtPtr->WireID().Wire;
          ss.ShPts[cnt].Pos[1] = tjs.fHits[iht].PeakTime * tjs.UnitsPerTick;
          ++cnt;
        }
      }
    } // ipt
    if(prt) mf::LogVerbatim("TC")<<fcnLabel<<" Added T"<<tj.ID<<" to 2S"<<ss.ID;
    ss.NeedsUpdate = true;
    
    if(doUpdate) return UpdateShower(fcnLabel, tjs, ss, prt);
    return true;
    
  } // AddTj
  
  ////////////////////////////////////////////////
  bool RemoveTj(std::string inFcnLabel, TjStuff& tjs, int TjID, ShowerStruct& ss, bool doUpdate, bool prt)
  {
    // Removes the Tj from a shower
    
    if(TjID > (int)tjs.allTraj.size()) return false;
    
    std::string fcnLabel = inFcnLabel + ".RTj";
    
    // make sure it isn't already in a shower
    Trajectory& tj = tjs.allTraj[TjID - 1];

    if(tj.SSID != ss.ID) {
      if(prt) mf::LogVerbatim("TC")<<fcnLabel<<" Can't Remove T"<<TjID<<" from 2S"<<ss.ID<<" because it's not in this shower";
      // This isn't a failure
      return true;
    }
    tj.AlgMod[kShwrParent] = false;
    
    bool gotit = false;
    for(unsigned short ii = 0; ii < ss.TjIDs.size(); ++ii) {
      if(TjID == ss.TjIDs[ii]) {
        ss.TjIDs.erase(ss.TjIDs.begin() + ii);
        gotit = true;
        break;
      }
    } // ii
    if(!gotit) return false;
    tj.SSID = 0;
    // Removing a parent Tj?
    if(TjID == ss.ParentID) ss.ParentID = 0;
    // re-build everything?
    if(prt) mf::LogVerbatim("TC")<<fcnLabel<<" Remove T"<<TjID<<" from 2S"<<ss.ID;
    // removed the only tj
    if(ss.TjIDs.empty()) {
      if(prt) mf::LogVerbatim("TC")<<fcnLabel<<" Removed the last Tj. Killing 2S"<<ss.ID;
      MakeShowerObsolete(fcnLabel, tjs, ss, prt);
      return true;
    }
    // clear out the shower points to force a complete update when UpdateShower is next called
    ss.ShPts.clear();
    if(doUpdate) {
      ss.NeedsUpdate = true;
      return UpdateShower(fcnLabel, tjs, ss, prt);
    }
    return true;
  } // RemoveTj
  
  ////////////////////////////////////////////////
  bool FindNeutrinoParent(std::string inFcnLabel, TjStuff& tjs, ShowerStruct3D& ss3, bool prt)
  {
    // Look for a pfp in the shower that is the daughter of a neutrino and call it the parent
    
    std::string fcnLabel = inFcnLabel + ".FNuPar";
    
    int npid = 0;
    for(auto& pfp : tjs.pfps) {
      if(pfp.ID == 0) continue;
      if(pfp.TPCID != ss3.TPCID) continue;
      if(pfp.PDGCode != 14) continue;
      npid = pfp.ID;
      break;
    } // pfp
    // no neutrino
    if(npid == 0) return false;
    auto& nuPFP = tjs.pfps[npid - 1];
    if(nuPFP.DtrIDs.empty()) {
      std::cout<<"Found neutrino with no daughters: "<<tjs.EventsProcessed<<" events processed\n";
      return false;
    }
    auto PIn3S = GetAssns(tjs, "3S", ss3.ID, "P");
    auto candDtrs = SetIntersection(nuPFP.DtrIDs, PIn3S);
    if(candDtrs.empty()) return false;
    int dtrID = 0;
    float bestFOM = 100;
    for(auto did : candDtrs) {
      auto& dtrPFP = tjs.pfps[did - 1];
      // ensure it isn't the parent of a shower already
      bool skipit = false;
      for(auto& oldSS3 : tjs.showers) {
        if(oldSS3.ID == 0) continue;
        if(did == oldSS3.ParentID) skipit = true;
      } // oldSS3
      if(skipit) continue;
      unsigned short pEnd = FarEnd(tjs, dtrPFP, ss3.ChgPos);
      float fom = ParentFOM(fcnLabel, tjs, dtrPFP, pEnd, ss3, prt);
      if(prt) mf::LogVerbatim("TC")<<fcnLabel<<" 3S"<<ss3.ID<<" -> nu P"<<npid<<" -> dtr P"<<did<<" fom "<<fom;
      if(fom < bestFOM) {
        bestFOM = fom;
        dtrID = did;
      }
    } // did
    if(dtrID == 0) return false;
    
    auto& dtrPFP = tjs.pfps[dtrID - 1];    
    
    // make local copies so we can recover from a failure
    auto oldSS3 = ss3;
    std::vector<ShowerStruct> oldSS(ss3.CotIDs.size());
    for(unsigned short ii = 0; ii < ss3.CotIDs.size(); ++ii) {
      oldSS[ii] = tjs.cots[ss3.CotIDs[ii] - 1];
    }
    
    if(SetParent(fcnLabel, tjs, dtrPFP, ss3, prt) && UpdateShower(fcnLabel, tjs, ss3, prt)) {
      if(prt) mf::LogVerbatim("TC")<<fcnLabel<<" 3S"<<ss3.ID<<" success";
      return true;
    }

    if(prt) mf::LogVerbatim("TC")<<fcnLabel<<" 3S"<<ss3.ID<<" failed. Recovering";
    ss3 = oldSS3;
    for(unsigned short ii = 0; ii < oldSS.size(); ++ii) {
      auto& ss = oldSS[ii];
      tjs.cots[ss.ID - 1] = ss;
    } // ii
    std::cout<<fcnLabel<<" Failed to make P"<<dtrID<<" parent of 3S"<<ss3.ID<<". Need to remove it from the shower?\n";
    return false;
    
  } // FindNeutrinoParent
  
  ////////////////////////////////////////////////
  bool FindParent(std::string inFcnLabel, TjStuff& tjs, ShowerStruct3D& ss3, bool prt)
  {
    // look for a parent pfp for the shower.The 2D showers associated with it 
    // The parent should be at the start of the shower (shend = 0) if it is well-defined
    // (has small AspectRatio and small DirectionFOM). A search is also made for a parent at
    // the "wrong" end of the shower (shend = 1). The best one at the wrong end is used if
    // no parent is found at the shower start and the shower is poorly defined.
    //
    // This function returns false if there was a failure. Not finding a parent is not a failure
    
    if(ss3.ID == 0) return false;
    if(ss3.CotIDs.size() < 2) return false;
    
    std::string fcnLabel = inFcnLabel + ".FPar";
    MCParticleListUtils mcpu{tjs};
    int truPFP = mcpu.PrimaryElectronPFPID(ss3.TPCID);
    
    // look for a pfp in the shower that has a neutrino as a parent
    if(FindNeutrinoParent(fcnLabel, tjs, ss3, prt)) return true;
    
    double energy = ShowerEnergy(ss3);
    // the energy is probably under-estimated since there isn't a parent yet.
    energy *= 1.2;
    double shMaxAlong, along95;
    ShowerParams(energy, shMaxAlong, along95);
    if(prt) mf::LogVerbatim("TC")<<fcnLabel<<" 3S"<<ss3.ID<<" Estimated energy "<<(int)energy<<" MeV shMaxAlong "<<shMaxAlong<<" along95 "<<along95<<" truPFP "<<truPFP;
    
    // look for the pfp that has a reasonable probability of being in the shower but with the
    // minimum along distance from the shower center. 
    // This image explains the concept. The *'s represents the points in 2D showers that define
    // the charge center in 3D, ChgPos. We are looking for a pfp parent denoted by ----. The end 
    // that is farthest from ChgPos is labeled P (pfp.XYZ[pend] in the code). The expected distance
    // from the shower start to shower Max, shMaxAlong, is found from ShowerParams. The longitudinal
    // and transverse distance of P relative to the shower center is alongTrans. The first cut on a
    // candidate parent is made requiring that D (alongTrans[0]) > 0.5 * shMaxAlong.
    //
    //       __________shend = 0________________      __________shend = 1________________
    //                                **********
    //                    ******  ******                   ******  ******
    //       P-----*****ChgPos******   **                *****ChgPos******-------P
    //                     ********     *******              *******
    //                     |----> along                          |---> along
    //       |<----D------>|                                     |<----D------>|
    // |<----shMaxAlong--->|                                     |<----shMaxAlong--->|
    //
    // Candidate parent ID for each end and the FOM 
    std::array<int, 2> parID {{0, 0}};
    std::array<float, 2> parFOM {{tjs.ShowerTag[8], tjs.ShowerTag[8]}};
    
    // temp vector to flag pfps that are already parents - indexed by ID
    std::vector<bool> isParent(tjs.pfps.size() + 1, false);
    for(auto& oldSS3 : tjs.showers) {
      if(oldSS3.ID == 0) continue;
      isParent[oldSS3.ParentID] = true;
    } // pfp
    
    // put the tjs associated with this shower in a flat vector
    auto TjsInSS3 = GetAssns(tjs, "3S", ss3.ID, "T");
    if(TjsInSS3.empty()) return false;
    
    for(auto& pfp : tjs.pfps) {
      if(pfp.ID == 0) continue;
      bool dprt = (pfp.ID == truPFP);
      if(pfp.TPCID != ss3.TPCID) continue;
      // ignore neutrinos
      if(pfp.PDGCode == 14 || pfp.PDGCode == 14) continue;
      // ignore shower pfps
      if(pfp.PDGCode == 1111) continue;
      // ignore existing parents
      if(isParent[pfp.ID]) continue;
      // check for inconsistent pfp - shower tjs 
      if(DontCluster(tjs, pfp.TjIDs, TjsInSS3)) continue;
      // ignore if the pfp energy is larger than the shower energy
      float pfpEnergy = 0;
      float minEnergy = 1E6;
      for(auto tid : pfp.TjIDs) {
        auto& tj = tjs.allTraj[tid - 1];
        float energy = ChgToMeV(tj.TotChg);
        pfpEnergy += energy;
        if(energy < minEnergy) minEnergy = energy;
      }
      pfpEnergy -= minEnergy;
      pfpEnergy /= (float)(pfp.TjIDs.size() - 1);
      if(dprt) mf::LogVerbatim("TC")<<fcnLabel<<" 3S"<<ss3.ID<<" P"<<pfp.ID<<" E "<<pfpEnergy;
      if(pfpEnergy > energy) continue;
      // find the end that is farthest away
      unsigned short pEnd = FarEnd(tjs, pfp, ss3.ChgPos);
      auto pToS = PointDirection(pfp.XYZ[pEnd], ss3.ChgPos);
      double costh = DotProd(pToS, ss3.Dir);
      if(std::abs(costh) < 0.4) continue;
      // distance^2 between the pfp end and the shower start, charge center, and shower end
      float distToStart2 = PosSep2(pfp.XYZ[pEnd], ss3.Start);
      float distToChgPos2 = PosSep2(pfp.XYZ[pEnd], ss3.ChgPos);
      float distToEnd2 = PosSep2(pfp.XYZ[pEnd], ss3.End);
      if(dprt) mf::LogVerbatim("TC")<<fcnLabel<<" 3S"<<ss3.ID<<" P"<<pfp.ID<<"_"<<pEnd<<" distToStart "<<sqrt(distToStart2)<<" distToChgPos "<<sqrt(distToChgPos2)<<" distToEnd "<<sqrt(distToEnd2);
      // find the end of the shower closest to the pfp
      unsigned short shEnd = 0;
      if(distToEnd2 < distToStart2) shEnd = 1;
      // This can't be a parent if the pfp end is closer to the shower center than the start or the end
      if(shEnd == 0 && distToChgPos2 < distToStart2) continue;
      if(shEnd == 1 && distToChgPos2 < distToEnd2) continue;
      if(dprt) mf::LogVerbatim("TC")<<fcnLabel<<" 3S"<<ss3.ID<<"_"<<shEnd<<" P"<<pfp.ID<<"_"<<pEnd<<" costh "<<costh;
      Point2_t alongTrans;
      // find the longitudinal and transverse components of the pfp start point relative to the
      // shower center
      FindAlongTrans(ss3.ChgPos, ss3.Dir, pfp.XYZ[pEnd], alongTrans);
      if(dprt) mf::LogVerbatim("TC")<<fcnLabel<<"   alongTrans "<<alongTrans[0]<<" "<<alongTrans[1];
      // find the probability this point is inside the shower. Offset by the expected
      // shower max distance. distToShowerMax will be > 0 if the pfp end is closer to
      // ChgPos than expected from the parameterization
      float distToShowerMax = shMaxAlong - std::abs(alongTrans[0]);
      float prob = InShowerProbLong(energy, distToShowerMax);
      if(dprt) mf::LogVerbatim("TC")<<fcnLabel<<"        prob "<<prob;
      if(prob < 0.1) continue;
/*
      // use the overall pfp direction instead of the starting direction. It may not be so
      // good if the shower develops quickly
      auto pfpDir = PointDirection(pfp.XYZ[pEnd], pfp.XYZ[1 - pEnd]);
      costh = DotProd(pfpDir, ss3.Dir);
      if(dprt) mf::LogVerbatim("TC")<<fcnLabel<<" pfpDir "<<pfpDir[0]<<" "<<pfpDir[1]<<" "<<pfpDir[2]<<" costh "<<costh;
      if(std::abs(costh) < 0.6) continue;
*/
      // find the parentFOM
      float candParFOM = ParentFOM(fcnLabel, tjs, pfp, pEnd, ss3, prt);
      if(prt) {
        mf::LogVerbatim myprt("TC");
        myprt<<fcnLabel;
        myprt<<" 3S"<<ss3.ID<<"_"<<shEnd;
        myprt<<" P"<<pfp.ID<<"_"<<pEnd;
        myprt<<" distToShowerMax "<<std::fixed<<std::setprecision(1)<<distToShowerMax<<" trans "<<alongTrans[1];
        myprt<<std::setprecision(2)<<" prob "<<prob;
        myprt<<" costh "<<costh;
        myprt<<" candParFOM "<<candParFOM;
      } // prt
      if(candParFOM < parFOM[shEnd]) {
        parFOM[shEnd] = candParFOM;
        parID[shEnd] = pfp.ID;
      } 
    } // pfp
    
    if(parID[0] == 0 && parID[1] == 0) return true;

    // decide which to use
    int bestPFP = 0;
    // find the average DirectionFOM to help decide
    float aveDirFOM = 0;
    float fom3D = 0;
    for(auto cid : ss3.CotIDs) aveDirFOM += tjs.cots[cid - 1].DirectionFOM;
    aveDirFOM /= (float)ss3.CotIDs.size();
    if(prt) {
      mf::LogVerbatim("TC")<<fcnLabel<<" 3S"<<ss3.ID<<" parID[0] "<<parID[0]<<" fom "<<parFOM[0]<<" parID[1] "<<parID[1]<<" fom "<<parFOM[1]<<" aveDirFOM "<<aveDirFOM;
    }
    if(parID[0] > 0 && parID[1] > 0 && aveDirFOM > 0.3) {
      // candidates at both ends and the direction is not well known. Take
      // the one with the best FOM
      bestPFP = parID[0];
      fom3D = parFOM[0];
      if(parFOM[1] < parFOM[0]) {
        bestPFP = parID[1];
        fom3D = parFOM[1];
      }
    } else if(parID[0] > 0) {
      bestPFP = parID[0];
      fom3D = parFOM[0];
    } else {
      bestPFP = parID[1];
      fom3D = parFOM[1];
    }
    if(bestPFP == 0) return true;
    if(prt) mf::LogVerbatim("TC")<<fcnLabel<<" 3S"<<ss3.ID<<" setting P"<<bestPFP<<" as the parent "<<fom3D;
    
    // make local copies so we can recover from a failure
    auto oldSS3 = ss3;
    std::vector<ShowerStruct> oldSS(ss3.CotIDs.size());
    for(unsigned short ii = 0; ii < ss3.CotIDs.size(); ++ii) {
      oldSS[ii] = tjs.cots[ss3.CotIDs[ii] - 1];
    }
    
    ss3.ParentID = bestPFP;
    auto& pfp = tjs.pfps[bestPFP - 1];
    unsigned short pend = FarEnd(tjs, pfp, ss3.ChgPos);
    ss3.Vx3ID = pfp.Vx3ID[pend];
    
    if(SetParent(fcnLabel, tjs, pfp, ss3, prt) && UpdateShower(fcnLabel, tjs, ss3, prt)) {
      if(prt) mf::LogVerbatim("TC")<<fcnLabel<<" 3S"<<ss3.ID<<" successful update";
      return true;
    }

    if(prt) mf::LogVerbatim("TC")<<fcnLabel<<" 3S"<<ss3.ID<<" Failed. Recovering...";
    ss3 = oldSS3;
    for(unsigned short ii = 0; ii < oldSS.size(); ++ii) {
      auto& ss = oldSS[ii];
      tjs.cots[ss.ID - 1] = ss;
    } // ii
    return false;
    
  } // FindParent
  
  ////////////////////////////////////////////////
  bool SetParent(std::string inFcnLabel, TjStuff& tjs, PFPStruct& pfp, ShowerStruct3D& ss3, bool prt)
  {
    // set the pfp as the parent of ss3. The calling function should do the error recovery
    if(pfp.ID == 0 || ss3.ID == 0) return false;
    if(ss3.CotIDs.empty()) return false;
    
    std::string fcnLabel = inFcnLabel + ".SP";
    
    for(auto cid : ss3.CotIDs) {
      auto& ss = tjs.cots[cid - 1];
      auto& stj = tjs.allTraj[ss.ShowerTjID - 1];
      stj.VtxID[0] = 0;
      if(ss.ParentID > 0) {
        auto& oldParent = tjs.allTraj[ss.ParentID - 1];
        oldParent.AlgMod[kShwrParent] = false;
        ss.ParentID = 0;
        ss.ParentFOM = 10;
      } // remove old parents
      // add new parents
      for(auto tjid : pfp.TjIDs) {
        auto& tj = tjs.allTraj[tjid - 1];
        if(tj.CTP != ss.CTP) continue;
        if(std::find(ss.TjIDs.begin(), ss.TjIDs.end(), tjid) == ss.TjIDs.end()) {
          // Add the tj but don't update yet
          if(!AddTj(fcnLabel, tjs, tjid, ss, false, prt)) return false;
        } // parent not in ss
        // Don't define it to be the parent if it is short and the pfp projection in this plane is low 
        unsigned short pEnd = FarEnd(tjs, pfp, ss3.ChgPos);
        auto tp = MakeBareTP(tjs, pfp.XYZ[0], pfp.Dir[pEnd], tj.CTP);
        unsigned short npts = tj.EndPt[1] - tj.EndPt[0] + 1;
        if(tp.Delta > 0.5 || npts > 20) {
          if(prt) mf::LogVerbatim("TC")<<fcnLabel<<" 3S"<<ss3.ID<<" parent P"<<pfp.ID<<" -> T"<<tjid<<" -> 2S"<<ss.ID<<" parent";
        } else {
          if(prt) mf::LogVerbatim("TC")<<fcnLabel<<" 3S"<<ss3.ID<<" parent P"<<pfp.ID<<" -> T"<<tjid<<" low projection in plane "<<tp.Delta<<". Not a parent";
          continue;
        }
        ss.ParentID = tjid;
        ss.NeedsUpdate = true;
        // set the ss start vertex
        if(ss3.Vx3ID > 0) {
          auto& vx3 = tjs.vtx3[ss3.Vx3ID - 1];
          auto v2list = GetAssns(tjs, "3V", vx3.ID, "2V");
          for(unsigned short end = 0; end < 2; ++end) {
            if(tj.VtxID[end] <= 0) continue;
            if(std::find(v2list.begin(), v2list.end(), tj.VtxID[end]) != v2list.end()) stj.VtxID[0] = tj.VtxID[end];
          } // end
        } // ss3.Vx3ID > 0
        // and update
        if(!UpdateShower(fcnLabel, tjs, ss, prt)) return false;
      } // tjid
    } // cid
    ss3.ParentID = pfp.ID;
    
    unsigned short pEnd = FarEnd(tjs, pfp, ss3.ChgPos);
    ss3.Vx3ID = pfp.Vx3ID[pEnd];
    float fom3D = ParentFOM(fcnLabel, tjs, pfp, pEnd, ss3, prt);
    for(auto cid : ss3.CotIDs) tjs.cots[cid - 1].ParentFOM = fom3D;

    return true;
  } // SetParent
  
  ////////////////////////////////////////////////
  PFPStruct CreateFakePFP(const TjStuff& tjs, const ShowerStruct3D& ss3)
  {
    // Creates a fake PFParticle on the shower axis with a TP3S point every cm. This is
    // used to find the separation between the shower core and a PFParticle or trajectory
    auto pfp = CreatePFP(tjs, ss3.TPCID);
    pfp.XYZ[0] = ss3.Start;
    pfp.Dir[0] = ss3.Dir;
    pfp.XYZ[1] = ss3.End;
    pfp.Dir[1] = ss3.Dir;
    pfp.Dir[0] = PointDirection(ss3.Start, ss3.End);
    unsigned short npts = ss3.Len;
    if(npts < 2) return pfp;
    pfp.Tp3s.resize(npts);
    pfp.Tp3s[0].Pos = ss3.Start;
    for(unsigned short ipt = 1; ipt < npts; ++ipt) {
      for(unsigned short xyz = 0; xyz < 3; ++xyz) pfp.Tp3s[ipt].Pos[xyz] = pfp.Tp3s[ipt-1].Pos[xyz] + pfp.Dir[0][xyz];
    } // ipt
    return pfp;
  } // CreateFakePFP

  ////////////////////////////////////////////////
  bool IsShowerLike(const TjStuff& tjs, const std::vector<int> TjIDs)
  {
    // Vote for the list of Tjs (assumed associated with a PFParticle) being shower-like
    if(TjIDs.empty()) return false;
    unsigned short cnt = 0;
    for(auto tid : TjIDs) {
      if(tid <= 0 || tid > (int)tjs.allTraj.size()) continue;
      if(tjs.allTraj[tid - 1].AlgMod[kShowerLike] > 0) ++cnt;
    } // tjid
    return (cnt > 1);
  } // IsInShower

  ////////////////////////////////////////////////
  void ShowerParams(double showerEnergy, double& shMaxAlong, double& along95)
  {
    // Returns summary properties of photon showers parameterized in the energy range 50 MeV < E_gamma < 1 GeV:
    // shMaxAlong = the longitudinal distance (cm) between the start of the shower and the center of charge
    // along95 = the longitudinal distance (cm) between the start of the shower and 95% energy containment
    // all units are in cm
    if(showerEnergy < 10) {
      shMaxAlong = 0;
      along95 = 0;
      return;
    }
//    shMaxAlong = 7.0 * log(showerEnergy / 15);
    shMaxAlong = 16 * log(showerEnergy / 15);
    // The 95% containment is reduced a bit at higher energy
    double scale = 2.75 - 9.29E-4 * showerEnergy;
    if(scale < 2) scale = 2;
    along95 = scale * shMaxAlong;
  } // ShowerParams
  
  ////////////////////////////////////////////////
  double ShowerParamTransRMS(double showerEnergy, double along)
  {
    // returns the pareameterized width rms of a shower at along relative to the shower max
    double shMaxAlong, shE95Along;
    ShowerParams(showerEnergy, shMaxAlong, shE95Along);
    if(shMaxAlong <= 0) return 0;
    double tau = (along + shMaxAlong) / shMaxAlong;
    // The shower width is modeled as a simple cone that scales with tau
    double rms = -0.4 + 2.5 * tau;
    if(rms < 0.5) rms = 0.5;
    return rms;
  } // ShowerParamTransRMS

  ////////////////////////////////////////////////
  double InShowerProbLong(double showerEnergy, double along)
  {
    // Returns the likelihood that the point at position along (cm) is inside an EM shower
    // having showerEnergy (MeV). The variable along is relative to shower max.
    
    if(showerEnergy < 10) return 0;
    
    double shMaxAlong, shE95Along;
    ShowerParams(showerEnergy, shMaxAlong, shE95Along);
    // 50% of the shower energy is deposited between 0 < shMaxAlong < 1, which should be obvious considering
    // that is the definition of the shower max, so the probability should be ~1 at shMaxAlong = 1.
    // The Geant study shows that 95% of the energy is contained within 2.5 * shMax and has a small dependence 
    // on the shower energy, which is modeled in ShowerParams. This function uses a
    // sigmoid likelihood function is constructed with these constraints using the scaling variable tau 
    double tau = (along + shMaxAlong) / shMaxAlong;
    if(tau < -1 || tau > 4) return 0;
    
    double tauHalf, width;
    if(tau > 0) {
      tauHalf = 1.7;
      width = 0.35;
    } else {
      // Allow for some uncertainty in the shower start position
      tau = -tau;
      tauHalf = 0.2;
      width = 0.1;
    }

    double prob = 1 / (1 + exp((tau - tauHalf)/width));
    return prob;
    
  } // InShowrProbLong

  ////////////////////////////////////////////////
  double InShowerProbTrans(double showerEnergy, double along, double trans)
  {
    // Returns the likelihood that the point, (along, trans) (cm), is inside an EM shower having energy showerEnergy (MeV)
    // where along is relative to the shower start position and trans is the radial distance. 

    if(showerEnergy < 10) return 0;
    double rms = ShowerParamTransRMS(showerEnergy, along);
    trans = std::abs(trans);
    double prob = exp(-0.5 * trans / rms);
    return prob;
    
  } // InShowerProbTrans

  ////////////////////////////////////////////////
  double InShowerProbParam(double showerEnergy, double along, double trans)
  {
    return InShowerProbLong(showerEnergy, along) * InShowerProbTrans(showerEnergy, along, trans);
  } // InShowerProbParam

  ////////////////////////////////////////////////
  float InShowerProb(const TjStuff& tjs, const ShowerStruct3D& ss3, const PFPStruct& pfp)
  {
    // returns a likelihood (0 - 1) that the pfp particle belongs in shower ss3
    
    if(ss3.ID == 0 || pfp.ID == 0) return 0;
    float sum = 0;
    float cnt = 0;
    for(auto cid : ss3.CotIDs) {
      auto& ss = tjs.cots[cid - 1];
      if(ss.ID == 0) continue;
      for(auto tid : pfp.TjIDs) {
        auto& tj = tjs.allTraj[tid - 1];
        if(tj.CTP != ss.CTP) continue;
//        std::cout<<"3S"<<ss3.ID<<" P"<<pfp.ID<<" ";
        sum += InShowerProb(tjs, ss, tj);
        ++cnt;
      } // tid
    } //cid
    if(cnt == 0) return 0;
    return sum / cnt;

  } // InShowerProb
  
  ////////////////////////////////////////////////
  float InShowerProb(const TjStuff& tjs, const ShowerStruct& ss, const Trajectory& tj)
  {
    // returns a likelihood (0 - 1) that the tj particle belongs in shower ss
    // Keep it simple: construct a FOM, take the inverse and limit it to the range 0 - 1
    if(ss.ID == 0 || tj.ID == 0) return 0;
    if(ss.CTP != tj.CTP) return 0;
    
    auto& stj = tjs.allTraj[ss.ShowerTjID - 1];
    if(stj.Pts.size() != 3) return 0;
    unsigned short closePt1, closePt2;
    float doca = 1E6;
    TrajTrajDOCA(tjs, stj, tj, closePt1, closePt2, doca);
    if(doca == 1E6) return 0;
    float showerLen = PosSep(stj.Pts[0].Pos, stj.Pts[2].Pos);
    // make a rough separation cut. Return a small but non-zero value
    if(doca > 5 * showerLen) return 0.01;
    auto& stp = stj.Pts[closePt1];
    if(stp.DeltaRMS == 0) return 0;
    auto& ttp = tj.Pts[closePt2];
    Point2_t alongTrans;
    FindAlongTrans(stp.Pos, stp.Dir, ttp.Pos, alongTrans);
//    std::cout<<"ISP: 2S"<<ss.ID<<" T"<<tj.ID<<" showerLen "<<(int)showerLen<<" closePt "<<closePt1;
//    std::cout<<" closePt "<<closePt2<<" along "<<std::fixed<<std::setprecision(1)<<alongTrans[0]<<" "<<alongTrans[1];
    float rms = stp.DeltaRMS;
    if(rms < 1) rms = 1;
    float arg = alongTrans[1] / rms;
    float radProb = exp(-0.5 * arg * arg);
//    std::cout<<" rms "<<rms<<" radProb "<<std::setprecision(3)<<radProb;
    // This is a fake but may be OK if this function is called before the shower is well-defined
    rms = showerLen;
    arg = alongTrans[0] / rms;
    float longProb = exp(-0.5 * arg * arg);
//    std::cout<<" longProb "<<std::setprecision(3)<<longProb;
    float costh = std::abs(DotProd(stp.Dir, ttp.Dir));
//    std::cout<<" costh "<<std::setprecision(3)<<costh;
    float prob = radProb * longProb * costh;
//    std::cout<<" InShowerProb "<<std::setprecision(3)<<prob<<"\n";
    return prob;

  } // InShowerProb
  
  ////////////////////////////////////////////////
  float ParentFOM(std::string inFcnLabel, TjStuff& tjs, PFPStruct& pfp, unsigned short pend, ShowerStruct3D& ss3, bool prt)
  {
    // Returns an average weighted parent FOM for all trajectories in the pfp being a parent of the 2D showers in ss3
    if(ss3.ID == 0) return 1000;
    float sum = 0;
    float wsum = 0;
    std::string fcnLabel = inFcnLabel + ".P3FOM";
    float dum1, dum2;
    for(auto cid : ss3.CotIDs) {
      auto& ss = tjs.cots[cid - 1];
      if(ss.ID == 0) continue;
      // look for the 3D matched tj in this CTP
      int tjid = 0;
      for(auto tid : pfp.TjIDs) {
        auto& tj = tjs.allTraj[tid - 1];
        if(tj.ID == 0) continue;
        if(tj.CTP == ss.CTP) tjid = tid;
      } // tid
      if(tjid == 0) continue;
      auto& ptj = tjs.allTraj[tjid - 1];
      auto& stj = tjs.allTraj[ss.ShowerTjID - 1];
      // determine which end is farthest away from the shower center
      unsigned short ptjEnd = FarEnd(tjs, ptj, stj.Pts[1].Pos);
      auto& farTP = ptj.Pts[ptj.EndPt[ptjEnd]];
      float chgCtrSep2 = PosSep2(farTP.Pos, stj.Pts[1].Pos);
      if(chgCtrSep2 < PosSep2(farTP.Pos, stj.Pts[0].Pos) && chgCtrSep2 < PosSep2(farTP.Pos, stj.Pts[2].Pos)) continue;
      float fom = ParentFOM(fcnLabel, tjs, ptj, ptjEnd, ss, dum1, dum2, prt);
      // ignore failures
      if(fom > 50) continue;
      // weight by the 1/aspect ratio
      float wt = 1;
      if(ss.AspectRatio > 0) wt = 1 / ss.AspectRatio;
      sum += wt * fom;
      wsum += wt;
    } // cid
    if(wsum == 0) return 100;
    float fom = sum / wsum;
    if(prt) mf::LogVerbatim("TC")<<fcnLabel<<" 3S"<<ss3.ID<<" P"<<pfp.ID<<" fom "<<std::fixed<<std::setprecision(3)<<fom;
    return fom;
  } // ParentFOM
  
  ////////////////////////////////////////////////
  float ParentFOM(std::string inFcnLabel, TjStuff& tjs, Trajectory& tj, unsigned short& tjEnd, ShowerStruct& ss, float& tp1Sep, float& vx2Score, bool prt)
  {
    // returns a FOM for the trajectory at the end point being the parent of ss and the end which
    // was matched.
    
    vx2Score = 0;
    tp1Sep = 0;
    
    if(tjEnd > 1) return 1000;
    if(ss.Energy == 0) return 1000;

    if(ss.ID == 0) return 1000;
    if(ss.TjIDs.empty()) return 1000;
    if(ss.ShowerTjID == 0) return 1000;
    
    std::string fcnLabel = inFcnLabel + ".PFOM";
    
    if(ss.AspectRatio > 0.5) {
      if(prt) mf::LogVerbatim("TC")<<fcnLabel<<" 2S"<<ss.ID<<" poor AspectRatio "<<ss.AspectRatio<<" FOM not calculated";
      return 100;
    }

    float fom = 0;
    float cnt = 0;
    auto& stj = tjs.allTraj[ss.ShowerTjID - 1];
    TrajPoint& stp0 = stj.Pts[0];
    // Shower charge center TP
    TrajPoint& stp1 = stj.Pts[1];
    // get the end that is farthest away from the shower center
    tjEnd = FarEnd(tjs, tj, stp1.Pos);
    // prospective parent TP
    TrajPoint& ptp = tj.Pts[tj.EndPt[tjEnd]];
    // find the along and trans components in WSE units relative to the
    // shower center
    Point2_t alongTrans;
    FindAlongTrans(stp1.Pos, stp1.Dir, ptp.Pos, alongTrans);
    // We can return here if the shower direction is well defined and
    // alongTrans[0] is > 0
    if(ss.AspectRatio < 0.2 && ss.DirectionFOM < 0.5 && alongTrans[0] > 0) return 100;
    tp1Sep = std::abs(alongTrans[0]);
    // Find the expected shower start relative to shower max (cm)
    double shMaxAlong, shE95Along;
    ShowerParams(ss.Energy, shMaxAlong, shE95Along);
    double alongcm = tjs.WirePitch * tp1Sep;
    // InShowerProbLong expects the longitudinal distance relative to shower max so it
    // should be < 0
    float prob = InShowerProbLong(ss.Energy, -alongcm);
    if(prob < 0.05) return 100;
    // The transverse position must certainly be less than the longitudinal distance
    // to shower max.
    if(alongTrans[1] > shMaxAlong) return 100;
    // longitudinal contribution to fom with 1 Xo error error (14 cm)
    float longFOM = std::abs(alongcm + shMaxAlong) / 14;
    fom += longFOM;
    ++cnt;
    // transverse contribution
    float transFOM = -1;
    if(stp0.DeltaRMS > 0) {
      transFOM = alongTrans[1] / stp0.DeltaRMS;
      fom += transFOM;
      ++cnt;
    }
    // make a tp between the supposed parent TP and the shower center
    TrajPoint tp;
    if(!MakeBareTrajPoint(tjs, ptp, stp1, tp)) return 100;
    // we have three angles to compare. The ptp angle, the shower angle and
    // the tp angle. 
    float dang1 = DeltaAngle(ptp.Ang, stp1.Ang);
    float dang1FOM = dang1 / 0.1;
    fom += dang1FOM;
    ++cnt;
    float dang2 = DeltaAngle(ptp.Ang, tp.Ang);
    float dang2FOM = dang1 / 0.1;
    fom += dang2FOM;
    ++cnt;
    // the environment near the parent start should be clean.
    std::vector<int> tjlist(1);
    tjlist[0] = tj.ID;
    // check for a vertex at this end and include the vertex tjs if the vertex is close
    // to the expected shower max position
    float vx2Sep = 0;
    // put in a largish FOM value for Tjs that don't have a vertex
    float vxFOM = 10;
    if(tj.VtxID[tjEnd] > 0) {
      VtxStore& vx2 = tjs.vtx[tj.VtxID[tjEnd] - 1];
      vx2Sep = PosSep(vx2.Pos, stp1.Pos);
      vx2Score = vx2.Score;
      tjlist = GetAssns(tjs, "2V", vx2.ID, "T");
//      tjlist = GetVtxTjIDs(tjs, vx2);
      vxFOM = std::abs(shMaxAlong - vx2Sep) / 20;
    } // 2D vertex exists
    fom += vxFOM;
    ++cnt;
    float chgFrac = ChgFracNearPos(tjs, ptp.Pos, tjlist);
    float chgFracFOM = (1 - chgFrac) / 0.1;
    fom += chgFracFOM;
    ++cnt;
    // Fraction of wires that have a signal between the parent start and the shower center
    float chgFracBtw = ChgFracBetween(tjs, ptp, stp1.Pos[0], false);
    float chgFrcBtwFOM = (1 - chgFrac) / 0.05;
    fom += chgFrcBtwFOM;
    ++cnt;

    // take the average
    fom /= cnt;
    // divide by the InShowerProbability
    fom /= prob;
    
    if(prt) {
      mf::LogVerbatim myprt("TC");
      myprt<<fcnLabel;
      myprt<<" 2S"<<ss.ID;
      myprt<<" T"<<tj.ID<<"_"<<tjEnd<<" Pos "<<PrintPos(tjs, ptp);
      myprt<<std::fixed<<std::setprecision(2);
      myprt<<" along "<<std::fixed<<std::setprecision(1)<<alongTrans[0]<<" fom "<<longFOM;
      myprt<<" trans "<<alongTrans[1]<<" fom "<<transFOM;
      myprt<<" prob "<<prob;
      myprt<<" dang1 "<<dang1<<" fom "<<dang1FOM;
      myprt<<" dang2 "<<dang2<<" fom "<<dang2FOM;
      myprt<<" vx2Score "<<vx2Score<<" fom "<<vxFOM;
      myprt<<" chgFrac "<<chgFrac<<" fom "<<chgFracFOM;
      myprt<<" chgFracBtw "<<chgFracBtw<<" fom "<<chgFrcBtwFOM;
      myprt<<" FOM "<<fom;
    }
    return fom;
    
  } // ParentFOM

  ////////////////////////////////////////////////
  bool WrongSplitTj(std::string inFcnLabel, TjStuff& tjs, Trajectory& tj, unsigned short tjEnd, ShowerStruct& ss, bool prt)
  {
    // Returns true if the trajectory was split by a 3D vertex match and the end of this trajectory is further
    // away from the shower than the partner trajectory
    // Here is a cartoon showing what we are trying to prevent. The shower is represented by a box. The trajectory
    // that is shown as (---*---) was originally reconstructed as a single trajectory. It was later split at the * position
    // by matching in 3D into two trajectories with ID = 1 and 2. We don't want to consider Tj 1 using end 0 as a parent for
    // the shower. Tj is more likely to be the real parent
    //
    //  1111111111 2222222  TjID
    //  0        1 0     1  Tj end
    //               --------------
    //               |            |
    //  ----------*-------        |
    //               |            |
    //               --------------
    if(!tj.AlgMod[kComp3DVx]) return false;
    if(tjEnd > 1) return false;
    
    std::string fcnLabel = inFcnLabel + ".WSTj";
    
    // See if the other end is the end that was split. It should have a vertex with Topo = 8 or 11
    unsigned short otherEnd = 1 - tjEnd;
//    if(prt) mf::LogVerbatim("TC")<<"WSTj: otherEnd "<<otherEnd<<" vtxID "<<tj.VtxID[otherEnd];
    if(tj.VtxID[otherEnd] == 0) return false;
    unsigned short ivx = tj.VtxID[otherEnd] - 1;
    // A vertex exists but not a 3D split vertex
    if(tjs.vtx[ivx].Topo != 8 && tjs.vtx[ivx].Topo != 10) return false;
    if(prt) mf::LogVerbatim("TC")<<fcnLabel<<" Primary candidate "<<tj.ID<<" was split by a 3D vertex";
    return true;
    
  } // WrongSplitTj

  ////////////////////////////////////////////////
  void MergeNearby2DShowers(std::string inFcnLabel, TjStuff& tjs, const CTP_t& inCTP, bool prt)
  {
    if(!tjs.UseAlg[kMergeNrShowers]) return;
    if(tjs.cots.empty()) return;
    
    std::string fcnLabel = inFcnLabel + ".MNS";
    
    if(prt) {
      mf::LogVerbatim myprt("TC");
      myprt<<fcnLabel<<" list";
      for(auto& ss : tjs.cots) {
        if(ss.CTP != inCTP) continue;
        if(ss.ID == 0) continue;
        myprt<<"  ss.ID "<<ss.ID<<" NearTjs";
        for(auto& id : ss.NearTjIDs) myprt<<" "<<id;
        myprt<<"\n";
      }
    } // prt
    
    bool keepMerging = true;
    while(keepMerging) {
      keepMerging = false;
      for(unsigned short ci1 = 0; ci1 < tjs.cots.size() - 1; ++ci1) {
        ShowerStruct& ss1 = tjs.cots[ci1];
        if(ss1.CTP != inCTP) continue;
        if(ss1.ID == 0) continue;
        if(ss1.TjIDs.empty()) continue;
        // put the inshower tjs and the nearby tjs into one list
        std::vector<int> ss1list = ss1.TjIDs;
        ss1list.insert(ss1list.end(), ss1.NearTjIDs.begin(), ss1.NearTjIDs.end());
        for(unsigned short ci2 = ci1 + 1; ci2 < tjs.cots.size(); ++ci2) {
          ShowerStruct& ss2 = tjs.cots[ci2];
          if(ss2.CTP != inCTP) continue;
          if(ss2.ID == 0) continue;
          if(ss2.TjIDs.empty()) continue;
          if(DontCluster(tjs, ss1.TjIDs, ss2.TjIDs)) continue;
          std::vector<int> ss2list = ss2.TjIDs;
          ss2list.insert(ss2list.end(), ss2.NearTjIDs.begin(), ss2.NearTjIDs.end());
          std::vector<int> shared = SetIntersection(ss1list, ss2list);
          if(shared.empty()) continue;
          if(prt) {
            mf::LogVerbatim myprt("TC");
            myprt<<fcnLabel<<" Merge 2S"<<ss2.ID<<" into 2S"<<ss1.ID<<"? shared nearby:";
            for(auto tjid : shared) myprt<<" T"<<tjid;
          } // prt
          // add the shared Tjs to ss1 if they meet the requirements
          bool doMerge = false;
          for(auto& tjID : shared) {
            bool inSS1 = (std::find(ss1.TjIDs.begin(), ss1.TjIDs.end(), tjID) != ss1.TjIDs.end());
            bool inSS2 = (std::find(ss2.TjIDs.begin(), ss2.TjIDs.end(), tjID) != ss2.TjIDs.end());
            if(inSS1 && !inSS2) doMerge = true;
            if(!inSS1 && inSS2) doMerge = true;
            // need to add it?
            if(inSS1 || inSS2) continue;
            auto& tj = tjs.allTraj[tjID - 1];
            // ignore long muons
            if(tj.PDGCode == 13 && tj.Pts.size() > 100 && tj.ChgRMS < 0.5) {
              if(prt) mf::LogVerbatim("TC")<<fcnLabel<<" T"<<tj.ID<<" looks like a muon. Don't add it";
              continue;
            }
            // see if it looks like a muon in 3D
            if(tj.AlgMod[kMat3D]) {
              auto TInP = GetAssns(tjs, "T", tj.ID, "P");
              if(!TInP.empty()) {
                auto& pfp = tjs.pfps[TInP[0] - 1];
                if(pfp.PDGCode == 13 && MCSMom(tjs, pfp.TjIDs) > 500) continue;
              } // TInP not empty
            } // 3D matched
            if(AddTj(fcnLabel, tjs, tjID, ss1, false, prt)) doMerge = true;
          } // tjID
          if(!doMerge) continue;
          if(MergeShowersAndStore(fcnLabel, tjs, ss1.ID, ss2.ID, prt)) {
            Trajectory& stj = tjs.allTraj[ss1.ShowerTjID - 1];
            stj.AlgMod[kMergeNrShowers] = true;
            if(prt) mf::LogVerbatim("TC")<<fcnLabel<<" success";
            keepMerging = true;
            break;
          }
        } // ci2
      } // ci1
    } // keepMerging
    
    ChkAssns(fcnLabel, tjs);
    
  } //MergeNearby2DShowers

  ////////////////////////////////////////////////
  void MergeOverlap(std::string inFcnLabel, TjStuff& tjs, const CTP_t& inCTP, bool prt)
  {
    // Merge showers whose envelopes overlap each other
    
    /*
     # 0 Mode (<= 0 OFF, 1 = find showers before 3D match, 2 = find showers after 3D match)
     # 1 Max Tj MCSMom for a shower tag
     # 2 Max separation
     # 3 Min energy (MeV)
     # 4 rms width factor
     # 5 Min shower 1/2 width (WSE units)
     # 6 Min total Tj Pts
     # 7 Min Tjs
     # 8 max parent FOM
     # 9 max direction FOM
     # 10 max aspect ratio
     # 11 Debug in CTP (>10 debug cotID + 10)
     */
    
    if(tjs.ShowerTag[2] <= 0) return;
    if(!tjs.UseAlg[kMergeOverlap]) return;
    if(tjs.cots.empty()) return;
    
    std::string fcnLabel = inFcnLabel + ".MO";
    
    // Require that the maximum separation is about two radiation lengths
    if(prt) mf::LogVerbatim("TC")<<fcnLabel<<" checking using separation cut "<<tjs.ShowerTag[2];
    
    float sepCut2 = tjs.ShowerTag[2] * tjs.ShowerTag[2];
    
    // Iterate if a merge is done
    bool didMerge = true;
    while(didMerge) {
      didMerge = false;
      // See if the envelopes overlap
      for(unsigned short ict = 0; ict < tjs.cots.size() - 1; ++ict) {
        auto& iss = tjs.cots[ict];
        if(iss.ID == 0) continue;
        if(iss.TjIDs.empty()) continue;
        if(iss.CTP != inCTP) continue;
        for(unsigned short jct = ict + 1; jct < tjs.cots.size(); ++jct) {
          auto& jss = tjs.cots[jct];
          if(jss.ID == 0) continue;
          if(jss.TjIDs.empty()) continue;
          if(jss.CTP != iss.CTP) continue;
          if(DontCluster(tjs, iss.TjIDs, jss.TjIDs)) continue;
          bool doMerge = false;
          for(auto& ivx : iss.Envelope) {
            doMerge = PointInsideEnvelope(ivx, jss.Envelope);
            if(doMerge) break;
          } // ivx
          if(!doMerge) {
            for(auto& jvx : jss.Envelope) {
              doMerge = PointInsideEnvelope(jvx, iss.Envelope);
              if(doMerge) break;
            } // ivx
          }
          if(!doMerge) {
            // check proximity between the envelopes
            for(auto& ivx : iss.Envelope) {
              for(auto& jvx : jss.Envelope) {
                if(PosSep2(ivx, jvx) < sepCut2) {
                  if(prt) mf::LogVerbatim("TC")<<fcnLabel<<" Envelopes 2S"<<iss.ID<<" 2S"<<jss.ID<<" are close "<<PosSep(ivx, jvx)<<" cut "<<tjs.ShowerTag[2];
                  doMerge = true;
                  break;
                }
              } // jvx
              if(doMerge) break;
            } // ivx
          } // !domerge
          if(!doMerge) continue;
          // check the relative positions and angle differences. Determine which tps are the
          // closest. Don't merge if the closest points are at the shower start and the angle
          // difference is large
          unsigned short iClosePt = 0;
          unsigned short jClosePt = 0;
          float close = 1E6;
          auto& istj = tjs.allTraj[iss.ShowerTjID - 1];
          auto& jstj = tjs.allTraj[jss.ShowerTjID - 1];
          for(unsigned short ipt = 0; ipt < 3; ++ipt) {
            for(unsigned short jpt = 0; jpt < 3; ++jpt) {
              float sep = PosSep2(istj.Pts[ipt].Pos, jstj.Pts[jpt].Pos);
              if(sep < close) {
                close = sep;
                iClosePt = ipt;
                jClosePt = jpt;
              }
            } // jpt
          } // ipt
          float costh = DotProd(istj.Pts[0].Dir, jstj.Pts[0].Dir);
          if(iClosePt == 0 && jClosePt == 0 && costh < 0.955) {
            if(prt) mf::LogVerbatim("TC")<<fcnLabel<<" showers are close at the start points with costh "<<costh<<". Don't merge";
            continue;
          }
          if(prt) mf::LogVerbatim("TC")<<fcnLabel<<" Merge "<<iss.ID<<" and "<<jss.ID;
          if(MergeShowersAndStore(fcnLabel, tjs, iss.ID, jss.ID, prt)) {
            Trajectory& stj = tjs.allTraj[iss.ShowerTjID - 1];
            stj.AlgMod[kMergeOverlap] = true;
            didMerge = true;
            break;
          } else {
            if(prt) mf::LogVerbatim("TC")<<fcnLabel<<" Merge failed";
          }
        } // jct
      } // ict
    } // didMerge
    
    ChkAssns(fcnLabel, tjs);

  } // MergeOverlap
  
  ////////////////////////////////////////////////
  void MergeShowerChain(std::string inFcnLabel, TjStuff& tjs, const CTP_t& inCTP, bool prt)
  {
    // Merge chains of 3 or more showers that lie on a line
    
    if(!tjs.UseAlg[kMergeShChain]) return;
    
    std::string fcnLabel = inFcnLabel + ".MSC";
    
    if(prt) mf::LogVerbatim("TC")<<fcnLabel<<": MergeShowerChain inCTP "<<inCTP;
    
    std::vector<int> sids;
    std::vector<TrajPoint> tpList;
    for(unsigned short ict = 0; ict < tjs.cots.size(); ++ict) {
      ShowerStruct& iss = tjs.cots[ict];
      if(iss.ID == 0) continue;
      if(iss.TjIDs.empty()) continue;
      if(iss.CTP != inCTP) continue;
      // ignore wimpy showers
      if(iss.Energy < 50) continue;
      // save the shower ID
      sids.push_back(iss.ID);
      // and the shower center TP
      tpList.push_back(tjs.allTraj[iss.ShowerTjID - 1].Pts[1]);
    } // ict
    if(sids.size() < 3) return;
    
    // sort by wire so the chain order is reasonable
    std::vector<SortEntry> sortVec(sids.size());
    for(unsigned short ii = 0; ii < sortVec.size(); ++ii) {
      sortVec[ii].index = ii;
      sortVec[ii].length = tpList[ii].Pos[0];
    }
    std::sort(sortVec.begin(), sortVec.end(), lessThan);
    auto tsids = sids;
    auto ttpList = tpList;
    for(unsigned short ii = 0; ii < sortVec.size(); ++ii) {
      unsigned short indx = sortVec[ii].index;
      sids[ii] = tsids[indx];
      tpList[ii] = ttpList[indx];
    }
    
    // TODO: These cuts should be generalized somehow
    float minSep = 150;
    float maxDelta = 30;
    for(unsigned short ii = 0; ii < sids.size() - 2; ++ii) {
      auto& iss = tjs.cots[sids[ii] - 1];
      if(iss.ID == 0) continue;
      unsigned short jj = ii + 1;
      auto& jss = tjs.cots[sids[jj] - 1];
      if(jss.ID == 0) continue;
      std::vector<int> chain;
      float sepij = PosSep(tpList[ii].Pos, tpList[jj].Pos);
      if(sepij > minSep) continue;
      bool skipit = DontCluster(tjs, iss.TjIDs, jss.TjIDs);
      if(prt) mf::LogVerbatim("TC")<<fcnLabel<<" i2S"<<iss.ID<<" "<<PrintPos(tjs, tpList[ii].Pos)<<" j2S"<<jss.ID<<" "<<PrintPos(tjs, tpList[jj].Pos)<<" sepij "<<sepij<<" skipit? "<<skipit;
      if(skipit) continue;
      // draw a line between these points
      TrajPoint tp;
      MakeBareTrajPoint(tjs, tpList[ii], tpList[jj], tp);
//      PrintTrajPoint("ij", tjs, 0, 1, 0, tp);
      for(unsigned short kk = jj + 1; kk < sids.size(); ++kk) {
        auto& kss = tjs.cots[sids[kk] - 1];
        if(kss.ID == 0) continue;
        if(DontCluster(tjs, iss.TjIDs, kss.TjIDs)) continue;
        if(DontCluster(tjs, jss.TjIDs, kss.TjIDs)) continue;
        float sepjk = PosSep(tpList[jj].Pos, tpList[kk].Pos);
        float delta = PointTrajDOCA(tjs, tpList[kk].Pos[0], tpList[kk].Pos[1], tp);
        if(prt) {
          mf::LogVerbatim myprt("TC");
          myprt<<fcnLabel<<"   k2S"<<kss.ID<<" "<<PrintPos(tjs, tpList[kk].Pos)<<" sepjk "<<sepjk<<" delta "<<delta;
          if(sepjk > minSep || delta > maxDelta) {
            myprt<<" failed separation "<<minSep<<" or delta cut "<<maxDelta;
          } else {
            myprt<<" add to the chain";
          }
        } // prt
        if(sepjk > minSep || delta > maxDelta) {
          // clear a short chain?
          if(chain.size() > 2) {
            // merge this chain
            int newID = MergeShowers(fcnLabel, tjs, chain, prt);
            if(prt) {
              mf::LogVerbatim myprt("TC");
              myprt<<fcnLabel<<" merged chain";
              for(auto ssID : chain) myprt<<" 2S"<<ssID;
              myprt<<" -> 2S"<<newID;
            } // prt
          } // long chain
          chain.clear();
          break;
        }  else {
          // add this shower to the chain
          if(chain.empty()) {
            chain.resize(3);
            chain[0] = sids[ii]; chain[1] = sids[jj]; chain[2] = sids[kk]; 
          } else {
            chain.push_back(sids[kk]);
          }
          // Refine the TP position and direction
          MakeBareTrajPoint(tjs, tpList[ii], tpList[kk], tp);
//          PrintTrajPoint("ik", tjs, 0, 0, chain.size(), tp);
        } // add to an existing chain
      } // kk
      // push the last one
      if(chain.size() > 2) {
        int newID = MergeShowers(fcnLabel, tjs, chain, prt);
/*
        if(newID > 0) {
          auto& newss = tjs.cots[newID - 1];
          if(AddTjsInsideEnvelope(fcnLabel, tjs, newss, prt)) UpdateShower(fcnLabel, tjs, newss, prt);
        }
*/
        if(prt) {
          mf::LogVerbatim myprt("TC");
          myprt<<fcnLabel<<" merged chain";
          for(auto ssID : chain) myprt<<" "<<ssID;
          myprt<<" -> new ssID "<<newID;
        } // prt
      } // long chain
    } // ii
    
    ChkAssns(fcnLabel, tjs);
    
  } // MergeShowerChain
  
  ////////////////////////////////////////////////
  void MergeSubShowersTj(std::string inFcnLabel, TjStuff& tjs, const CTP_t& inCTP, bool prt)
  {
    // merge small showers that are downstream of shower-like tjs. This algorithm is written 
    // for low-energy showers with are likely to be sparse and poorly defined.
    
    if(!tjs.UseAlg[kMergeSubShowersTj]) return;
    
    std::string fcnLabel = inFcnLabel + ".MSSTj";
    
    struct TjSS {
      int ssID;
      int tjID;
      float dang;
    };
    std::vector<TjSS> tjss;
    
    // temp vector for DontCluster
    std::vector<int> tjid(1);
    for(auto& ss : tjs.cots) {
      if(ss.ID == 0) continue;
      if(ss.CTP != inCTP) continue;
      // TODO: Evaluate this cut
      if(ss.Energy > 300) continue;
      auto& stj = tjs.allTraj[ss.ShowerTjID - 1];
      auto stp0 = stj.Pts[0];
      float bestDang = 0.3;
      int bestTj = 0;
      // look for a Tj that has higher energy than the shower
      for(auto& tj : tjs.allTraj) {
        if(tj.AlgMod[kKilled]) continue;
        if(tj.CTP != ss.CTP) continue;
        // require that it isn't in any shower
        if(tj.SSID > 0) continue;
        // require it to be not short
        if(NumPtsWithCharge(tjs, tj, false) < 10) continue;
        // and satisfy the ShowerLike MCSMom cut. It is unlikely to be tagged shower-like
        if(tj.MCSMom > tjs.ShowerTag[1]) continue;
        // check consistency
        tjid[0] = tj.ID;
        if(DontCluster(tjs, tjid, ss.TjIDs)) continue;
        float tjEnergy = ChgToMeV(tj.TotChg);
        // find the end that is furthest away from the shower center
        unsigned short farEnd = FarEnd(tjs, tj, stj.Pts[1].Pos);
        // compare MCSMom at the far end and the near end
        unsigned short midpt = 0.5 * (tj.EndPt[0] + tj.EndPt[1]);
        float mom1 = MCSMom(tjs, tj, tj.EndPt[farEnd], midpt);
        float mom2 = MCSMom(tjs, tj, tj.EndPt[1 - farEnd], midpt);
        float asym = (mom1 - mom2) / (mom1 + mom2);
        auto& farTP = tj.Pts[tj.EndPt[farEnd]];
        // IP btw the far end TP and the shower center
        float doca = PointTrajDOCA(tjs, stp0.Pos[0], stp0.Pos[1], farTP);
        float sep = PosSep(farTP.Pos, stp0.Pos);
        float dang = doca / sep;
        if(prt) {
          mf::LogVerbatim myprt("TC");
          myprt<<fcnLabel<<" Candidate 2S"<<ss.ID<<" T"<<tj.ID<<"_"<<farEnd;
          myprt<<" ShEnergy "<<(int)ss.Energy<<" tjEnergy "<<(int)tjEnergy;
          myprt<<" doca "<<doca<<" sep "<<sep<<" dang "<<dang<<" asym "<<asym;
        }
        if(tjEnergy < ss.Energy) continue;
        if(asym < 0.5) continue;
        // TODO: This should be done more carefully
        // separation cut 100 WSE ~ 30 cm in uB
        if(sep > 100) continue;
        if(dang > bestDang) continue;
        bestDang = dang;
        bestTj = tj.ID;
      } // tj
      if(bestTj == 0) continue;
      TjSS match;
      match.ssID = ss.ID;
      match.tjID = bestTj;
      match.dang = bestDang;
      tjss.push_back(match);
    } // ss
    
    if(tjss.empty()) return;
    
    // ensure that a tj is only put in one shower
    bool keepGoing = true;
    while(keepGoing) {
      keepGoing = false;
      float bestDang = 0.3;
      int bestMatch = 0;
      for(unsigned short mat = 0; mat < tjss.size(); ++mat) {
        auto& match = tjss[mat];
        // already used
        if(match.dang < 0) continue;
        if(match.dang < bestDang) bestMatch = mat;
      } // mat
      if(bestMatch > 0) {
        auto& match = tjss[bestMatch];
        auto& ss = tjs.cots[match.ssID - 1];
        if(!AddTj(fcnLabel, tjs, match.tjID, ss, true, prt)) {
          if(prt) mf::LogVerbatim("TC")<<" Failed";
          continue;
        }
        match.dang = -1;
        // set the AlgMod bit
        auto& stj = tjs.allTraj[ss.ShowerTjID - 1];
        stj.AlgMod[kMergeSubShowersTj] = true;
        keepGoing = true;
      } // found bestMatch
    } // keepGoing
    
    ChkAssns(fcnLabel, tjs);
    
  } // MergeSubShowersTj
  
  ////////////////////////////////////////////////
  void MergeSubShowers(std::string inFcnLabel, TjStuff& tjs, const CTP_t& inCTP, bool prt)
  {
    // Merge small showers that are downstream of larger showers
    
    if(!tjs.UseAlg[kMergeSubShowers]) return;
    
    std::string fcnLabel = inFcnLabel + ".MSS";
    bool newCuts = (tjs.ShowerTag[0] == 4);
    constexpr float radLen = 14 / 0.3;
    
    if(prt) {
      if(newCuts) {
        mf::LogVerbatim("TC")<<fcnLabel<<" MergeSubShowers checking using ShowerParams";
      } else {
        mf::LogVerbatim("TC")<<fcnLabel<<" MergeSubShowers checking using radiation length cut ";
      }
    } // prt
    
    bool keepMerging = true;
    while(keepMerging) {
      keepMerging = false;
      // sort by decreasing energy
      std::vector<SortEntry> sortVec;
      for(auto& ss : tjs.cots) {
        if(ss.ID == 0) continue;
        if(ss.CTP != inCTP) continue;
        SortEntry se;
        se.index = ss.ID - 1;
        se.length = ss.Energy;
        sortVec.push_back(se);
      } // ss
      if(sortVec.size() < 2) return;
      std::sort(sortVec.begin(), sortVec.end(), greaterThan);
      for(unsigned short ii = 0; ii < sortVec.size() - 1; ++ii) {
        ShowerStruct& iss = tjs.cots[sortVec[ii].index];
        if(iss.ID == 0) continue;
        // this shouldn't be done to showers that are ~round
        if(iss.AspectRatio > 0.5) continue;
        TrajPoint& istp1 = tjs.allTraj[iss.ShowerTjID - 1].Pts[1];
        double shMaxAlong, along95;
        ShowerParams((double)iss.Energy, shMaxAlong, along95);
        // convert along95 to a separation btw shower max and along95
        along95 -= shMaxAlong;
        // convert to WSE
        along95 /= tjs.WirePitch;
        for(unsigned short jj = ii + 1; jj < sortVec.size(); ++jj) {
          ShowerStruct& jss = tjs.cots[sortVec[jj].index];
          if(jss.ID == 0) continue;
          if(DontCluster(tjs, iss.TjIDs, jss.TjIDs)) continue;
          TrajPoint& jstp1 = tjs.allTraj[jss.ShowerTjID - 1].Pts[1];
          if(newCuts) {
            // find the longitudinal and transverse separation using the higher energy
            // shower which probably is better defined.
            Point2_t alongTrans;
            FindAlongTrans(istp1.Pos, istp1.Dir, jstp1.Pos, alongTrans);
            // the lower energy shower is at the wrong end of the higher energy shower if alongTrans[0] < 0
            if(alongTrans[0] < 0) continue;
            // increase the cut if the second shower is < 10% of the first shower
            float alongCut = along95;
            if(jss.Energy < 0.1 * iss.Energy) alongCut *= 1.5;
            float probLong = InShowerProbLong(iss.Energy, alongTrans[0]);
            float probTran = InShowerProbTrans(iss.Energy, alongTrans[0], alongTrans[1]);
            if(prt) {
              mf::LogVerbatim myprt("TC");
              myprt<<fcnLabel<<" Candidate i2S"<<iss.ID<<" E = "<<(int)iss.Energy<<" j2S"<<jss.ID<<" E = "<<(int)jss.Energy;
              myprt<<" along "<<std::fixed<<std::setprecision(1)<<alongTrans[0]<<" trans "<<alongTrans[1];
              myprt<<" alongCut "<<alongCut<<" probLong "<<probLong<<" probTran "<<probTran;
            } // prt
            // TODO: fix ShowerParams so we can use the likelihood cut instead
            if(alongTrans[0] > alongCut) continue;
            if(alongTrans[1] > alongTrans[0]) continue;
          } else {
            // old cuts
            float sep = PosSep(istp1.Pos, jstp1.Pos);
            float trad = sep / radLen;
            // Find the IP between them using the projection of the one with the lowest aspect ratio
            float delta = 9999;
            if(iss.AspectRatio < jss.AspectRatio) {
              delta = PointTrajDOCA(tjs, jstp1.Pos[0], jstp1.Pos[1], istp1);
            } else {
              delta = PointTrajDOCA(tjs, istp1.Pos[0], istp1.Pos[1], jstp1);
            }
            // See if delta is consistent with the cone angle of the i shower
            float dang = delta / sep;
            if(prt) mf::LogVerbatim("TC")<<fcnLabel<<" Candidate i2S"<<iss.ID<<" j2S"<<jss.ID<<" separation "<<(int)sep<<" radiation lengths "<<trad<<" delta "<<delta<<" dang "<<dang;
            if(trad > 3) continue;
            // There must be a correlation between dang and the energy of these showers...
            if(dang > 0.3) continue;
          } // old cuts

          if(prt) mf::LogVerbatim("TC")<<fcnLabel<<" Merge them. Re-find shower center, etc";
          if(MergeShowersAndStore(fcnLabel, tjs, iss.ID, jss.ID, prt)) {
            Trajectory& stj = tjs.allTraj[iss.ShowerTjID - 1];
            stj.AlgMod[kMergeSubShowers] = true;
            keepMerging = true;
            break;
          }
        } // jj
        if(keepMerging) break;
      } // ii
    } // keepMerging
    
    ChkAssns(fcnLabel, tjs);
    
  } // MergeSubShowers
  
  ////////////////////////////////////////////////
  int MergeShowers(std::string inFcnLabel, TjStuff& tjs, std::vector<int> ssIDs, bool prt)
  {
    // merge a list of showers and return the ID of the merged shower.
    // Returns 0 if there was a failure. 
    
    std::string fcnLabel = inFcnLabel + ".MS";
    if(ssIDs.size() < 2) return 0;
    // check for a valid ID
    for(auto ssID : ssIDs) if(ssID <= 0 || ssID > (int)tjs.cots.size()) return 0;
    // check for the same CTP and consistent assns
    int ss3Assn = 0;
    auto& ss0 = tjs.cots[ssIDs[0] - 1];
    std::vector<int> tjl;
    for(auto ssID : ssIDs) {
      auto& ss = tjs.cots[ssID - 1];
      if(ss.CTP != ss0.CTP) return 0;
      tjl.insert(tjl.end(), ss.TjIDs.begin(), ss.TjIDs.end());
      if(ss.SS3ID > 0 && ss3Assn == 0) ss3Assn = ss.SS3ID;
      if(ss.SS3ID > 0 && ss.SS3ID != ss3Assn) {
        std::cout<<fcnLabel<<" Assn conflict \n";
        return 0;
      }
    } // ssID
    // ensure the InShower Tjs are valid
    for(auto tjID : tjl) {
      auto& tj = tjs.allTraj[tjID - 1];
      if(tj.CTP != ss0.CTP || tj.AlgMod[kKilled]) {
        std::cout<<fcnLabel<<" bad InShower T"<<tjID<<"\n";
        return 0;
      }
    } // tjID
    
    // mark the old showers killed
    for(auto ssID : ssIDs) {
      auto& ss = tjs.cots[ssID - 1];
      ss.ID = 0;
      // kill the shower Tj
      auto& stj = tjs.allTraj[ss.ShowerTjID - 1];
      stj.AlgMod[kKilled] = true;
    } // tjID

    // in with the new
    auto newss = CreateSS(tjs, tjl);
    if(newss.ID == 0) return 0;
    
    for(auto tid : tjl) {
      auto& tj = tjs.allTraj[tid - 1];
      tj.SSID = newss.ID;
    } // tid
    newss.SS3ID = ss3Assn;
    
    // define the new shower
    if(!UpdateShower(fcnLabel, tjs, newss, prt)) {
      std::cout<<fcnLabel<<" UpdateShower failed\n";
      MakeShowerObsolete(fcnLabel, tjs, newss, prt);
      return 0;
    }
    // store it
    if(!StoreShower(fcnLabel, tjs, newss)) {
      std::cout<<fcnLabel<<" StoreShower failed\n";
      MakeShowerObsolete(fcnLabel, tjs, newss, prt);
      return 0;
    }
    return newss.ID;
    
  } // MergeShowers
  
  ////////////////////////////////////////////////
  bool MergeShowersAndStore(std::string inFcnLabel, TjStuff& tjs, int icotID, int jcotID, bool prt)
  {
    // Merge showers using shower indices. The icotID shower is modified in-place.
    // The jcotID shower is declared obsolete. This function also re-defines the shower and
    // sets the Parent ID to 0.
    
    if(icotID <= 0 || icotID > (int)tjs.cots.size()) return false;
    ShowerStruct& iss = tjs.cots[icotID - 1];
    if(iss.ID == 0) return false;
    if(iss.TjIDs.empty()) return false;
    if(iss.ShowerTjID <= 0) return false;
    
    if(jcotID <= 0 || jcotID > (int)tjs.cots.size()) return false;
    ShowerStruct& jss = tjs.cots[jcotID - 1];
    if(jss.TjIDs.empty()) return false;
    if(jss.ID == 0) return false;
    if(jss.ShowerTjID <= 0) return false;

    if(iss.CTP != jss.CTP) return false;
    
    std::string fcnLabel = inFcnLabel + ".MSAS";
    
    if(iss.SS3ID > 0 && jss.SS3ID > 0 && iss.SS3ID != jss.SS3ID) {
      std::cout<<fcnLabel<<" Error: 2S"<<iss.ID<<" and S"<<jss.ID<<" have different 2S -> 3S assns\n";
      return false;
    }
    
    Trajectory& itj = tjs.allTraj[iss.ShowerTjID - 1];
    Trajectory& jtj = tjs.allTraj[jss.ShowerTjID - 1];
    if(!itj.Pts[1].Hits.empty() || !jtj.Pts[1].Hits.empty()) {
      std::cout<<fcnLabel<<" Error: These shower Tjs have hits! T"<<itj.ID<<" T"<<jtj.ID<<"\n";
      return false;
    }
    
    iss.TjIDs.insert(iss.TjIDs.end(), jss.TjIDs.begin(), jss.TjIDs.end());
    // make a new trajectory using itj as a template
    Trajectory ktj = itj;
    ktj.ID = tjs.allTraj.size() + 1;

    tjs.allTraj.push_back(ktj);
    // kill jtj
    MakeTrajectoryObsolete(tjs, iss.ShowerTjID - 1);
    MakeTrajectoryObsolete(tjs, jss.ShowerTjID - 1);
    tjs.allTraj[iss.ShowerTjID - 1].ParentID = ktj.ID;
    tjs.allTraj[jss.ShowerTjID - 1].ParentID = ktj.ID;
    if(prt) mf::LogVerbatim("TC")<<fcnLabel<<" killed stj T"<<iss.ShowerTjID<<" and T"<<jss.ShowerTjID<<" new T"<<ktj.ID;
    // revise the shower
    iss.ShowerTjID = ktj.ID;
    // transfer the list of Tj IDs
    iss.TjIDs.insert(iss.TjIDs.end(), jss.TjIDs.begin(), jss.TjIDs.begin());
    std::sort(iss.TjIDs.begin(), iss.TjIDs.end());
    // correct the assn
    for(auto tid : iss.TjIDs) {
      auto& tj = tjs.allTraj[tid - 1];
      tj.SSID = iss.ID;
    } // tid
    // transfer a 2S -> 3S assn
    if(iss.SS3ID == 0 && jss.SS3ID > 0) iss.SS3ID = jss.SS3ID;
    // merge the list of nearby Tjs
    iss.NearTjIDs.insert(iss.NearTjIDs.end(), jss.NearTjIDs.begin(), jss.NearTjIDs.end());
    // transfer the TruParentID if it is in jss
    if(jss.TruParentID > 0) iss.TruParentID = jss.TruParentID;
    // append the list of matched Tjs
    iss.ParentID = 0;
    iss.NeedsUpdate = true;
    // force a full update
    iss.ShPts.clear();
    jss.ID = 0;
    bool success = UpdateShower(fcnLabel, tjs, iss, prt);
    KillVerticesInShower(fcnLabel, tjs, iss, prt);
 
    return success;

  } // MergeShowersAndStore
  
  ////////////////////////////////////////////////
  bool MergeShowerTjsAndStore(TjStuff& tjs, unsigned short istj, unsigned short jstj, bool prt)
  {
    // Merge showers using showerTj indices
    // This function is called from MergeAndStore whose function is to merge two line-like
    // trajectories and store them. This function was called because at least one of the
    // trajectories is a shower Tj. Assume that the decision to merge them has been made elsewhere.
    
    if(istj > tjs.allTraj.size() - 1) return false;
    if(jstj > tjs.allTraj.size() - 1) return false;
    
    Trajectory& itj = tjs.allTraj[istj];
    Trajectory& jtj = tjs.allTraj[jstj];
    
    std::string fcnLabel = "MSTJ";
    
    if(prt) mf::LogVerbatim("TC")<<fcnLabel<<" MergeShowerTjsAndStore Tj IDs "<<itj.ID<<"  "<<jtj.ID;
    
    // First we check to make sure that both are shower Tjs.
    if(!itj.AlgMod[kShowerTj] && !jtj.AlgMod[kShowerTj]) {
      if(prt) mf::LogVerbatim("TC")<<" One of these isn't a shower Tj";
      return false;
    }
    
    // We need to keep the convention used in MergeAndStore to create a new merged trajectory
    // and kill the two fragments. This doesn't require making a new shower however. We can just
    // re-purpose one of the existing showers
    int icotID = GetCotID(tjs, itj.ID);
    if(icotID == 0) return false;
    ShowerStruct& iss = tjs.cots[icotID - 1];
    if(iss.ID == 0) return false;
    if(iss.TjIDs.empty()) return false;
    int jcotID = GetCotID(tjs, jtj.ID);
    if(jcotID == 0) return false;
    ShowerStruct& jss = tjs.cots[jcotID - 1];
    if(jss.ID == 0) return false;
    if(jss.TjIDs.empty()) return false;
    
    return MergeShowersAndStore(fcnLabel, tjs, icotID, jcotID, prt);
    
  } // MergeShowerTjsAndStore

  ////////////////////////////////////////////////
  bool AnalyzeRotPos(std::string inFcnLabel, TjStuff& tjs, ShowerStruct& ss, bool prt)
  {
    // The RotPos vector was filled and sorted by increasing distance along the shower axis.
    // This function divides the RotPos points into 3 sections and puts the transverse rms width in the
    // three sections into the shower Tj TrajPoint DeltaRMS variable. It also calculates the charge and number of shower
    // points closest to each TrajPoint. The 
    
    if(ss.ID == 0) return false;
    if(ss.TjIDs.empty()) return false;
    Trajectory& stj = tjs.allTraj[ss.ShowerTjID - 1];
    if(stj.Pts.size() != 3) return false;
    
    std::string fcnLabel = inFcnLabel + ".ARP";
    
    for(auto& tp : stj.Pts) {
      tp.Chg = 0;
      tp.DeltaRMS = 0;
      tp.NTPsFit = 0;
      tp.HitPos = {{0.0, 0.0}};
    }
    
    float minAlong = ss.ShPts[0].RotPos[0];
    float maxAlong = ss.ShPts[ss.ShPts.size()-1].RotPos[0];
    float sectionLength = (maxAlong - minAlong) / 3;
    float sec0 = minAlong + sectionLength;
    float sec2 = maxAlong - sectionLength;
    // iterate over the shower points (aka hits)
    for(auto& spt : ss.ShPts) {
      // The point on the shower Tj to which the charge will assigned
      unsigned short ipt = 0;
      if(spt.RotPos[0] < sec0) {
        // closest to point 0
        ipt = 0;
      } else if(spt.RotPos[0] > sec2) {
        // closest to point 2
        ipt = 2;
      } else {
        // closest to point 1
        ipt = 1;
      }
      stj.Pts[ipt].Chg += spt.Chg;
      // Average the absolute value of the transverse position in lieu of
      // using the sum of the squares. The result is ~15% higher than the actual
      // rms which is OK since this is used to find the transverse size of the shower
      // which is not a precisely defined quantity anyway
      stj.Pts[ipt].DeltaRMS += spt.Chg * std::abs(spt.RotPos[1]);
      ++stj.Pts[ipt].NTPsFit;
      // Average the charge center at each point
      stj.Pts[ipt].HitPos[0] += spt.Chg * spt.Pos[0];
      stj.Pts[ipt].HitPos[1] += spt.Chg * spt.Pos[1];
    } // spt
    
    for(auto& tp : stj.Pts) {
      if(tp.Chg > 0) {
        tp.DeltaRMS /= tp.Chg;
        tp.HitPos[0] /= tp.Chg;
        tp.HitPos[1] /= tp.Chg;
      }
    } // tp
    
    // require that there is charge in point 0 and 2. Point 1 may not have charge if
    // we are constructing a sparse shower that is not yet well-defined
    if(stj.Pts[0].Chg == 0 || stj.Pts[2].Chg == 0) return false;
    
    // ensure that the charge center is defined
    if(stj.Pts[1].Chg == 0) {
      // do a simple interpolation
      stj.Pts[1].HitPos[0] = 0.5 * (stj.Pts[0].HitPos[0] + stj.Pts[2].HitPos[0]);
      stj.Pts[1].HitPos[1] = 0.5 * (stj.Pts[0].HitPos[1] + stj.Pts[2].HitPos[1]);
    }
    if(stj.Pts[2].DeltaRMS > 0) {
      ss.DirectionFOM = stj.Pts[0].DeltaRMS / stj.Pts[2].DeltaRMS;
    } else {
      ss.DirectionFOM = 10;
    }
    if(prt) {
      mf::LogVerbatim myprt("TC");
      myprt<<fcnLabel<<" 2S"<<ss.ID;
      myprt<<" HitPos[0] "<<std::fixed<<std::setprecision(1);
      myprt<<stj.Pts[1].HitPos[0]<<" "<<stj.Pts[1].HitPos[1]<<" "<<stj.Pts[1].HitPos[2];
      myprt<<" DeltaRMS "<<std::setprecision(2);
      myprt<<stj.Pts[0].DeltaRMS<<" "<<stj.Pts[1].DeltaRMS<<" "<<stj.Pts[2].DeltaRMS;
      myprt<<" DirectionFOM "<<std::fixed<<std::setprecision(2)<<ss.DirectionFOM;
    }
    return true;

  } // AnalyzeRotPos
  
  ////////////////////////////////////////////////
  bool DefineShowerTj(std::string inFcnLabel, TjStuff& tjs, int cotID, bool prt)
  {
    // Defines the Shower Tj, calculates the shower aspect ratio, etc. This function
    // doesn't change the state of Parent
    
    if(cotID > (int)tjs.cots.size()) return false;
    
    ShowerStruct& ss = tjs.cots[cotID - 1];
    if(ss.ID == 0) return false;
    if(ss.TjIDs.empty()) return false;
    
    // don't alter showers with parents. Assume that the shower is defined
    if(ss.ParentID > 0) return true;

    Trajectory& stj = tjs.allTraj[ss.ShowerTjID - 1];
    if(stj.Pts.size() != 3) return false;
    // ensure that the charge center is defined
    if(stj.Pts[1].Chg == 0) return false;
    
    std::string fcnLabel = inFcnLabel + ".DSTj";
    
    // This function calculates the charge (Chg), the shower Tj points (HitPos) and
    // the transverse shower rms at each Tp in the shower Tj. This is used below to determine
    // the shower direction when a parent has not been identified. 
    if(!AnalyzeRotPos(fcnLabel, tjs, ss, prt)) return false;

    // startsNeg is true if this assumption is correct
    bool startsNeg = (stj.Pts[0].DeltaRMS < stj.Pts[2].DeltaRMS);
    
    // reverse the points vector so that the narrow end of the shower is near Pts.begin()
    if(!startsNeg) ReverseShower(fcnLabel, tjs, cotID, prt);

    // define the shower start and end positions
    stj.Pts[0].Pos = ss.ShPts[0].Pos;
    unsigned short endPt = ss.ShPts.size()-1;
    stj.Pts[2].Pos = ss.ShPts[endPt].Pos;
    // and the charge center
    stj.Pts[1].Pos = stj.Pts[1].HitPos;

    // define the angle of all the shower Tps
    for(auto& stp : stj.Pts) {
      stp.Ang = ss.Angle;
      stp.AngErr = ss.AngleErr;
      stp.Dir[0] = cos(stp.Ang);
      stp.Dir[1] = sin(stp.Ang);
    } // stp
    
    if(prt) mf::LogVerbatim("TC")<<fcnLabel<<" stj "<<stj.ID<<" Pos "<<PrintPos(tjs, stj.Pts[0].Pos)<<" "<<PrintPos(tjs, stj.Pts[1].Pos)<<" "<<PrintPos(tjs, stj.Pts[2].Pos);
    // Guard against too-narrow shower widths at the charge center
    if(stj.Pts[1].DeltaRMS < stj.Pts[0].DeltaRMS || stj.Pts[1].DeltaRMS < stj.Pts[2].DeltaRMS) {
      // take the average
      stj.Pts[1].DeltaRMS = 0.5 * (stj.Pts[0].DeltaRMS + stj.Pts[2].DeltaRMS);
    }

    // use Tj Pass to count the number of times this function is used
    ++stj.Pass;
    
    return true;

  } // DefineShowerTj
  
  ////////////////////////////////////////////////
  void ReverseShower(std::string inFcnLabel, TjStuff& tjs, ShowerStruct& ss, bool prt)
  {
    // Reverses the shower and the shower tj
    
    if(ss.ID == 0) return;
    if(ss.TjIDs.empty()) return;
    
    std::string fcnLabel = inFcnLabel + ".RevSh";
    
    std::reverse(ss.ShPts.begin(), ss.ShPts.end());
    // change the sign of RotPos
    for(auto& sspt : ss.ShPts) {
      sspt.RotPos[0] = -sspt.RotPos[0];
      sspt.RotPos[1] = -sspt.RotPos[1];
    }
    // flip the shower angle
    if(ss.Angle > 0) {
      ss.Angle -= M_PI;
    } else {
      ss.Angle += M_PI;
    }
    if(ss.DirectionFOM != 0) ss.DirectionFOM = 1 / ss.DirectionFOM;
    auto& stj = tjs.allTraj[ss.ShowerTjID - 1];
    ReverseTraj(tjs, stj);
    DefineEnvelope(fcnLabel, tjs, ss, prt);
    if(prt) mf::LogVerbatim("TC")<<fcnLabel<<" Reversed shower. Shower angle = "<<ss.Angle;
  } // ReverseShower
  
  ////////////////////////////////////////////////
  void ReverseShower(std::string inFcnLabel, TjStuff& tjs, int cotID, bool prt)
  {
    // Reverses the shower and the shower tj
    
    if(cotID > (int)tjs.cots.size()) return;
    ShowerStruct& ss = tjs.cots[cotID - 1];
    if(ss.ID == 0) return;
    ReverseShower(inFcnLabel, tjs, ss, prt);

  }
  
  ////////////////////////////////////////////////
  void MakeShowerObsolete(std::string inFcnLabel, TjStuff& tjs, ShowerStruct3D& ss3, bool prt)
  {
    // set the ss3 ID = 0 and remove 2D shower -> 3D shower associations. The 2D showers are not
    // declared obsolete
    for(auto cid : ss3.CotIDs) {
      if(cid == 0 || (unsigned short)cid > tjs.cots.size()) continue;
      auto& ss = tjs.cots[cid - 1];
      if(ss.SS3ID > 0 && ss.SS3ID != ss3.ID) {
        std::cout<<"MakeShowerObsolete:  3S"<<ss3.ID<<" -> 2S"<<ss.ID<<" SS3ID 3S"<<ss.SS3ID<<" != "<<ss3.ID<<"\n";
        continue;
      }
      ss.SS3ID = 0;
    } // cid
    if(prt) {
      std::string fcnLabel = inFcnLabel + ".MSO";
      mf::LogVerbatim("TC")<<fcnLabel<<" Killed  3S"<<ss3.ID;
    }
    if(ss3.PFPIndex < tjs.pfps.size()) {
      std::cout<<"MakeShowerObsolete:  3S"<<ss3.ID<<" -> P"<<ss3.PFPIndex+1<<" assn exists but maybe shouldn't...";
    }
    ss3.ID = 0;
  } // MakeShowerObsolete
  
  ////////////////////////////////////////////////
  void MakeShowerObsolete(std::string inFcnLabel, TjStuff& tjs, ShowerStruct& ss, bool prt)
  {
    // Gracefully kills the shower and the associated shower Tj
    
    if(ss.ID == 0) return;
    
    std::string fcnLabel = inFcnLabel + ".MSO";
    
    auto& stp1 = tjs.allTraj[ss.ShowerTjID - 1].Pts[1];
    if(!stp1.Hits.empty()) {
      std::cout<<fcnLabel<<" Trying to kill shower "<<ss.ID<<" that has hits associated with it. Don't do this...\n";
    }
    
    // clear a 3S -> 2S assn
    if(ss.SS3ID > 0 && ss.SS3ID <= (int)tjs.showers.size()) {
      auto& ss3 = tjs.showers[ss.SS3ID - 1];
      std::vector<int> newCIDs;
      for(auto cid : ss3.CotIDs) {
        if(cid != ss.ID) newCIDs.push_back(cid);
      } // cid
      ss3.CotIDs = newCIDs;
    } // ss3 assn exists
    
    // Kill the shower Tj if it exists. This also releases the hits
    if(ss.ShowerTjID > 0) MakeTrajectoryObsolete(tjs, ss.ShowerTjID - 1);
    
    // Restore the original InShower Tjs
    // Unset the killed bit
    for(auto& tjID : ss.TjIDs) {
      Trajectory& tj = tjs.allTraj[tjID - 1];
      tj.AlgMod[kKilled] = false;
      // clear all of the shower-related bits
      tj.SSID = 0;
      tj.AlgMod[kShwrParent] = false;
      tj.AlgMod[kMergeOverlap] = false;
      tj.AlgMod[kMergeSubShowers] = false;
      tj.AlgMod[kMergeNrShowers] = false;
      tj.AlgMod[kMergeShChain] = false;
    } // tjID
    if(prt) mf::LogVerbatim("TC")<<fcnLabel<<" Killed 2S"<<ss.ID<<" and ST"<<ss.ShowerTjID;
    ss.ID = 0;
    // No reason to do this
//    ss.TjIDs.clear();
    
  } // MakeShowerObsolete
  
  ////////////////////////////////////////////////
  bool DontCluster(const TjStuff& tjs, const std::vector<int>& tjlist1, const std::vector<int>& tjlist2)
  {
    // returns true if a pair of tjs in the two lists are in the dontCluster vector
    if(tjlist1.empty() || tjlist2.empty()) return false;
    if(tjs.dontCluster.empty()) return false;
    for(auto tid1 : tjlist1) {
      for(auto tid2 : tjlist2) {
        int ttid1 = tid1;
        if(ttid1 > tid2) std::swap(ttid1, tid2);
        for(auto& dc : tjs.dontCluster) if(dc.TjIDs[0] == ttid1 && dc.TjIDs[1] == tid2) return true;
      } // dc
    } // tid1
    return false;
  } // DontCluster

  ////////////////////////////////////////////////
  void DefineDontCluster(TjStuff& tjs, const geo::TPCID& tpcid, bool prt)
  {
    // make a list of tj pairs that pass the cuts, but shouldn't be clustered for
    // different reasons, e.g. are likely parent tjs in different showers, are both attached
    // to the same high-score vertex, etc
    
    tjs.dontCluster.clear();

    DontClusterStruct dc;
    for(auto& vx3 : tjs.vtx3) {
      if(vx3.ID == 0) continue;
      if(vx3.TPCID != tpcid) continue;
      if(!vx3.Neutrino) continue;
//      if(vx3.Score < tjs.Vertex2DCuts[7]) continue;
      auto PIn3V = GetAssns(tjs, "3V", vx3.ID, "P");
      if(PIn3V.size() < 2) continue;
      Point3_t v3pos = {{vx3.X, vx3.Y, vx3.Z}};
      for(unsigned short ip1 = 0; ip1 < PIn3V.size() - 1; ++ip1) {
        auto& p1 = tjs.pfps[PIn3V[ip1] - 1];
        // ignore the neutrino pfp
        if(p1.TjIDs.empty()) continue;
	//        unsigned short p1End = 0;
	//        if(p1.Vx3ID[1] == vx3.ID) p1End = 1;
        bool p1ShowerLike = IsShowerLike(tjs, p1.TjIDs);
        // find the direction using the vertex position and the end that is
        // farthest away from the vertex
        auto p1Dir = PointDirection(v3pos, p1.XYZ[1 - p1End]);
//        float p1Sep = PosSep(p1.XYZ[p1End], v3pos);
        for(unsigned short ip2 = ip1 + 1; ip2 < PIn3V.size(); ++ip2) {
          auto& p2 = tjs.pfps[PIn3V[ip2] - 1];
          if(p2.TjIDs.empty()) continue;
<<<<<<< HEAD
          unsigned short p2End = 0;
          if(p2.Vx3ID[1] == vx3.ID) p2End = 1;
          auto p2Dir = PointDirection(v3pos, p2.XYZ[1 - p2End]);
=======
	  //          unsigned short p2End = 0;
	  //          if(p2.Vx3ID[1] == vx3.ID) p2End = 1;
>>>>>>> 1b583a63
          // Look for the case where an electron starts to shower close to the
          // vertex, creating a daughter that is also attached to the vertex. This
          // pair is OK to include in a shower. The signature is that the PFP doca between them is less
          // than the pfp - vx3 separation and both are shower like - something like this
          // where 3V is a 3D vertex
          //    \ P3 (not shower-like) -> 3V
          //     3V ----------- P1 -> 3V (shower-like or NOT shower-like)
          //            ----------- P2 (shower-like doca closer to P1 than the vertex) -> 3V
          // The tjs in the P1 - P3 pair shouldn't be clustered
          // The tjs in the P2 - P3 pair shouldn't be clustered
          // The tjs in the P1 - P2 pair can be clustered
          bool p2ShowerLike = IsShowerLike(tjs, p2.TjIDs);
          if(p1ShowerLike && p2ShowerLike) continue;
          
          float costh = DotProd(p1Dir, p2Dir);
          if(costh < 0.92) continue;
          unsigned short closePt1, closePt2;
          float doca = PFPDOCA(p1, p2, closePt1, closePt2);

          std::cout<<"DDC: P"<<p1.ID<<" p1ShowerLike "<<p1ShowerLike;
          std::cout<<" P"<<p2.ID<<" p2ShowerLike "<<p2ShowerLike;
          std::cout<<" costh "<<costh;
          std::cout<<" doca "<<doca;
          std::cout<<"\n";
          
          // now enter the Tj pairs
          for(auto tid1 : p1.TjIDs) {
            auto& t1 = tjs.allTraj[tid1 - 1];
            for(auto tid2 : p2.TjIDs) {
              auto& t2 = tjs.allTraj[tid2 - 1];
              if(t1.CTP != t2.CTP) continue;
              dc.TjIDs[0] = tid1;
              dc.TjIDs[1] = tid2;
              if(dc.TjIDs[0] > dc.TjIDs[1]) std::swap(dc.TjIDs[0], dc.TjIDs[1]);
              dc.Vx2ID = vx3.Vx2ID[DecodeCTP(t1.CTP).Plane];
              dc.Vx3ID = vx3.ID;
              tjs.dontCluster.push_back(dc);
            } // tid2
          } // tid1
        } // ip2
      } // ip1
    } // vx3

  } // DefineDontCluster
  
  ////////////////////////////////////////////////
  void FindCots(std::string inFcnLabel, TjStuff& tjs, const CTP_t& inCTP, std::vector<std::vector<int>>& tjLists, bool prt)
  {
    // Version 2 of TagShowerLike to try to improve the separation between close showers, e.g. from pi-zeros
    tjLists.clear();    
    if(tjs.ShowerTag[0] <= 0) return;

    // take the average of the low and high charge RMS range to use as a cut
    float typicalChgRMS = 0.5 * (tjs.ChargeCuts[1] + tjs.ChargeCuts[2]);

    // clear out old tags and make a list of Tjs to consider
    std::vector<int> tjids;
    for(auto& tj : tjs.allTraj) {
      if(tj.CTP != inCTP) continue;
      if(tj.AlgMod[kKilled]) continue;
      tj.AlgMod[kShowerLike] = false;
      if(tj.AlgMod[kShowerTj]) continue;
      short npwc = NumPtsWithCharge(tjs, tj, false);
      // Don't expect any (primary) electron to be reconstructed as a single trajectory for
      // more than ~2 radiation lengths ~ 30 cm for uB ~ 100 wires 
      if(npwc > 100) continue;
      // check MCSMom for longish Tjs
      if(npwc > 5) {
        // Increase the MCSMom cut if the Tj is long and the charge RMS is high to reduce sensitivity 
        // to the fcl configuration. A primary electron may be reconstructed as one long Tj with large
        // charge rms and possibly high MCSMom or as several nearby shorter Tjs with lower charge rms
        float momCut = tjs.ShowerTag[1];
        if(tj.ChgRMS > typicalChgRMS) momCut *= tj.ChgRMS / typicalChgRMS;
        if(tj.MCSMom > momCut) continue;
      }
      // see if this tj is in a muon pfparticle that looks shower-like in this view
      if(tj.AlgMod[kMat3D]) {
        auto TInP = GetAssns(tjs, "T", tj.ID, "P");
        if(!TInP.empty()) {
          auto& pfp = tjs.pfps[TInP[0] - 1];
          if(pfp.PDGCode == 13 && MCSMom(tjs, pfp.TjIDs) > 500) continue;
        } // TInP not empty
      } // 3D-matched
      tjids.push_back(tj.ID);
    } // tj
    
    if(tjids.size() < 2) return;
    
    struct ClosePair {
      float doca;               // distance of closest approach between the tj pair
      int id1;       // id of the first tj
      int id2;       // id of the second tj
      unsigned short closePt1;  // index of the closest point on tj1
      unsigned short closePt2;  // index of the closest point on tj2
      bool used;                // set true when this pair is used
    };
    // min separation between tjs
    std::vector<ClosePair> cps;    
    // list of tjs that are close
    std::vector<int> closeTjs;
    for(unsigned short it1 = 0; it1 < tjids.size() - 1; ++it1) {
      Trajectory& t1 = tjs.allTraj[tjids[it1] - 1];
      bool t1TrackLike = (t1.MCSMom > tjs.ShowerTag[1]);
      auto T1InP = GetAssns(tjs, "T", t1.ID, "P");
      for(unsigned short it2 = it1 + 1; it2 < tjids.size(); ++it2) {
        Trajectory& t2 = tjs.allTraj[tjids[it2] - 1];
        // require one of them to be not tracklike
        bool t2TrackLike = (t2.MCSMom > tjs.ShowerTag[1]);
        if(t1TrackLike && t2TrackLike) continue;
        unsigned short ipt1, ipt2;
        float doca = tjs.ShowerTag[2];
        // Find the separation between Tjs without considering dead wires
        TrajTrajDOCA(tjs, t1, t2, ipt1, ipt2, doca, false);
        if(doca == tjs.ShowerTag[2]) continue;
        // see if they are close in 3D if that information exists
        if(!T1InP.empty()) {
          auto T2InP = GetAssns(tjs, "T", t2.ID, "P");
          if(!T2InP.empty()) {
            auto& p1 = tjs.pfps[T1InP[0] - 1];
            auto& p2 = tjs.pfps[T2InP[0] - 1];
            unsigned short closePt1, closePt2;
            float doca = PFPDOCA(p1, p2, closePt1, closePt2);
//            float costh = DotProd(p1.Dir[0], p2.Dir[0]);
//            std::cout<<"chk T"<<t1.ID<<" T"<<t2.ID<<" doca "<<doca<<" costh "<<costh<<"\n";
            if(doca > tjs.ShowerTag[2] * tjs.WirePitch) continue;
          } // !T2InP.empty()
        } // !T1InP.empty()

        // add a new one
        ClosePair cp;
        cp.doca = doca;
        cp.id1 = t1.ID;
        cp.closePt1 = ipt1;
        cp.id2 = t2.ID;
        cp.closePt2 = ipt2;
        cp.used = false;
        cps.push_back(cp);
        if(std::find(closeTjs.begin(), closeTjs.end(), t1.ID) == closeTjs.end()) closeTjs.push_back(t1.ID);
        if(std::find(closeTjs.begin(), closeTjs.end(), t2.ID) == closeTjs.end()) closeTjs.push_back(t2.ID);
      } // it2 (t2)
    } // it1 (t1)
    
    if(cps.empty()) return;

    // sort tjList by decreasing length
    std::vector<SortEntry> sortVec(closeTjs.size());
    for(unsigned short ii = 0; ii < closeTjs.size(); ++ii) {
      sortVec[ii].index = ii;
      auto& tj = tjs.allTraj[closeTjs[ii] - 1];
      sortVec[ii].length = PosSep(tj.Pts[tj.EndPt[0]].Pos, tj.Pts[tj.EndPt[1]].Pos);
    } // ii
    std::sort(sortVec.begin(), sortVec.end(), greaterThan);


    // cluster them starting with the longest
    // a temp vector for DontCluster
    std::vector<int> tmp(1);
    for(unsigned short ii = 0; ii < sortVec.size(); ++ii) {
      unsigned short indx = sortVec[ii].index;
      auto& t1 = tjs.allTraj[closeTjs[indx] - 1];
      // already tagged?
      if(t1.AlgMod[kShowerLike]) continue;
//      float t1Len = sortVec[ii].length;
      // get the general direction
//      auto t1Dir = PointDirection(t1.Pts[t1.EndPt[0]].Pos, t1.Pts[t1.EndPt[1]].Pos);
      // start a list of clustered tjs
      std::vector<int> tlist;
      tlist.push_back(t1.ID);
      // try to add other close tjs
      bool added = true;
      while(added) {
        added = false;
        for(auto& cp : cps) {
          if(cp.used) continue;
          // is any ID in tlist equal to cp.id1 or cp.id2?
          bool isID1 = (std::find(tlist.begin(), tlist.end(), cp.id1) != tlist.end());
          bool isID2 = (std::find(tlist.begin(), tlist.end(), cp.id2) != tlist.end());
          if(!(isID1 || isID2)) continue;
          // determine which one is not in tlist and call it t2
          unsigned short t2id = cp.id1;
          if(isID1) t2id = cp.id2;
          auto& t2 = tjs.allTraj[t2id - 1];
          // already tagged?
          if(t2.AlgMod[kShowerLike]) continue;
          tmp[0] = t2.ID;
          if(DontCluster(tjs, tmp, tlist)) continue;
          // don't cluster if this tj is closer to another long tj
          bool isCloser = false;
          for(auto& pcp : cps) {
            if(t1.ID == pcp.id1 || t1.ID == pcp.id2) continue;
            if(!(t2.ID == pcp.id1 || t2.ID == pcp.id2)) continue;
            unsigned short oid = pcp.id1;
            if(oid == t2.ID) oid = pcp.id2;
            auto otj = tjs.allTraj[oid - 1];
            float otjLen = PosSep(otj.Pts[otj.EndPt[0]].Pos, otj.Pts[otj.EndPt[1]].Pos);
//            std::cout<<"tid1 T"<<t1.ID<<" tid2 T"<<t2.ID<<" oid T"<<oid<<"\n";
            if(pcp.doca < cp.doca && otjLen > 10) isCloser = true;
          } // pcp
          if(isCloser) continue;
          if(std::find(tlist.begin(), tlist.end(), t2.ID) != tlist.end()) continue;
//          std::cout<<"  add T"<<t2.ID<<" to "<<tjLists.size()<<"\n";
          tlist.push_back(t2.ID);
          // call it used
          cp.used = true;
          added = true;
        } // cp
      } // added
      if(tlist.size() > 1) {
        // tag them
        for(auto tjid : tlist) {
          auto& tj = tjs.allTraj[tjid - 1];
          tj.AlgMod[kShowerLike] = true;
        } // tjid
        // ignore wimpy cots (< 10 MeV)
        if(ShowerEnergy(tjs, tlist) < 10) continue;
        tjLists.push_back(tlist);
      } // tlist.size() > 1
    } // ii
/* This causes  problems later on
    // Check for leftover tjs and add them if they are shower-like
    for(auto tjid : closeTjs) {
      auto& tj = tjs.allTraj[tjid - 1];
      if(tj.AlgMod[kShowerLike]) continue;
      std::vector<int> tlist(1, tjid);
      tj.AlgMod[kShowerLike] = true;
      // ignore wimpy cots (< 10 MeV)
      if(ShowerEnergy(tjs, tlist) < 10) continue;
      tjLists.push_back(tlist);
    } // tjid
*/
    // check consistency
    for(unsigned short ip = 0; ip < tjLists.size() - 1; ++ip) {
      auto& ilist = tjLists[ip];
      for(unsigned short jp = ip + 1; jp < tjLists.size(); ++jp) {
        auto& jlist = tjLists[jp];
        auto sij = SetIntersection(ilist, jlist);
        if(!sij.empty()) {
          std::cout<<"******** FindCots conflict:";
          for(auto tid : sij) std::cout<<" T"<<tid;
          std::cout<<" appears in multiple lists\n";
        }
      } // jp
    } // ip
/*
    std::cout<<"FindCots inCTP "<<inCTP<<" tjLists size "<<tjLists.size()<<"\n";
    for(unsigned short ip = 0; ip < tjLists.size(); ++ip) {
      auto& tlist = tjLists[ip];
      std::cout<<"ip "<<ip;
      for(auto tid : tlist) {
        std::cout<<" T"<<tid;
        auto plist = GetAssns(tjs, "T", tid, "P");
        if(!plist.empty()) std::cout<<"_P"<<plist[0];
      }
      std::cout<<"\n";
    } // ip
*/

  } // FindCots

  ////////////////////////////////////////////////
  void TagShowerLike(std::string inFcnLabel, TjStuff& tjs, const CTP_t& inCTP)
  {
    // Tag Tjs as InShower if they have MCSMom < ShowerTag[0] and there are more than
    // ShowerTag[6] other Tjs with a separation < ShowerTag[1].     
    
    if(tjs.ShowerTag[0] <= 0) return;
    
    if(tjs.allTraj.size() > 20000) return;
    
    // evaluate different cuts
    bool newCuts = (tjs.ShowerTag[0] > 2);
    float typicalChgRMS = 0.5 * (tjs.ChargeCuts[1] + tjs.ChargeCuts[2]);
    
    // clear out old tags and make a list of Tjs to consider
    std::vector<std::vector<int>> tjLists;
    std::vector<int> tjids;
    for(auto& tj : tjs.allTraj) {
      if(tj.CTP != inCTP) continue;
      if(tj.AlgMod[kKilled]) continue;
      tj.AlgMod[kShowerLike] = false;
      if(tj.AlgMod[kShowerTj]) continue;
      // ignore Tjs with Bragg peaks
      bool skipit = false;
      for(unsigned short end = 0; end < 2; ++end) if(tj.StopFlag[end][kBragg]) skipit = true;
      if(skipit) continue;
      short npwc = NumPtsWithCharge(tjs, tj, false);
      if(newCuts) {
        // evaluate different cuts
        // Don't expect any (primary) electron to be reconstructed as a single trajectory for
        // more than ~2 radiation lengths ~ 30 cm for uB ~ 100 wires 
        if(npwc > 100) continue;
        // allow short Tjs.
        if(npwc > 5) {
          // Increase the MCSMom cut if the Tj is long and the charge RMS is high to reduce sensitivity 
          // to the fcl configuration. A primary electron may be reconstructed as one long Tj with large
          // charge rms and possibly high MCSMom or as several nearby shorter Tjs with lower charge rms
          float momCut = tjs.ShowerTag[1];
          if(tj.ChgRMS > typicalChgRMS) momCut *= tj.ChgRMS / typicalChgRMS;
          if(tj.MCSMom > momCut) continue;
        }
      } else {
        if(npwc < 3) continue;
        if(npwc > 4 && tj.MCSMom > tjs.ShowerTag[1]) continue;
      }
      tjids.push_back(tj.ID);
    } // tj
    
    if(tjids.size() < 2) return;

    for(unsigned short it1 = 0; it1 < tjids.size() - 1; ++it1) {
      Trajectory& tj1 = tjs.allTraj[tjids[it1] - 1];
      float len1 = PosSep(tj1.Pts[tj1.EndPt[1]].Pos, tj1.Pts[tj1.EndPt[0]].Pos);
      for(unsigned short it2 = it1 + 1; it2 < tjids.size(); ++it2) {
        Trajectory& tj2 = tjs.allTraj[tjids[it2] - 1];
        unsigned short ipt1, ipt2;
        float doca = tjs.ShowerTag[2];
        // Find the separation between Tjs without considering dead wires
        TrajTrajDOCA(tjs, tj1, tj2, ipt1, ipt2, doca, false);
        if(doca == tjs.ShowerTag[2]) continue;
        // make tighter cuts for user-defined short Tjs
        float len2 = PosSep(tj2.Pts[tj2.EndPt[1]].Pos, tj2.Pts[tj2.EndPt[0]].Pos);
        if(!newCuts) {
          if(len1 < len2 && len1 < doca) {
            if(len1 < doca) continue;
          } else {
            if(len2 < doca) continue;
          }
        } // !newCuts
        // found a close pair. See if one of these is in an existing cluster of Tjs
        bool inlist = false;
        for(unsigned short it = 0; it < tjLists.size(); ++it) {
          bool tj1InList = (std::find(tjLists[it].begin(), tjLists[it].end(), tj1.ID) != tjLists[it].end());
          bool tj2InList = (std::find(tjLists[it].begin(), tjLists[it].end(), tj2.ID) != tjLists[it].end());
          if(tj1InList || tj2InList) {
            // add the one that is not in the list
            if(!tj1InList) tjLists[it].push_back(tj1.ID);
            if(!tj2InList) tjLists[it].push_back(tj2.ID);
            inlist = true;
            break;
          }
          if(inlist) break;
        } // it
        // start a new list with this pair?
        if(!inlist) {
          std::vector<int> newlist(2);
          newlist[0] = tj1.ID;
          newlist[1] = tj2.ID;
          tjLists.push_back(newlist);
        }
      } // it2
    } // it1
    if(tjLists.empty()) return;

    // mark them all as ShowerLike Tjs
    unsigned short nsh = 0;
    for(auto& tjl : tjLists) {
      nsh += tjl.size();
      for(auto& tjID : tjl) {
        auto& tj = tjs.allTraj[tjID - 1];
        tj.AlgMod[kShowerLike] = true;
        // unset flags
        tj.AlgMod[kSetDir] = false;
      } // tjid
    } // tjl
    
    // kill vertices with more than 1 shower-like tj that is close to the
    // vertex
    unsigned short nkill = 0;
    for(auto& vx2 : tjs.vtx) {
      if(vx2.ID == 0) continue;
      if(vx2.CTP != inCTP) continue;
      auto TInV2 = GetAssns(tjs, "2V", vx2.ID, "T");
      unsigned short nsl = 0;
      for(auto tid : TInV2) {
        auto& tj = tjs.allTraj[tid - 1];
        if(tj.AlgMod[kShowerLike]) {
          unsigned short nearEnd = 1 - FarEnd(tjs, tj, vx2.Pos);
          if(PosSep(tj.Pts[tj.EndPt[nearEnd]].Pos, vx2.Pos) < 6) ++nsl;
        }
      } // tid
      if(nsl < 2) continue;
      MakeVertexObsolete(tjs, vx2, true);
      ++nkill;
    } // vx2
    if(tjs.ShowerTag[12] >= 0) mf::LogVerbatim("TC")<<"TagShowerLike tagged "<<nsh<<" Tjs and killed "<<nkill<<" vertices in CTP "<<inCTP;

  } // TagShowerLike
  
  ////////////////////////////////////////////////
  void FindNearbyTjs(std::string inFcnLabel, TjStuff& tjs, ShowerStruct& ss, bool prt)
  {
    // Find Tjs that are near the shower but are not included in it
    ss.NearTjIDs.clear();
    
    // check for a valid envelope
    if(ss.Envelope.empty()) return;
    auto& stj = tjs.allTraj[ss.ShowerTjID - 1];
    
    std::string fcnLabel = inFcnLabel + ".FNTj";
    
    std::vector<int> ntj;
    
    // set max distance of closest approach ~ 5 radiation lengths ~200 WSE 
    constexpr float fiveRadLen = 200;
    
    // look for vertices inside the envelope
    for(auto vx : tjs.vtx) {
      if(vx.CTP != ss.CTP) continue;
      if(vx.ID == 0) continue;
      if(!PointInsideEnvelope(vx.Pos, ss.Envelope)) continue;
//      auto vxTjIDs = GetVtxTjIDs(tjs, vx);
      auto vxTjIDs = GetAssns(tjs, "2V", vx.ID, "T");
      for(auto tjID : vxTjIDs) {
        // ignore those that are in the shower
        if(std::find(ss.TjIDs.begin(), ss.TjIDs.end(), tjID) != ss.TjIDs.end()) continue;
        // or already in the list
        if(std::find(ntj.begin(), ntj.end(), tjID) != ntj.end()) continue;
        ntj.push_back(tjID);
      } // tjID
    } // vx

    // Check for tj points inside the envelope
    for(auto& tj : tjs.allTraj) {
      if(tj.CTP != ss.CTP) continue;
      if(tj.AlgMod[kKilled]) continue;
      // not a showerTj
      if(tj.AlgMod[kShowerTj]) continue;
      // make sure it's not in the shower
      if(std::find(ss.TjIDs.begin(), ss.TjIDs.end(), tj.ID) != ss.TjIDs.end()) continue;
      // or already in the list
      if(std::find(ntj.begin(), ntj.end(), tj.ID) != ntj.end()) continue;
      // check proximity of long high MCSMom Tjs to the shower center
      if(tj.Pts.size() > 40 && tj.MCSMom > 200) {
        float delta = PointTrajDOCA(tjs, stj.Pts[1].Pos[0], stj.Pts[1].Pos[1], tj.Pts[tj.EndPt[0]]);
        // TODO: This could be done much better
        if(delta < 20) {
          float doca = fiveRadLen;
          unsigned short spt = 0, ipt = 0;
          TrajTrajDOCA(tjs, stj, tj, spt, ipt, doca);
          if(doca < fiveRadLen) {
            ntj.push_back(tj.ID);
            continue;
          }
        }
      } // long hi-MCSMom tj
      // don't need to check every point. Every third should be enough
      bool isInside = false;
      for(unsigned short ipt = tj.EndPt[0]; ipt < tj.EndPt[1]; ipt += 3) {
        if(PointInsideEnvelope(tj.Pts[ipt].Pos, ss.Envelope)) {
          isInside = true;
          break;
        }
      } // ipt
      // check the last point which was probably missed above
      if(!isInside) {
        unsigned short ipt = tj.EndPt[1];
        isInside = PointInsideEnvelope(tj.Pts[ipt].Pos, ss.Envelope);
      }
      if(isInside) ntj.push_back(tj.ID);
    } // tj
    if(ntj.size() > 1) std::sort(ntj.begin(), ntj.end());
    if(prt) mf::LogVerbatim("TC")<<fcnLabel<<" Found "<<ntj.size()<<" Tjs near ss.ID "<<ss.ID;
    ss.NearTjIDs = ntj;
    
  } // FindNearbyTjs
  
  ////////////////////////////////////////////////
  void AddCloseTjsToList(TjStuff& tjs, unsigned short itj, std::vector<int> list)
  {
    // Searches the trajectory points for hits that are used in a different trajectory and add
    // them to the list if any are found, and the MCSMomentum is not too large
    if(itj > tjs.allTraj.size() - 1) return;
    
    //short maxMom = (short)(2 * tjs.ShowerTag[1]);
    short maxMom = tjs.ShowerTag[1];
    //XL: why is maxMom is twice of the shower tag [1]? 
    for(auto& tp : tjs.allTraj[itj].Pts) {
      for(unsigned short ii = 0; ii < tp.Hits.size(); ++ii) {
        // ignore hits that are used in this trajectory
        if(tp.UseHit[ii]) continue;
        unsigned int iht = tp.Hits[ii];
        // ignore if there is no hit -> Tj association
        if(tjs.fHits[iht].InTraj <= 0) continue;
        if((unsigned int)tjs.fHits[iht].InTraj > tjs.allTraj.size()) continue;
        // check the momentum
        Trajectory& tj = tjs.allTraj[tjs.fHits[iht].InTraj - 1];
        if(tj.MCSMom > maxMom) continue;
//        if(tj.AlgMod[kTjHiVx3Score]) continue;
        // see if it is already in the list
        if(std::find(list.begin(), list.end(), tjs.fHits[iht].InTraj) != list.end()) continue;
        list.push_back(tjs.fHits[iht].InTraj);
      } // ii
    } // tp
  } // AddCloseTjsToList

  ////////////////////////////////////////////////
  void DefineEnvelope(std::string inFcnLabel, TjStuff& tjs, ShowerStruct& ss, bool prt)
  {
    
    if(ss.ID == 0) return;
    if(ss.TjIDs.empty()) return;
    Trajectory& stj = tjs.allTraj[ss.ShowerTjID - 1];
    // shower Tj isn't fully defined yet
    if(stj.Pts[0].Pos[0] == 0) return;
    
    std::string fcnLabel = inFcnLabel + ".DE";
    
    ss.Envelope.resize(4);
    TrajPoint& stp0 = stj.Pts[0];
    TrajPoint& stp1 = stj.Pts[1];
    TrajPoint& stp2 = stj.Pts[2];
    
    // construct the Envelope polygon. Start with a rectangle using the fixed 1/2 width fcl input
    // expanded by the rms width at each end to create a polygon. The polygon is constructed along
    // the Pos[0] direction and then rotated into the ShowerTj direction. Use sTp1 as the origin.
    // First vertex
    ss.Envelope[0][0] = -PosSep(stp0.Pos, stp1.Pos);
    ss.Envelope[0][1] = tjs.ShowerTag[5] + tjs.ShowerTag[4] * stp0.DeltaRMS;
    // second vertex
    ss.Envelope[1][0] = PosSep(stp1.Pos, stp2.Pos);
    ss.Envelope[1][1] = tjs.ShowerTag[5] + tjs.ShowerTag[4] * stp2.DeltaRMS;
    // third and fourth are reflections of the first and second
    ss.Envelope[2][0] =  ss.Envelope[1][0];
    ss.Envelope[2][1] = -ss.Envelope[1][1];
    ss.Envelope[3][0] =  ss.Envelope[0][0];
    ss.Envelope[3][1] = -ss.Envelope[0][1];
    
    float length = ss.Envelope[1][0] - ss.Envelope[0][0];
    float width = ss.Envelope[0][1] + ss.Envelope[1][1];
    ss.EnvelopeArea = length * width;

    // Rotate into the stp1 coordinate system
    float cs = cos(stp1.Ang);
    float sn = sin(stp1.Ang);
    for(auto& vtx : ss.Envelope) {
      // Rotate along the stj shower axis
      float pos0 = cs * vtx[0] - sn * vtx[1];
      float pos1 = sn * vtx[0] + cs * vtx[1];
      // translate
      vtx[0] = pos0 + stp1.Pos[0];
      vtx[1] = pos1 + stp1.Pos[1];
    } // vtx
    // Find the charge density inside the envelope
    ss.ChgDensity = (stp0.Chg + stp1.Chg + stp2.Chg) / ss.EnvelopeArea;
    if(prt) {
      mf::LogVerbatim myprt("TC");
      myprt<<fcnLabel<<" 2S"<<ss.ID<<" Envelope";
      for(auto& vtx : ss.Envelope) myprt<<" "<<(int)vtx[0]<<":"<<(int)(vtx[1]/tjs.UnitsPerTick);
      myprt<<" Area "<<(int)ss.EnvelopeArea;
      myprt<<" ChgDensity "<<ss.ChgDensity;
    }
    // This is the last function used to update a shower
    ss.NeedsUpdate = false;
  } // DefineEnvelope  
  
  ////////////////////////////////////////////////
  bool AddTjsInsideEnvelope(std::string inFcnLabel, TjStuff& tjs, ShowerStruct& ss, bool prt)
   {
    // This function adds Tjs to the shower. It updates the shower parameters.
    
     if(ss.Envelope.empty()) return false;
     if(ss.ID == 0) return false;
     if(ss.TjIDs.empty()) return false;
     
     std::string fcnLabel = inFcnLabel + ".ATIE";

     if(prt) mf::LogVerbatim("TC")<<fcnLabel<<" Checking 2S"<<ss.ID;

     std::vector<int> tmp(1);
     unsigned short nadd = 0;
     for(auto& tj : tjs.allTraj) {
       if(tj.CTP != ss.CTP) continue;
       if(tj.AlgMod[kKilled]) continue;
       if(tj.SSID > 0) continue;
       if(tj.AlgMod[kShowerTj]) continue;
       // See if this Tjs is attached to a neutrino vertex. 
       if(tj.ParentID == 0) continue;
       int neutPrimTj = NeutrinoPrimaryTjID(tjs, tj);
       if(neutPrimTj > 0 && neutPrimTj != tj.ID) {
         // The Tj is connected to a primary Tj that is associated with a neutrino primary.
         // Don't allow tjs to be added to the shower that are not connected to this neutrino primary (if
         // one exists)
         if(ss.ParentID > 0 && neutPrimTj != ss.ParentID) continue;
       } // neutrino primary tj
       // This shouldn't be necessary but ensure that the Tj ID appears only once in ss.TjIDs
       if(std::find(ss.TjIDs.begin(), ss.TjIDs.end(), tj.ID) != ss.TjIDs.end()) continue;
       // check consistency
       tmp[0] = tj.ID;
       if(DontCluster(tjs, tmp, ss.TjIDs)) continue;
       // See if both ends are outside the envelope
       bool end0Inside = PointInsideEnvelope(tj.Pts[tj.EndPt[0]].Pos, ss.Envelope);
       bool end1Inside = PointInsideEnvelope(tj.Pts[tj.EndPt[1]].Pos, ss.Envelope);
       if(!end0Inside && !end1Inside) continue;
       if(end0Inside && end1Inside) {
         // TODO: See if the Tj direction is compatible with the shower?
         if(AddTj(fcnLabel, tjs, tj.ID, ss, false, prt)) ++nadd;
         ++nadd;
         continue;
       } // both ends inside
       // Require high momentum Tjs be aligned with the shower axis
       // TODO also require high momentum Tjs close to the shower axis?

       if(tj.MCSMom > 200) {
         float tjAngle = tj.Pts[tj.EndPt[0]].Ang;
         float dangPull = std::abs(tjAngle - ss.AngleErr) / ss.AngleErr;
         if(prt) mf::LogVerbatim("TC")<<fcnLabel<<" high MCSMom "<<tj.MCSMom<<" dangPull "<<dangPull;
         if(dangPull > 2) continue;
       } // high momentum
       if(AddTj(fcnLabel, tjs, tj.ID, ss, false, prt)) {
         ++nadd;
       } else {
         if(prt) mf::LogVerbatim("TC")<<fcnLabel<<" AddTj failed to add T"<<tj.ID;
       }
    } // tj
    
    if(nadd > 0) {
      if(prt) mf::LogVerbatim("TC")<<fcnLabel<<" Added "<<nadd<<" trajectories ";
      ss.NeedsUpdate = true;
      UpdateShower(fcnLabel, tjs, ss, prt);
      return true;
    } else {
      if(prt) mf::LogVerbatim("TC")<<fcnLabel<<" No new trajectories added to envelope ";
      ss.NeedsUpdate = false;
      return false;
    }
        
  } // AddTjsInsideEnvelope
  
  ////////////////////////////////////////////////
  bool AddLooseHits(TjStuff& tjs, int cotID, bool prt)
  {
    // Add hits that are inside the envelope to the shower if they are loose, i.e. not
    // used by any trajectory. This function returns true if the set of hits is different than
    // the current set. The calling function should update the shower if this is the case.
    
    ShowerStruct& ss = tjs.cots[cotID - 1];
    if(ss.Envelope.empty()) return false;
    if(ss.ID == 0) return false;
    if(ss.TjIDs.empty()) return false;

    geo::PlaneID planeID = DecodeCTP(ss.CTP);
    unsigned short ipl = planeID.Plane;
    
    Trajectory& stj = tjs.allTraj[ss.ShowerTjID - 1];
    TrajPoint& stp0 = stj.Pts[0];
    // start a list of new hits
    std::vector<unsigned int> newHits;
    
    // look for hits inside the envelope. Find the range of wires that spans the envelope
    float fLoWire = 1E6;
    float fHiWire = 0;
    // and the range of ticks
    float loTick = 1E6;
    float hiTick = 0;
    for(auto& vtx : ss.Envelope) {
      if(vtx[0] < fLoWire) fLoWire = vtx[0];
      if(vtx[0] > fHiWire) fHiWire = vtx[0];
      if(vtx[1] < loTick) loTick = vtx[1];
      if(vtx[1] > hiTick) hiTick = vtx[1];
    } // vtx
    loTick /= tjs.UnitsPerTick;
    hiTick /= tjs.UnitsPerTick;
    unsigned int loWire = std::nearbyint(fLoWire);
    unsigned int hiWire = std::nearbyint(fHiWire) + 1;
    if(hiWire > tjs.LastWire[ipl]-1) hiWire = tjs.LastWire[ipl]-1;
    std::array<float, 2> point;
    for(unsigned int wire = loWire; wire < hiWire; ++wire) {
      // skip bad wires or no hits on the wire
      if(tjs.WireHitRange[ipl][wire].first < 0) continue;
      unsigned int firstHit = (unsigned int)tjs.WireHitRange[ipl][wire].first;
      unsigned int lastHit = (unsigned int)tjs.WireHitRange[ipl][wire].second;
      for(unsigned int iht = firstHit; iht < lastHit; ++iht) {
        // used in a trajectory?
        if(tjs.fHits[iht].InTraj != 0) continue;
        // inside the tick range?
        if(tjs.fHits[iht].PeakTime < loTick) continue;
        // Note that hits are sorted by increasing time so we can break here
        if(tjs.fHits[iht].PeakTime > hiTick) break;
        // see if this hit is inside the envelope
        point[0] = tjs.fHits[iht].ArtPtr->WireID().Wire;
        point[1] = tjs.fHits[iht].PeakTime * tjs.UnitsPerTick;
        if(!PointInsideEnvelope(point, ss.Envelope)) continue;
        newHits.push_back(iht);
      } // iht
    } // wire
    
    // no new hits and no old hits. Nothing to do
    if(newHits.empty()) {
      if(prt) mf::LogVerbatim("TC")<<"ALH: No new loose hits found";
      return false;
    }
    
    // Update
    stp0.Hits.insert(stp0.Hits.end(), newHits.begin(), newHits.end());
    for(auto& iht: newHits) tjs.fHits[iht].InTraj = stj.ID;
    
    if(prt) mf::LogVerbatim("TC")<<"ALH: Added "<<stp0.Hits.size()<<" hits to stj "<<stj.ID;
    return true;

  } // AddLooseHits
  
  ////////////////////////////////////////////////
  void FindStartChg(std::string inFcnLabel, TjStuff& tjs, int cotID, bool prt)
  {
    // Finds the charge at the start of a shower and puts it in AveChg of the first
    // point of the shower Tj. This is only done when there is no parent.
    if(cotID > (int)tjs.cots.size()) return;
    
    ShowerStruct& ss = tjs.cots[cotID - 1];
    if(ss.ID == 0) return;
    if(ss.TjIDs.empty()) return;
    if(ss.ShowerTjID == 0) return;
    if(ss.ParentID > 0) return;
    auto& stp0 = tjs.allTraj[ss.ShowerTjID - 1].Pts[0];
    
    std::string fcnLabel = inFcnLabel + ".FSC";
    
    stp0.AveChg = 0;
    
    if(ss.AspectRatio > tjs.ShowerTag[10] || ss.DirectionFOM > tjs.ShowerTag[9]) {
      if(prt) mf::LogVerbatim("TC")<<fcnLabel<<" Not possible due to poor AspectRatio "<<ss.AspectRatio<<" or ss.DirectionFOM "<<ss.DirectionFOM;
      return;
    }

    // Create and fill a vector of the charge at the beginning of the shower in 1 WSE bins
    auto schg = StartChgVec(tjs, cotID, prt);
    if(schg.empty()) return;

    // Look for two consecutive charge entries. Use the second one
    // for the initial guess at the charge
    unsigned short startPt = USHRT_MAX;
    float chg = 0;
    for(unsigned short ii = 0; ii < schg.size() - 1; ++ii) {
      if(schg[ii] > 0 && schg[ii + 1] > 0) {
        startPt = ii + 1;
        chg = schg[ii + 1];
        break;
      }
    }
    if(startPt == USHRT_MAX) return;
    
    // get an initial average and rms using all the points
    float ave = 0;
    float rms = 0;
    float cnt = 0;
    for(unsigned short ii = startPt; ii < schg.size() - 1; ++ii) {
      ave += schg[ii];
      rms += schg[ii] * schg[ii];
      ++cnt;
    } // ii
    ave /= cnt;
    rms = rms - cnt * ave * ave;
    if(rms < 0) return;
    rms = sqrt(rms / (cnt - 1));
    
    if(prt) {
      mf::LogVerbatim myprt("TC");
      myprt<<fcnLabel<<" schg:";
      for(unsigned short ii = 0; ii < 20; ++ii) myprt<<" "<<(int)schg[ii];
      myprt<<"\n First guess at the charge "<<(int)chg<<" average charge of all bins "<<(int)ave<<" rms "<<(int)rms;
    }
    
    // initial guess at the charge rms
    rms = 0.8 * chg;
    
    // Correct for dead wires in this region - maybe later...
//    unsigned short nDeadWires = DeadWireCount();
    
    unsigned short nBinsAverage = 5;
    double maxChg = 2 * chg;
    for(unsigned short nit = 0; nit < 2; ++nit) {
      double sum = 0;
      double sum2 = 0;
      double cnt = 0;
      for(unsigned short ii = startPt; ii < schg.size() - 1; ++ii) {
        // break if we find 2 consecutive high charge points
        if(schg[ii] > maxChg && schg[ii + 1] > maxChg) break;
        // or two zeros
        if(schg[ii] == 0 && schg[ii + 1] == 0) break;
        if(schg[ii] > maxChg) continue;
        sum += schg[ii];
        sum2 += schg[ii] * schg[ii];
        ++cnt;
        if(cnt == nBinsAverage) break;
      } // ii
      // check for a failure
      if(cnt < 3) {
        if(prt) mf::LogVerbatim("TC")<<fcnLabel<<" nit "<<nit<<" cnt "<<cnt<<" is too low. sum "<<(int)sum<<" maxChg "<<(int)maxChg;
        // try to recover. Pick the next point
        ++startPt;
        chg = schg[startPt];
        maxChg = 2 * chg;
        continue;
      }
      // convert sum to the average charge
      chg = sum / cnt;
      double arg = sum2 - cnt * chg * chg;
      if(arg < 0) break;
      rms = sqrt(arg / (cnt - 1));
      // don't allow the rms to get crazy
      double maxrms = 0.5 * sum;
      if(rms > maxrms) rms = maxrms;
      maxChg = chg + 2 * rms;
      if(prt) mf::LogVerbatim("TC")<<fcnLabel<<" nit "<<nit<<" cnt "<<cnt<<" chg "<<(int)chg<<" rms "<<(int)rms<<" maxChg "<<(int)maxChg<<" nBinsAverage "<<nBinsAverage;
      nBinsAverage = 20;
    } // nit
    
    stp0.AveChg = chg;
    
    if(prt) mf::LogVerbatim("TC")<<fcnLabel<<" 2S"<<cotID<<" Starting charge "<<(int)stp0.AveChg<<" startPt  "<<startPt;
    
  } // FindStartChg
  
  ////////////////////////////////////////////////
  std::vector<float> StartChgVec(TjStuff& tjs, int cotID, bool prt)
  {
    // Returns a histogram vector of the charge in bins of 1 WSE unit at the start of the shower

    ShowerStruct& ss = tjs.cots[cotID - 1];
    constexpr unsigned short nbins = 20;
    std::vector<float> schg(nbins);
    if(ss.ID == 0) return schg; 
    if(ss.TjIDs.empty()) return schg; 
    TrajPoint& stp1 = tjs.allTraj[ss.ShowerTjID-1].Pts[1];
    
    // move the min along point back by 2 WSE so that most of the charge in the hits in the
    // first point is included in the histogram
    float minAlong = ss.ShPts[0].RotPos[0] - 2;
    
    float maxTrans = 4;
    // Tighten up on the maximum allowed transverse position if there is a parent
    if(ss.ParentID > 0) maxTrans = 1;
    float cs = cos(-ss.Angle);
    float sn = sin(-ss.Angle);
    std::array<float, 2> chgPos;
    float along, arg;

    for(auto& sspt : ss.ShPts) {
      unsigned short indx = (unsigned short)((sspt.RotPos[0] - minAlong));
      if(indx > nbins - 1) break;
      // Count the charge if it is within a few WSE transverse from the shower axis
      if(std::abs(sspt.RotPos[1]) > maxTrans) continue;
      unsigned int iht = sspt.HitIndex;
      float& peakTime = tjs.fHits[iht].PeakTime;
      float& amp = tjs.fHits[iht].PeakAmplitude;
      float& rms = tjs.fHits[iht].RMS;
      chgPos[0] = tjs.fHits[iht].ArtPtr->WireID().Wire - stp1.Pos[0];
      for(float time = peakTime - 2.5 * rms; time < peakTime + 2.5 * rms; ++time) {
        chgPos[1] = time * tjs.UnitsPerTick - stp1.Pos[1];
        along = cs * chgPos[0] - sn * chgPos[1];
        if(along < minAlong) continue;
        indx = (unsigned short)(along - minAlong);
        if(indx > nbins - 1) continue;
        arg = (time - peakTime) / rms;
        schg[indx] += amp * exp(-0.5 * arg * arg);
      } // time
    } // sspt

    return schg;
  } // StartChgVec
  
  ////////////////////////////////////////////////
  void DumpShowerPts(TjStuff& tjs, int cotID)
  {
    // Print the shower points to the screen. The user should probably pipe the output to a text file
    // then grep this file for the character string PTS which is piped to a text file which can then be
    // imported into Excel, etc
    // Finds the charge at the start of a shower
    if(cotID > (int)tjs.cots.size()) return;
    
    ShowerStruct& ss = tjs.cots[cotID - 1];
    if(ss.ID == 0) return;
    if(ss.TjIDs.empty()) return;
    std::cout<<"PTS Pos0  Pos1   RPos0 RPos1 Chg TID\n";
    for(auto& pt : ss.ShPts) {
      std::cout<<"PTS "<<std::fixed<<std::setprecision(1)<<pt.Pos[0]<<" "<<pt.Pos[1]<<" "<<pt.RotPos[0]<<" "<<pt.RotPos[1];
      std::cout<<" "<<(int)pt.Chg<<" "<<pt.TID;
      std::cout<<"\n";
    }
    
  } // DumpShowerPts
/*
  ////////////////////////////////////////////////
  void CheckQuality(std::string inFcnLabel, TjStuff& tjs, const geo::TPCID& tpcid, bool prt)
  {
    // drop those that don't meet the requirements. This should be called before 3D matching
    
    std::string fcnLabel = inFcnLabel + ".CQ";
    
    for(auto& ss : tjs.cots) {
      if(ss.ID == 0) continue;
      geo::PlaneID planeID = DecodeCTP(ss.CTP);
      if(planeID.Cryostat != tpcid.Cryostat) continue;
      if(planeID.TPC != tpcid.TPC) continue;
      // enough Tjs?
      unsigned short ntjs = ss.TjIDs.size();
      bool killit = (ntjs < tjs.ShowerTag[7]);
      // Kill runt showers
      if(!killit) killit = (ss.Energy < tjs.ShowerTag[3]);
      if(prt) mf::LogVerbatim("TC")<<fcnLabel<<"  2S"<<ss.ID<<" nTjs "<<ss.TjIDs.size()<<" nTjs "<<ss.TjIDs.size()<<" killit? "<<killit;
      if(!killit) {
        // count the number of Tj points
        unsigned short nTjPts = 0;
        for(auto& tjID : ss.TjIDs) {
          Trajectory& tj = tjs.allTraj[tjID - 1];
          nTjPts += NumPtsWithCharge(tjs, tj, false);
        }  // tjID
        if(nTjPts < tjs.ShowerTag[6]) killit = true;
        if(prt) mf::LogVerbatim("TC")<<fcnLabel<<"    "<<" nTjPts "<<nTjPts<<" killit? "<<killit;
      } // !killit
      if(killit) MakeShowerObsolete(fcnLabel, tjs, ss, prt);
      
    } // ic
    
    // check for duplicates
    std::vector<int> allIDs;
    for(auto& ss : tjs.cots) {
      if(ss.ID == 0) continue;
      geo::PlaneID planeID = DecodeCTP(ss.CTP);
      if(planeID.Cryostat != tpcid.Cryostat) continue;
      if(planeID.TPC != tpcid.TPC) continue;
      allIDs.insert(allIDs.end(), ss.TjIDs.begin(), ss.TjIDs.end());
    } // ss
    if(allIDs.empty()) {
      if(prt) mf::LogVerbatim("TC")<<fcnLabel<<"  No showers left after quality check";
      return;
    }
    std::sort(allIDs.begin(), allIDs.end());
    for(unsigned short ii = 0; ii < allIDs.size() - 1; ++ii) {
      if(allIDs[ii] == allIDs[ii + 1]) {
        std::cout<<fcnLabel<<" Found duplicate Tjs "<<allIDs[ii]<<"\n";
      }
      auto& tj = tjs.allTraj[allIDs[ii] - 1];
      if(tj.SSID <= 0 || tj.AlgMod[kKilled]) {
        std::cout<<fcnLabel<<" Tj "<<tj.ID<<" isn't an inShower tj or is Killed "<<tj.AlgMod[kKilled]<<"\n";
      }
    } // ii
    
    if(prt) mf::LogVerbatim("TC")<<fcnLabel<<" Quality checks complete";
    
  } // CheckQuality
*/
  ////////////////////////////////////////////////
  bool TransferTjHits(TjStuff& tjs, bool prt)
  {
    // Transfer InShower hits in all TPCs and planes to the shower Tjs
    
    bool newShowers = false;
    for(auto& ss : tjs.cots) {
      if(ss.ID == 0) continue;
      if(ss.ShowerTjID == 0) continue;
      // Tp 1 of stj will get all of the shower hits
      Trajectory& stj = tjs.allTraj[ss.ShowerTjID - 1];
      if(!stj.Pts[1].Hits.empty()) {
        std::cout<<"TTjH: ShowerTj T"<<stj.ID<<" already has "<<stj.Pts[1].Hits.size()<<" hits\n";
        continue;
      }
      // Note that UseHit is not used since the size is limited to 16
      for(auto& tjID : ss.TjIDs) {
        unsigned short itj = tjID - 1;
        if(tjs.allTraj[itj].AlgMod[kShowerTj]) {
          std::cout<<"TTjH: Coding error. T"<<tjID<<" is a ShowerTj but is in TjIDs\n";
          continue;
        }
        if(tjs.allTraj[itj].SSID <= 0) {
          std::cout<<"TTjH: Coding error. Trying to transfer T"<<tjID<<" hits but it isn't an InShower Tj\n";
          continue;
        }
        auto thits = PutTrajHitsInVector(tjs.allTraj[itj], kUsedHits);
        // associate all hits with the charge center TP
        stj.Pts[1].Hits.insert(stj.Pts[1].Hits.end(), thits.begin(), thits.end());
        // kill Tjs that are in showers
        tjs.allTraj[itj].AlgMod[kKilled] = true;
      } //  tjID
      // re-assign the hit -> stj association
      for(auto& iht : stj.Pts[1].Hits) tjs.fHits[iht].InTraj = stj.ID;
      newShowers = true;
     } // ss

    if(prt) mf::LogVerbatim("TC")<<"TTJH: success? "<<newShowers;
    return newShowers;
  } // TransferTjHits

  ////////////////////////////////////////////////
  int GetCotID(TjStuff& tjs, int ShowerTjID)
  {
    for(unsigned short ii = 0; ii < tjs.cots.size(); ++ii) {
      if(ShowerTjID == tjs.cots[ii].ShowerTjID) return ii + 1;
    } // iii
    return 0;
    
  } // GetCotID
  
  ////////////////////////////////////////////////
  double ShowerEnergy(const ShowerStruct3D& ss3)
  {
    if(ss3.ID == 0) return 0;
    if(ss3.Energy.empty()) return 0;
    double ave = 0;
    for(auto e : ss3.Energy) {
      ave += e;
    } // e
    ave /= ss3.Energy.size();
    return ave;
  } // ShowerEnergy

  ////////////////////////////////////////////////
  float ShowerEnergy(const TjStuff& tjs, const std::vector<int> tjIDs)
  {
    // Calculate energy using the total charge of all hits in each tj in the shower
    if(tjIDs.empty()) return 0;
    float sum = 0;
    for(auto tid : tjIDs) {
      auto& tj = tjs.allTraj[tid - 1];
      sum += tj.TotChg;
    } // tid
    return ChgToMeV(sum);
  } // ShowerEnergy
  
  ////////////////////////////////////////////////
  float ChgToMeV(float chg)
  {
    // Conversion from shower charge to energy in MeV. The calibration factor
    // was found by processing 500 pizero events with StudyPiZeros using StudyMode
    return 0.012 * chg;
  }
  
  ////////////////////////////////////////////////
  bool StoreShower(std::string inFcnLabel, TjStuff& tjs, ShowerStruct3D& ss3)
  {
    // Store a 3D shower. This function sets the 3S -> 2S assns using CotIDs and ensures
    // that the 2S -> 3S assns are OK. 
    
    std::string fcnLabel = inFcnLabel + ".S3S";
    if(ss3.ID <= 0) {
      std::cout<<fcnLabel<<" Invalid ID";
      return false;
    }
    if(ss3.CotIDs.size() < 2) {
      std::cout<<fcnLabel<<" not enough CotIDs";
      return false;
    }
    
    // check the 2S -> 3S assns
    for(auto& ss : tjs.cots) {
      if(ss.ID == 0) continue;
      if(ss.SS3ID == ss3.ID && std::find(ss3.CotIDs.begin(), ss3.CotIDs.end(), ss.ID) == ss3.CotIDs.end()) {
        std::cout<<fcnLabel<<" Bad assn: 2S"<<ss.ID<<" -> 3S"<<ss3.ID<<" but it's not inCotIDs.\n";
        return false;
      }
    } // ss
    
    // check the 3S -> 2S assns
    for(auto cid : ss3.CotIDs) {
      if(cid <= 0 || cid > (int)tjs.cots.size()) return false;
      auto& ss = tjs.cots[cid - 1];
      if(ss.SS3ID > 0 && ss.SS3ID != ss3.ID) {
        std::cout<<fcnLabel<<" Bad assn: 3S"<<ss3.ID<<" -> 2S"<<cid<<" but 2S -> 3S"<<ss.SS3ID<<"\n";
        return false;
      }
    } // cid
    
    // set the 2S -> 3S assns
    for(auto cid : ss3.CotIDs) tjs.cots[cid - 1].SS3ID = ss3.ID;
    
    tjs.showers.push_back(ss3);
    return true;
    
  } // StoreShower
  
  ////////////////////////////////////////////////
  bool StoreShower(std::string inFcnLabel, TjStuff& tjs, ShowerStruct& ss)
  {
    // Store a ShowerStruct
    std::string fcnLabel = inFcnLabel + ".S2S";
    if(ss.ID <= 0) {
      std::cout<<fcnLabel<<" Invalid ID";
      return false;
    }
    if(ss.TjIDs.empty()) {
      std::cout<<fcnLabel<<" Fail: No TjIDs in 2S"<<ss.ID<<"\n";
      return false;
    }
    if(ss.ParentID > 0) {
      if(ss.ParentID > (int)tjs.allTraj.size()) {
        std::cout<<fcnLabel<<" Fail: 2S"<<ss.ID<<" has an invalid ParentID T"<<ss.ParentID<<"\n";
        return false;
      }
      if(std::find(ss.TjIDs.begin(), ss.TjIDs.end(), ss.ParentID) != ss.TjIDs.end()) {
        std::cout<<fcnLabel<<" Fail: 2S"<<ss.ID<<" ParentID is not in TjIDs.\n";
        return false;
      }
    } // ss.ParentID > 0

    // check the ID
    if(ss.ID != (int)tjs.cots.size() + 1) {
      std::cout<<fcnLabel<<" Correcting the ID 2S"<<ss.ID<<" -> 2S"<<tjs.cots.size() + 1;
      ss.ID = tjs.cots.size() + 1;
    }
    
    // set the tj shower bits
    for(auto& tjID : ss.TjIDs) {
      Trajectory& tj = tjs.allTraj[tjID - 1];
      tj.SSID = ss.ID;
      tj.AlgMod[kShwrParent] = false;
      if(tj.ID == ss.ParentID) tj.AlgMod[kShwrParent] = true;
    } // tjID
    tjs.cots.push_back(ss);
    return true;
    
  } // StoreShower
  
  ////////////////////////////////////////////////
  ShowerStruct3D CreateSS3(TjStuff& tjs, const geo::TPCID& tpcid)
  {
    // create a 3D shower and size the vectors that are indexed by plane
    
    ShowerStruct3D ss3;
    ss3.TPCID = tpcid;
    ss3.ID = tjs.showers.size() + 1;
    ss3.Energy.resize(tjs.NumPlanes);
    ss3.EnergyErr.resize(tjs.NumPlanes);
    ss3.MIPEnergy.resize(tjs.NumPlanes);
    ss3.MIPEnergyErr.resize(tjs.NumPlanes);
    ss3.dEdx.resize(tjs.NumPlanes);
    ss3.dEdxErr.resize(tjs.NumPlanes);
    
    return ss3;
    
  } // CreateSS3
  
  ////////////////////////////////////////////////
  ShowerStruct CreateSS(TjStuff& tjs, const std::vector<int>& tjl)
  {
    // Create a shower and shower Tj using Tjs in the list
    ShowerStruct ss;
    
    if(tjl.empty()) {
      ss.ID = 0;
      return ss;
    }
    // Create the shower tj
    Trajectory stj;
    stj.CTP = tjs.allTraj[tjl[0]-1].CTP;
    // with three points
    stj.Pts.resize(3);
    for(auto& stp : stj.Pts) {
      stp.CTP = stj.CTP;
      // set all UseHit bits true so we don't get confused
      stp.UseHit.set();
    }
    stj.EndPt[0] = 0;
    stj.EndPt[1] = 2;
    stj.ID = tjs.allTraj.size() + 1;
    // Declare that stj is a shower Tj
    stj.AlgMod[kShowerTj] = true;
    stj.PDGCode = 1111;
    tjs.allTraj.push_back(stj);
    // define the ss
    ss.ID = tjs.cots.size() + 1;
    ss.CTP = stj.CTP;
    // assign all TJ IDs to this ShowerStruct
    ss.TjIDs = tjl;
    // declare them to be InShower
    for(auto tjid : tjl) {
      auto& tj = tjs.allTraj[tjid - 1];
      if(tj.CTP != stj.CTP) {
        ss.ID = 0;
        return ss;
      }
      tj.SSID = ss.ID;
    } // tjid
    ss.ShowerTjID = stj.ID;
    ss.Envelope.resize(4);
    return ss;
    
  } // CreateSS
  
  ////////////////////////////////////////////////
  bool ChkAssns(std::string inFcnLabel, TjStuff& tjs)
  {
    // check tj - ss assns
    
    std::string fcnLabel = inFcnLabel + ".ChkAssns";
    for(auto& ss : tjs.cots) {
      if(ss.ID == 0) continue;
      for(auto tid : ss.TjIDs) {
        auto& tj = tjs.allTraj[tid - 1];
        if(tj.SSID != ss.ID) {
          std::cout<<fcnLabel<<" ***** Error: 2S"<<ss.ID<<" -> TjIDs T"<<tid<<" != tj.SSID 2S"<<tj.SSID<<"\n";
          return false;
        }
      } // tid
      // check 2S -> 3S
      if(ss.SS3ID > 0 && ss.SS3ID <= (int)tjs.showers.size()) {
        auto& ss3 = tjs.showers[ss.SS3ID - 1];
        if(std::find(ss3.CotIDs.begin(), ss3.CotIDs.end(), ss.ID) == ss3.CotIDs.end()) {
          std::cout<<fcnLabel<<" ***** Error: 2S"<<ss.ID<<" -> 3S"<<ss.SS3ID<<" but the shower says no\n";
          return false;
        }
      } // ss.SS3ID > 0
    } // ss
    for(auto& tj : tjs.allTraj) {
      if(tj.AlgMod[kKilled]) continue;
      if(tj.SSID < 0) {
        std::cout<<fcnLabel<<" ***** Error: T"<<tj.ID<<" tj.SSID is fubar\n";
        tj.SSID = 0;
        return false;
      }
      if(tj.SSID == 0) continue;
      auto& ss = tjs.cots[tj.SSID - 1];
      if(std::find(ss.TjIDs.begin(), ss.TjIDs.end(), tj.ID) != ss.TjIDs.end()) continue;
      std::cout<<fcnLabel<<" ***** Error: T"<<tj.ID<<" tj.SSID = 2S"<<tj.SSID<<" but the shower says no\n";
      return false;
    } // tj
    
    for(auto& ss3 : tjs.showers) {
      if(ss3.ID == 0) continue;
      for(auto cid : ss3.CotIDs) {
        auto& ss = tjs.cots[cid - 1];
        if(ss.SS3ID != ss3.ID) {
          std::cout<<fcnLabel<<" ***** Error: 3S"<<ss3.ID<<" -> 2S"<<cid<<" but it thinks it belongs to 3S"<<ss.SS3ID<<"\n";
          return false;
        }
      } // cid
    } // ss3
    return true;
  } // ChkAssns
  
  ////////////////////////////////////////////////
  void PrintShowers(std::string fcnLabel, TjStuff& tjs)
  {
    if(tjs.showers.empty()) return;
    mf::LogVerbatim myprt("TC");
    myprt<<fcnLabel<<" 3D showers \n";
    for(auto& ss3 : tjs.showers) {
      myprt<<fcnLabel<<" 3S"<<ss3.ID<<" 3V"<<ss3.Vx3ID;
      myprt<<" parentID "<<ss3.ParentID;
      myprt<<" ChgPos"<<std::fixed;
      for(unsigned short xyz = 0; xyz < 3; ++xyz) myprt<<" "<<std::setprecision(0)<<ss3.ChgPos[xyz];
      myprt<<" Dir";
      for(unsigned short xyz = 0; xyz < 3; ++xyz) myprt<<" "<<std::setprecision(2)<<ss3.Dir[xyz];
      myprt<<" posInPlane";
      std::vector<float> projInPlane(tjs.NumPlanes);
      for(unsigned short plane = 0; plane < tjs.NumPlanes; ++plane) {
        CTP_t inCTP = EncodeCTP(ss3.TPCID.Cryostat, ss3.TPCID.TPC, plane);
        auto tp = MakeBareTP(tjs, ss3.ChgPos, ss3.Dir, inCTP);
        myprt<<" "<<PrintPos(tjs, tp.Pos);
        projInPlane[plane] = tp.Delta;
      } // plane
      myprt<<" projInPlane";
      for(unsigned short plane = 0; plane < tjs.NumPlanes; ++plane) {
        myprt<<" "<<std::fixed<<std::setprecision(2)<<projInPlane[plane];
      } // plane
      for(auto cid : ss3.CotIDs) {
        auto& ss = tjs.cots[cid - 1];
        myprt<<"\n  2S"<<ss.ID;
        auto& stj = tjs.allTraj[ss.ShowerTjID - 1];
        myprt<<" ST"<<stj.ID;
        myprt<<" "<<PrintPos(tjs, stj.Pts[stj.EndPt[0]].Pos)<<" - "<<PrintPos(tjs, stj.Pts[stj.EndPt[1]].Pos);
      } // ci
      if(ss3.NeedsUpdate) myprt<<" *** Needs update";
      myprt<<"\n";
    } // sss3
  } // PrintShowers
  
  ////////////////////////////////////////////////
  void Print2DShowers(std::string someText, const TjStuff& tjs, CTP_t inCTP, bool printKilledShowers)
  {
    // Prints a one-line summary of 2D showers
    if(tjs.cots.empty()) return;

    mf::LogVerbatim myprt("TC");
    
    // see how many lines were are going to print
    bool printAllCTP = (inCTP == USHRT_MAX);
    if(!printAllCTP) {
      unsigned short nlines = 0;
      for(const auto& ss : tjs.cots) {
        if(!printAllCTP && ss.CTP != inCTP) continue;
        if(!printKilledShowers && ss.ID == 0) continue;
        ++nlines;
      } // ss
      if(nlines == 0) {
        myprt<<someText<<" Print2DShowers: Nothing to print";
        return;
      }
    } // !printAllCTP
    
    bool printHeader = true;
    bool printExtras = false;
    for(unsigned short ict = 0; ict < tjs.cots.size(); ++ict) {
      const auto& ss = tjs.cots[ict];
      if(!printAllCTP && ss.CTP != inCTP) continue;
      if(!printKilledShowers && ss.ID == 0) continue;
      PrintShower(someText, tjs, ss, printHeader, printExtras);
      printHeader = false;
    } // ss
    if(tjs.ShowerTag[12] > 9) {
      // List of Tjs
      for(unsigned short ict = 0; ict < tjs.cots.size(); ++ict) {
        const auto& ss = tjs.cots[ict];
        if(!printAllCTP && ss.CTP != inCTP) continue;
        if(!printKilledShowers && ss.ID == 0) continue;
        myprt<<someText<<std::fixed;
        std::string sid = "2S" + std::to_string(ss.ID);
        myprt<<std::setw(5)<<sid;
        myprt<<" Tjs";
        for(auto id : ss.TjIDs) myprt<<" T"<<id;
        myprt<<"\n";
      } // ict
      
    }
    // Print the envelopes
    for(unsigned short ict = 0; ict < tjs.cots.size(); ++ict) {
      const auto& ss = tjs.cots[ict];
      if(!printAllCTP && ss.CTP != inCTP) continue;
      if(!printKilledShowers && ss.ID == 0) continue;
      myprt<<someText<<std::fixed;
      std::string sid = "2S" + std::to_string(ss.ID);
      myprt<<std::setw(5)<<sid;
      myprt<<" Envelope";
      for(auto& vtx : ss.Envelope) myprt<<" "<<(int)vtx[0]<<":"<<(int)(vtx[1]/tjs.UnitsPerTick);
      myprt<<"\n";
    } // ict
    // List of nearby Tjs
    for(unsigned short ict = 0; ict < tjs.cots.size(); ++ict) {
      const auto& ss = tjs.cots[ict];
      if(!printAllCTP && ss.CTP != inCTP) continue;
      if(!printKilledShowers && ss.ID == 0) continue;
      myprt<<someText<<std::fixed;
      std::string sid = "2S" + std::to_string(ss.ID);
      myprt<<std::setw(5)<<sid;
      myprt<<" Nearby";
      for(auto id : ss.NearTjIDs) myprt<<" T"<<id;
      myprt<<"\n";
    } // ict
    // don't cluster list
    myprt<<"DontCluster";
    for(auto& dc : tjs.dontCluster) {
      if(dc.TjIDs[0] > 0) myprt<<" T"<<dc.TjIDs[0]<<"-T"<<dc.TjIDs[1];
    } // dc
    myprt<<"\nDontCluster";
    for(unsigned short ict = 0; ict < tjs.cots.size(); ++ict) {
      const auto& iss = tjs.cots[ict];
      if(iss.ID == 0) continue;
      for(unsigned short jct = ict + 1; jct < tjs.cots.size(); ++jct) {
        const auto& jss = tjs.cots[jct];
        if(jss.ID == 0) continue;
        if(DontCluster(tjs, iss.TjIDs, jss.TjIDs)) myprt<<" 2S"<<iss.ID<<"-2S"<<jss.ID;
      } // jct
    } // ict
  } // Print2DShowers
  
  ////////////////////////////////////////////////
  void PrintShower(std::string someText, const TjStuff& tjs, const ShowerStruct& ss, bool printHeader, bool printExtras)
  {
    // print a single shower and a header (optional) and the extra variables like TjIDs, envelope, etc
    mf::LogVerbatim myprt("TC");
    
    if(printHeader) {
      myprt<<someText<<"   ID   CTP  ParID ParFOM TruParID Energy nTjs  dFOM AspRat  stj  vx0 __Pos0___ Chg(k) dRMS __Pos1___ Chg(k) dRMS __Pos2___ Chg(k) dRMS Angle SS3ID PFPID\n";
    } // printHeader

    myprt<<someText<<std::fixed;
    std::string sid = "2S" + std::to_string(ss.ID);
    myprt<<std::setw(5)<<sid;
    myprt<<std::setw(6)<<ss.CTP;
    sid = "NA";
    if(ss.ParentID > 0) sid = "T" + std::to_string(ss.ParentID);
    myprt<<std::setw(7)<<sid;
    myprt<<std::setw(7)<<std::setprecision(2)<<ss.ParentFOM;
    myprt<<std::setw(9)<<ss.TruParentID;
    myprt<<std::setw(7)<<(int)ss.Energy;
    myprt<<std::setw(5)<<ss.TjIDs.size();
    myprt<<std::setw(6)<<std::setprecision(2)<<ss.DirectionFOM;
    myprt<<std::setw(7)<<std::setprecision(2)<<ss.AspectRatio;
    const auto& stj = tjs.allTraj[ss.ShowerTjID - 1];
    std::string tid = "T" + std::to_string(stj.ID);
    myprt<<std::setw(5)<<tid;
    std::string vid = "NA";
    if(stj.VtxID[0] > 0) vid = "2V" + std::to_string(stj.VtxID[0]);
    myprt<<std::setw(5)<<vid;
    for(auto& spt : stj.Pts) {
      myprt<<std::setw(10)<<PrintPos(tjs, spt.Pos);
      myprt<<std::setw(7)<<std::fixed<<std::setprecision(1)<<spt.Chg/1000;
      //        myprt<<std::setw(5)<<spt.NTPsFit;
      myprt<<std::setw(5)<<std::setprecision(1)<<spt.DeltaRMS;
    } // spt
    myprt<<std::setw(6)<<std::setprecision(2)<<stj.Pts[1].Ang;
    std::string sss = "NA";
    if(ss.SS3ID > 0) sss = "3S" + std::to_string(ss.SS3ID);
    myprt<<std::setw(6)<<sss;
    if(ss.SS3ID > 0 && ss.SS3ID < (int)tjs.showers.size()) {
      auto& ss3 = tjs.showers[ss.SS3ID - 1];
      if(ss3.PFPIndex >= 0 && ss3.PFPIndex < tjs.pfps.size()) {
        std::string pid = "P" + std::to_string(ss3.PFPIndex + 1);
        myprt<<std::setw(6)<<pid;
      } else {
        myprt<<std::setw(6)<<"NA";
      }
    } else {
      myprt<<std::setw(6)<<"NA";
    }
    if(ss.NeedsUpdate) myprt<<" *** Needs update";
    
    if(!printExtras) return;
    myprt<<"\n";
    
    myprt<<someText<<std::fixed;
    sid = "2S" + std::to_string(ss.ID);
    myprt<<std::setw(5)<<sid;
    myprt<<" Tjs";
    for(auto id : ss.TjIDs) myprt<<" T"<<id;
    myprt<<"\n";
    myprt<<someText<<std::fixed;
    sid = "2S" + std::to_string(ss.ID);
    myprt<<std::setw(5)<<sid;
    myprt<<" Envelope";
    for(auto& vtx : ss.Envelope) myprt<<" "<<(int)vtx[0]<<":"<<(int)(vtx[1]/tjs.UnitsPerTick);
    myprt<<"\n";
    myprt<<someText<<std::fixed;
    sid = "2S" + std::to_string(ss.ID);
    myprt<<std::setw(5)<<sid;
    myprt<<" Nearby";
    for(auto id : ss.NearTjIDs) myprt<<" T"<<id;

  } // PrintShower

} // namespace tca<|MERGE_RESOLUTION|>--- conflicted
+++ resolved
@@ -3556,8 +3556,8 @@
         auto& p1 = tjs.pfps[PIn3V[ip1] - 1];
         // ignore the neutrino pfp
         if(p1.TjIDs.empty()) continue;
-	//        unsigned short p1End = 0;
-	//        if(p1.Vx3ID[1] == vx3.ID) p1End = 1;
+        unsigned short p1End = 0;
+        if(p1.Vx3ID[1] == vx3.ID) p1End = 1;
         bool p1ShowerLike = IsShowerLike(tjs, p1.TjIDs);
         // find the direction using the vertex position and the end that is
         // farthest away from the vertex
@@ -3566,14 +3566,9 @@
         for(unsigned short ip2 = ip1 + 1; ip2 < PIn3V.size(); ++ip2) {
           auto& p2 = tjs.pfps[PIn3V[ip2] - 1];
           if(p2.TjIDs.empty()) continue;
-<<<<<<< HEAD
           unsigned short p2End = 0;
           if(p2.Vx3ID[1] == vx3.ID) p2End = 1;
           auto p2Dir = PointDirection(v3pos, p2.XYZ[1 - p2End]);
-=======
-	  //          unsigned short p2End = 0;
-	  //          if(p2.Vx3ID[1] == vx3.ID) p2End = 1;
->>>>>>> 1b583a63
           // Look for the case where an electron starts to shower close to the
           // vertex, creating a daughter that is also attached to the vertex. This
           // pair is OK to include in a shower. The signature is that the PFP doca between them is less
