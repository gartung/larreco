--- conflicted
+++ resolved
@@ -2001,11 +2001,7 @@
         // check the momentum
         Trajectory& tj = tjs.allTraj[tjs.fHits[iht].InTraj - 1];
         if(tj.MCSMom > maxMom) continue;
-<<<<<<< HEAD
-        if(TjHasNiceVtx(tjs, tj)) continue;
-=======
         if(TjHasNiceVtx(tjs, tj, 2)) continue;
->>>>>>> 61d2d162
         // see if it is already in the list
         if(std::find(list.begin(), list.end(), tjs.fHits[iht].InTraj) != list.end()) continue;
         list.push_back(tjs.fHits[iht].InTraj);
@@ -2092,11 +2088,7 @@
       if(tj.AlgMod[kKilled]) continue;
       if(tj.AlgMod[kInShower]) continue;
       if(tj.AlgMod[kShowerTj]) continue;
-<<<<<<< HEAD
-      if(TjHasNiceVtx(tjs, tj)) continue;
-=======
       if(TjHasNiceVtx(tjs, tj, 2)) continue;
->>>>>>> 61d2d162
       // This shouldn't be necessary but do it for now
       if(std::find(ss.TjIDs.begin(), ss.TjIDs.end(), tj.ID) != ss.TjIDs.end()) continue;
       // See if both ends are outside the envelope
