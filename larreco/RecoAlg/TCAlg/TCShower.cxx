#include "larreco/RecoAlg/TCAlg/TCShower.h"

struct SortEntry{
  unsigned int index;
  float length;
};

bool greaterThan (SortEntry c1, SortEntry c2) { return (c1.length > c2.length);}
bool lessThan (SortEntry c1, SortEntry c2) { return (c1.length < c2.length);}


namespace tca {

  ////////////////////////////////////////////////
  void Find3DShowerEndPoints(TjStuff& tjs, const geo::TPCID& tpcid)
  {
    
    if(tjs.ShowerTag[0] < 0) return;
    
    bool prt = (tjs.ShowerTag[12] == 3);
    
    if(prt) mf::LogVerbatim("TC")<<"Inside Find3DShowerEndPoints";
    
    unsigned int cstat = tpcid.Cryostat;
    unsigned int tpc = tpcid.TPC;

    for(auto& im : tjs.matchVecPFPList) {
      // a reference to a set of 3D matched trajectories
      auto& ms = tjs.matchVec[im];
      if(ms.Count == 0) continue;
      // Only consider shower Tjs
      if(ms.PDGCode != 1111) continue;
      // ensure we are in the correct tpcid using the first Tj CTP
      unsigned short it1 = ms.TjIDs[0] - 1;
      geo::PlaneID iPlnID = DecodeCTP(tjs.allTraj[it1].CTP);
      if(iPlnID.Cryostat != cstat) continue;
      if(iPlnID.TPC != tpc) continue;
      // find the best order so we get the most likely pair on the first try.
      // This requires knowing the X positions
      std::vector<float> xpo(ms.TjIDs.size());
      for(unsigned short ii = 0; ii < ms.TjIDs.size(); ++ii) {
        // find this ID in the shower struct vector
        unsigned short issIndex = GetCotsIndex(tjs, ms.TjIDs[ii]);
        if(issIndex == USHRT_MAX) continue;
        ShowerStruct& iss = tjs.cots[issIndex];
        TrajPoint& itp = tjs.allTraj[iss.ShowerTjID - 1].Pts[0];
        geo::PlaneID iPlnID = DecodeCTP(itp.CTP);
        xpo[ii] = tjs.detprop->ConvertTicksToX(itp.Pos[1] / tjs.UnitsPerTick, iPlnID);
      } // ii
      std::vector<float> matchWght(ms.TjIDs.size(), 100);
      for(unsigned short ii = 0; ii < ms.TjIDs.size() - 1; ++ii) {
        unsigned short issIndex = GetCotsIndex(tjs, ms.TjIDs[ii]);
        if(issIndex == USHRT_MAX) continue;
        ShowerStruct& iss = tjs.cots[issIndex];
        for(unsigned short jj = ii + 1; jj < ms.TjIDs.size(); ++jj) {
          unsigned short jssIndex = GetCotsIndex(tjs, ms.TjIDs[jj]);
          if(jssIndex == USHRT_MAX) continue;
          ShowerStruct& jss = tjs.cots[jssIndex];
          float dxpull = (xpo[ii] - xpo[jj]) / 0.3;
          // weight by energy match
          float eerr = iss.Energy;
          if(jss.Energy > eerr) eerr = jss.Energy;
          // Assume a 30% error on the energy match
          eerr *= 0.3;
          float epull = (iss.Energy - jss.Energy) / eerr;
          float wght = 0.5 * sqrt(dxpull * dxpull + epull * epull);
          if(wght < matchWght[ii]) matchWght[ii] = wght;
          if(wght < matchWght[jj]) matchWght[jj] = wght;
        } // jj
      } // ii
      std::vector<SortEntry> sortVec(matchWght.size());
      for(unsigned short ii = 0; ii < matchWght.size(); ++ii) {
        sortVec[ii].index = ii;
        sortVec[ii].length = matchWght[ii];
      }
      std::sort(sortVec.begin(), sortVec.end(), lessThan);
      // re-order TjIDs
      std::vector<int> tmp(ms.TjIDs.size());
      for(unsigned short ii = 0; ii < matchWght.size(); ++ii) tmp[ii] = ms.TjIDs[sortVec[ii].index];
      ms.TjIDs = tmp;

      // sum of the matching weights
      float wsum = 0;
      ms.sXYZ = {0, 0, 0};
      ms.sDir = {0, 0, 0};
      // the number of end position entries
      unsigned short ne = 0;
      ms.eXYZ = {0, 0, 0};
      TVector3 prevDir = {0, 0, 0};
      // count the number of times each Tj is matched
      std::vector<unsigned short> cntUsed(ms.TjIDs.size());
      
      for(unsigned short ii = 0; ii < ms.TjIDs.size() - 1; ++ii) {
        // find this ID in the shower struct vector
        unsigned short issIndex = GetCotsIndex(tjs, ms.TjIDs[ii]);
        if(issIndex == USHRT_MAX) continue;
        ShowerStruct& iss = tjs.cots[issIndex];
        Trajectory& itj = tjs.allTraj[iss.ShowerTjID - 1];
        TrajPoint& itp = itj.Pts[0];
        geo::PlaneID iPlnID = DecodeCTP(itp.CTP);
        unsigned short iPln = iPlnID.Plane;
        for(unsigned short jj = ii + 1; jj < ms.TjIDs.size(); ++jj) {
          unsigned short jssIndex = GetCotsIndex(tjs, ms.TjIDs[jj]);
          if(jssIndex == USHRT_MAX) continue;
          ShowerStruct& jss = tjs.cots[jssIndex];
          Trajectory& jtj = tjs.allTraj[jss.ShowerTjID - 1];
          TrajPoint& jtp = jtj.Pts[0];
          // check traj point X direction compatibility
          if(std::abs(itp.Dir[1]) > 0.1 && std::abs(jtp.Dir[1]) > 0.1 && itp.Dir[1] * jtp.Dir[1] < 0) {
            if(prt) mf::LogVerbatim("TC")<<" FSEP: Incompatible Tp X directions "<<itp.Dir[1]<<" "<<jtp.Dir[1]<<" TjIDs "<<itj.ID<<" "<<jtj.ID;
            continue;
          }
          geo::PlaneID jPlnID = DecodeCTP(jtp.CTP);
          unsigned short jPln = jPlnID.Plane;
          TVector3 pos, dir;
          TrajPoint3D(tjs, itp, jtp, pos, dir);
          if(dir.X() > 1) {
            if(prt) mf::LogVerbatim("TC")<<" FSEP: TrajPoint3D failed using points "<<iPln<<":"<<PrintPos(tjs, itp.Pos)<<" "<<jPln<<":"<<PrintPos(tjs, jtp.Pos);
            continue;
          }
          float wght = 2 / (matchWght[ii] + matchWght[jj]);
          // de-weight matches in which the start charge isn't known
          if(iss.StartChg == 0 || jss.StartChg == 0) wght /= 0.1;
          wsum += wght;
          ms.sXYZ[0] += wght * pos[0];
          ms.sXYZ[1] += wght * pos[1];
          ms.sXYZ[2] += wght * pos[2];
          // don't allow sign changes to the major direction cosine.
          if(prevDir[0] == 0) {
            prevDir = dir;
          } else {
            // a valid direction cosine exists
            for(unsigned short ixyz = 0; ixyz < 3; ++ixyz) {
              if(std::abs(prevDir[ixyz]) > 0.5) {
                if(prevDir[ixyz] * dir[ixyz] < 0) dir *= -1;
                break;
              }
            }
          } //  check for direction sign change
          ms.sDir += wght * dir;
          // now find eXYZ. This is done only to get the 3D shower direction correct
          TrajPoint& ietp = itj.Pts[2];
          TrajPoint& jetp = jtj.Pts[2];
          float ieX = tjs.detprop->ConvertTicksToX(ietp.Pos[1]/tjs.UnitsPerTick, iPlnID);
          float jeX = tjs.detprop->ConvertTicksToX(jetp.Pos[1]/tjs.UnitsPerTick, jPlnID);
          double yp, zp;
          tjs.geom->IntersectionPoint(std::nearbyint(ietp.Pos[0]), std::nearbyint(jetp.Pos[0]), iPln, jPln, cstat, tpc, yp, zp);
          ++cntUsed[ii];
          ++cntUsed[jj];
          if(prt) {
            mf::LogVerbatim myprt("TC");
            myprt<<" FSEP: itp "<<iPln<<":"<<PrintPos(tjs, itp.Pos)<<std::fixed<<std::setprecision(2)<<" Angle "<<itp.Ang;
            myprt<<" jtp "<<jPln<<":"<<PrintPos(tjs, jtp.Pos)<<" Angle "<<jtp.Ang;
            myprt<<" start pos "<<std::fixed<<std::setprecision(1)<<pos[0]<<" "<<pos[1]<<" "<<pos[2];
            myprt<<" dir "<<std::fixed<<std::setprecision(2)<<dir[0]<<" "<<dir[1]<<" "<<dir[2];
            myprt<<" wght "<<wght;
            myprt<<" end pos "<<std::fixed<<std::setprecision(1)<<0.5 * (ieX + jeX)<<" "<<yp<<" "<<zp;
          }
          ++ne;
          ms.eXYZ[0] += 0.5 * (ieX + jeX);
          ms.eXYZ[1] += yp;
          ms.eXYZ[2] += zp;
        } // jj
      } // ii
      if(wsum == 0 || ne == 0) {
        if(prt) mf::LogVerbatim("TC")<<" FSEP: Failed to find shower start or end. "<<wsum<<" "<<ne<<" Skip this match";
        continue;
      }
      for(auto& xyz : ms.sXYZ) xyz /= wsum;
      for(auto& xyz : ms.eXYZ) xyz /= (float)ne;
      if(ms.sDir.Mag() != 0) ms.sDir.SetMag(1);
      // correct the direction using a large direction cosine
      for(unsigned short ixyz = 0; ixyz < 3; ++ixyz) {
        if(std::abs(ms.sDir[ixyz]) > 0.5) {
          if(ms.eXYZ[ixyz] > ms.sXYZ[ixyz] && ms.sDir[ixyz] < 0) ms.sDir *= -1;
          break;
        }
      } // ixyz
      // We can do better on the end point by using the shower direction instead of using the shower Tj end points.
      // This ensures that the shower start and end lie on the shower axis
      float length = 0;
      for(unsigned short ixyz = 0; ixyz < 3; ++ixyz) {
        length += (ms.eXYZ[ixyz] - ms.sXYZ[ixyz]) * (ms.eXYZ[ixyz] - ms.sXYZ[ixyz]);
      } // ixyz
      length = sqrt(length);
      for(unsigned short ixyz = 0; ixyz < 3; ++ixyz) ms.eXYZ[ixyz] = ms.sXYZ[ixyz] + ms.sDir[ixyz] * length;
      // Check for a shower that wasn't used in the match
      unsigned short notUsedShower = USHRT_MAX;
      for(unsigned short ii = 0; ii < cntUsed.size(); ++ii) if(cntUsed[ii] == 0) notUsedShower = ii;
      if(notUsedShower < ms.TjIDs.size()) {
        unsigned short cotsIndex = GetCotsIndex(tjs, ms.TjIDs[notUsedShower]);
        // Zero the charge because it isn't reliable
        if(cotsIndex < tjs.cots.size()) tjs.cots[notUsedShower].StartChg = 0;
      }
      if(prt) {
        mf::LogVerbatim myprt("TC");
        myprt<<" FSEP: TjIDs";
        for(auto& tjid : ms.TjIDs) myprt<<" "<<tjid;
        myprt<<" Start "<<std::fixed<<std::setprecision(1)<<ms.sXYZ[0]<<" "<<ms.sXYZ[1]<<" "<<ms.sXYZ[2];
        myprt<<" End "<<std::fixed<<std::setprecision(1)<<ms.eXYZ[0]<<" "<<ms.eXYZ[1]<<" "<<ms.eXYZ[2];
        myprt<<" 3D Dir "<<std::setprecision(2)<<ms.sDir.X()<<" "<<ms.sDir.Y()<<" "<<ms.sDir.Z();
        if(notUsedShower == USHRT_MAX) {
          myprt<<" All showers matched";
        } else {
          myprt<<" Note: Shower "<<notUsedShower<<" was not used in the 3D match. It is probably bad.";
        }
      } // prt
//      std::cout<<"FSEP: Start "<<std::fixed<<std::setprecision(1)<<ms.sXYZ[0]<<" "<<ms.sXYZ[1]<<" "<<ms.sXYZ[2];
//      std::cout<<" Dir "<<std::setprecision(2)<<ms.sDir.X()<<" "<<ms.sDir.Y()<<" "<<ms.sDir.Z()<<"\n";
    } // im

  } // Find3DShowerEndPoints

  ////////////////////////////////////////////////
  void MakeShowers(TjStuff& tjs)
  {
    // Fill 3D shower variables. First look for matching shower Tjs, then use this
    // information to find matching parent Tjs
    
    if(tjs.ShowerTag[0] < 0) return;
    
    // Get the calibration constants
    
    bool prt = (tjs.ShowerTag[12] >= 0);
    
    int shID = 0;
    std::vector<unsigned int> tHits;
    for(unsigned short ipfp = 0; ipfp < tjs.matchVecPFPList.size(); ++ipfp) {
      unsigned short imv = tjs.matchVecPFPList[ipfp];
      auto& ms = tjs.matchVec[imv];
      if(ms.TjIDs.empty()) continue;
      if(ms.PDGCode == 13) continue;
      if(prt) {
        mf::LogVerbatim myprt("TC");
        myprt<<"MS: "<<ipfp<<" ParentMSIndex "<<ms.ParentMSIndex<<" PDGCode "<<ms.PDGCode<<" Dtr size "<<ms.DtrIndices.size();
        myprt<<" TjIDs:";
        for(auto& tjID : ms.TjIDs) myprt<<" "<<tjID;
      } // prt
      // look for matched shower Tjs
      if(ms.PDGCode != 1111) continue;
      if(prt) {
        mf::LogVerbatim myprt("TC");
        myprt<<" Shower Tj";
        for(auto& tjID : ms.TjIDs) {
          Trajectory& tj = tjs.allTraj[tjID-1];
          unsigned short endPt = tj.EndPt[0];
          myprt<<"\n "<<tj.ID<<" start "<<PrintPos(tjs, tj.Pts[endPt]);
          endPt = tj.EndPt[1];
          myprt<<" "<<tj.ID<<" end "<<PrintPos(tjs, tj.Pts[endPt]);
          auto cotIndex = GetCotsIndex(tjs, tjID);
          myprt<<" cotIndex "<<cotIndex;
          if(cotIndex == USHRT_MAX) {
            myprt<<" Not a shower Tj. Ignore it";
          } else {
            ShowerStruct& ss = tjs.cots[cotIndex];
            myprt<<" StartChg "<<(int)ss.StartChg;
          }
        } //  tjID
      } // prt
      ++shID;
      ShowerStruct3D ss3;
      ss3.Energy.resize(tjs.NumPlanes);
      ss3.EnergyErr.resize(tjs.NumPlanes);
      ss3.MIPEnergy.resize(tjs.NumPlanes);
      ss3.MIPEnergyErr.resize(tjs.NumPlanes);
      ss3.dEdx.resize(tjs.NumPlanes);
      ss3.dEdxErr.resize(tjs.NumPlanes);
      ss3.ID = shID;
      // fill the start position
      for(unsigned short ixyz = 0; ixyz < 3; ++ixyz) ss3.Pos[ixyz] = ms.sXYZ[ixyz];
      // and direction
      ss3.Dir = ms.sDir;
      if(prt) mf::LogVerbatim("TC")<<" Shower start "<<ss3.Pos.X()<<" "<<ss3.Pos.Y()<<" "<<ss3.Pos.Z()<<" dir "<<ss3.Dir.X()<<" "<<ss3.Dir.Y()<<" "<<ss3.Dir.Z();
      ss3.DirErr = ms.sDirErr;
      // Find the shower length.
      ss3.Len = 0;
      for(unsigned short ixyz = 0; ixyz < 3; ++ixyz) {
        double dpos = ms.eXYZ[ixyz] - ms.sXYZ[ixyz];
        ss3.Len += dpos * dpos;
      }
      ss3.Len = sqrt(ss3.Len);
      // We need the shower structs to fill the variables in each plane
      for(unsigned short ii = 0; ii < ms.TjIDs.size(); ++ii) {
        unsigned short istjID = ms.TjIDs[ii];
        Trajectory& stj = tjs.allTraj[istjID - 1];
        tHits = PutTrajHitsInVector(stj, kUsedHits);
        ss3.Hits.insert(ss3.Hits.end(), tHits.begin(), tHits.end());
        // find this ID in the shower struct vector
        unsigned short cotIndex = GetCotsIndex(tjs, istjID);
        if(cotIndex == USHRT_MAX) continue;
        geo::PlaneID planeID = DecodeCTP(tjs.cots[cotIndex].CTP);
        unsigned short iPln = planeID.Plane;
        // TODO Calculate energy using caloAlg
        ss3.Energy[iPln] = tjs.cots[cotIndex].Energy;
        // This is just a guess for now
        ss3.EnergyErr[iPln] = 0.3 * tjs.cots[cotIndex].Energy;
        // This is probably wrong also...
        ss3.MIPEnergy[iPln] = ss3.Energy[iPln] / 2.3;
        ss3.MIPEnergyErr[iPln] = ss3.EnergyErr[iPln] / 2.3;
        ss3.dEdx[iPln] = 0;
        // Calculate dE/dx
        if(tjs.cots[cotIndex].StartChg > 0) {
          double angleToVert = tjs.geom->WireAngleToVertical(tjs.geom->View(planeID), planeID.TPC, planeID.Cryostat) - 0.5 * ::util::pi<>();
          double cosgamma = std::abs(std::sin(angleToVert) * ss3.Dir.Y() + std::cos(angleToVert) * ss3.Dir.Z());
          if(cosgamma == 0) continue;
          double dx = tjs.geom->WirePitch(planeID) / cosgamma;
          // dQ was normalized to 1 WSE (1 wire spacing equivalent) in FindStartChg 
          double dQ = tjs.cots[cotIndex].StartChg;
//          std::cout<<iPln<<std::fixed<<" dQ "<<(int)dQ<<" dx "<<dx;
          // Get the time using the shower charge center position
          double time = stj.Pts[1].Pos[1] / tjs.UnitsPerTick;
          double T0 = 0;
          dQ *= tjs.caloAlg->LifetimeCorrection(time, T0);
//          std::cout<<" corrected "<<(int)dQ<<" dQ/dx "<<(int)dQ/dx;
          // Convert to number of electrons and make recombination correction for a 1 MIP particle.
          // These are hard-coded numbers that are highly unlikely to change by a significant amount.
          // This is a good approximation for electromagnetic showers but wouldn't be for hadronic showers.
          double nElectrons = tjs.caloAlg->ElectronsFromADCArea(dQ, iPln) / 0.63;
<<<<<<< HEAD
          std::cout<<" nElectrons "<<std::fixed<<(int)nElectrons;
          double dedx = nElectrons * 23.6E-6 / dx;
=======
//          std::cout<<" nElectrons "<<std::fixed<<(int)nElectrons;
          double dedx = nElectrons * 23.6E-8 * dQ / dx;
>>>>>>> 06c5fc9b
          ss3.dEdx[iPln] = dedx;
          // this is a bit of a fake
          ss3.dEdxErr[iPln] = dedx * tjs.cots[cotIndex].StartChgErr / tjs.cots[cotIndex].StartChg;
//          std::cout<<" dedx "<<dedx<<" +/- "<<ss3.dEdxErr[iPln]<<"\n";
          if(prt) mf::LogVerbatim("TC")<<"MS: cotIndex "<<cotIndex<<" plane "<<iPln<<" plane "<<iPln<<" dQ "<<(int)dQ<<" dx "<<dx<<" dE/dx "<<ss3.dEdx[iPln]<<" +/- "<<ss3.dEdxErr[iPln];
        }
      } // ii
      // TODO Calculate the opening angle here 
      ss3.OpenAngle = 0.1;
      // We shouldn't define the ss3 Hit vector until hit merging is done
      tjs.showers.push_back(ss3);
      
    } // ipfp
  } // MakeShowers
  
  ////////////////////////////////////////////////
  bool FindShowers3D(TjStuff& tjs, const geo::TPCID& tpcid)
  {
    // Find 2D showers using 3D-matched trajectories. This returns true if showers were found
    // which requires re-doing the 3D trajectory match
    
    if(tjs.ShowerTag[0] != 2) return false;
    
    bool prt = false;
    short dbgPlane = tjs.ShowerTag[12];
    CTP_t dbgCTP = UINT_MAX;
    if(dbgPlane >= 0 && dbgPlane <= tjs.NumPlanes) dbgCTP = EncodeCTP(tpcid.Cryostat, tpcid.TPC, dbgPlane);

    if(tjs.matchVec.empty()) {
      if(prt) mf::LogVerbatim("TC")<<"FindShowers3D: Give up because matchVec is empty";
      return false;
    }
    
    geo::TPCGeo const& TPC = tjs.geom->TPC(tpcid);
    // check for already-existing showers
    for(unsigned short plane = 0; plane < TPC.Nplanes(); ++plane) {
      CTP_t inCTP = EncodeCTP(tpcid.Cryostat, tpcid.TPC, plane);
      for(auto& ss : tjs.cots) if(ss.CTP == inCTP) return false;
    }
    
    // rebuild the hit range references if necessary
    if(tpcid != tjs.TPCID && !FillWireHitRange(tjs, tpcid, false)) {
      std::cout<<"FindShowers3D: Fatal error from FillWireHitRange\n";
      return false;
    }
    
    // lists of Tj IDs in plane, (list1, list2, list3, ...)
    std::vector<std::vector<std::vector<int>>> bigList(tjs.NumPlanes);
    for(unsigned short plane = 0; plane < TPC.Nplanes(); ++plane) {
      CTP_t inCTP = EncodeCTP(tpcid.Cryostat, tpcid.TPC, plane);
      std::vector<std::vector<int>> tjList;
      TagShowerTjs(tjs, inCTP, tjList);
      if(tjList.empty()) continue;
      MergeTjList(tjList);
      bigList[plane] = tjList;
    } // plane
    unsigned short nPlanesWithShowers = 0;
    for(unsigned short plane = 0; plane < TPC.Nplanes(); ++plane) if(!bigList.empty()) ++nPlanesWithShowers;
    if(nPlanesWithShowers < 2) return false;

    // mark them all as InShower Tjs
    for(unsigned short plane = 0; plane < TPC.Nplanes(); ++plane) {
      for(auto& tjl : bigList[plane]) {
        for(auto& tjID : tjl) tjs.allTraj[tjID - 1].AlgMod[kInShower] = true;
      } // tjl
    } // plane

    for(unsigned short plane = 0; plane < TPC.Nplanes(); ++plane) {
      CTP_t inCTP = EncodeCTP(tpcid.Cryostat, tpcid.TPC, plane);
      prt = (inCTP == dbgCTP || dbgPlane >= tjs.NumPlanes);
      // Create a shower for each one
      for(auto& tjl : bigList[plane]) {
        if(tjl.empty()) continue;
        if(prt) {
          mf::LogVerbatim myprt("TC");
          myprt<<"Plane "<<plane<<" tjList";
          for(auto& tjID : tjl) myprt<<" "<<tjID;
        }
        unsigned short cotIndex = Create2DShower(tjs, tjl);
        if(cotIndex == USHRT_MAX) continue;
        if(!DefineShower(tjs, cotIndex, prt)) continue;
        // Find nearby Tjs that were not included because they had too-high
        // MCSMom, etc. This will be used to decide if showers should be merged
        AddTjsInsideEnvelope(tjs, cotIndex, prt,1);
        FindNearbyTjs(tjs, cotIndex, prt);
        FindMatchingTjs(tjs, cotIndex, prt);
        if(prt) {
          ShowerStruct& ss = tjs.cots[cotIndex];
          Trajectory& stj = tjs.allTraj[ss.ShowerTjID - 1];
          PrintTrajectory("FS3D", tjs, stj, USHRT_MAX);
        }
      } // tjl
      // try to merge showers in this plane using the lists of nearby Tjs
      if(inCTP == UINT_MAX) continue;
      if(tjs.cots.empty()) continue;
      MergeOverlap(tjs, inCTP, prt);
      MergeSubShowers(tjs, inCTP, prt);
      MergeNearby2DShowers(tjs, inCTP, prt);
    } // plane
    if(tjs.cots.empty()) return false;
    
    prt = (dbgPlane > 2);
    Match2DShowers(tjs, tpcid, prt);
    
    // Look for a 3D-matched parent
    for(unsigned short cotIndex = 0; cotIndex < tjs.cots.size(); ++cotIndex) {
      if(tjs.cots[cotIndex].TjIDs.empty()) continue;
      prt = (tjs.cots[cotIndex].CTP == dbgCTP || dbgPlane > 2);
      FindExternalParent(tjs, cotIndex, prt);
      ShowerStruct& ss = tjs.cots[cotIndex];
      if(ss.TjIDs.empty()) continue;
      Trajectory& stj = tjs.allTraj[ss.ShowerTjID - 1];
      if(prt) std::cout<<cotIndex<<" Pos "<<ss.CTP<<":"<<PrintPos(tjs, stj.Pts[1].Pos)<<" ParID "<<ss.ParentID<<" TruParID "<<ss.TruParentID<<"\n";
    } // cotIndex
    
    bool newShowers = false;
    for(unsigned short plane = 0; plane < TPC.Nplanes(); ++plane) {
      CTP_t inCTP = EncodeCTP(tpcid.Cryostat, tpcid.TPC, plane);
      prt = (plane == dbgPlane || dbgPlane > 2);
      CheckQuality(tjs, inCTP, prt);
      // Re-assign hits from the InShower Tjs to the ShowerTj.
      if(TransferTjHits(tjs, inCTP, prt)) newShowers = true;
    } // plane
    
    if(tjs.ShowerTag[12] >= 0) {
      for(auto& tj : tjs.allTraj) {
        if(tj.AlgMod[kKilled]) continue;
        if(!tj.AlgMod[kShowerTj]) continue;
        PrintTrajectory("FSO", tjs, tj, USHRT_MAX);
      }
    } // print trajectories
    
    return newShowers;
    
  } // FindShowers3D
  
  
  ////////////////////////////////////////////////
  void Match2DShowers(TjStuff& tjs, const geo::TPCID& tpcid, bool prt)
  {
        
    for(unsigned short ci1 = 0; ci1 < tjs.cots.size() - 1; ++ci1) {
      ShowerStruct& ss1 = tjs.cots[ci1];
      if(ss1.TjIDs.empty()) continue;
      for(unsigned short ci2 = ci1 + 1; ci2 < tjs.cots.size(); ++ci2) {
        ShowerStruct& ss2 = tjs.cots[ci2];
        if(ss2.CTP == ss1.CTP) continue;
        if(ss2.TjIDs.empty()) continue;
        // count the number of common Tjs
        std::vector<int> shared;
        std::set_intersection(ss1.MatchedTjIDs.begin(), ss1.MatchedTjIDs.end(), 
                              ss2.MatchedTjIDs.begin(), ss2.MatchedTjIDs.end(), std::back_inserter(shared));
        if(shared.empty()) continue;
//        std::cout<<"M2DS: ss1 "<<ss1.CTP<<":"<<ci1<<" ss2 "<<ss2.CTP<<":"<<ci2<<" common "<<shared.size();
/*
        float allcnt = 0;
        float matcnt = 0;
        // find all matched pairs
        for(auto& mtjID : ss1.MatchedTjIDs) allcnt += tjs.allTraj[mtjID - 1].Pts.size();
        for(auto& mtjID : ss2.MatchedTjIDs) allcnt += tjs.allTraj[mtjID - 1].Pts.size();
        std::cout<<" allcnt "<<allcnt;
        if(allcnt == 0) continue;
        for(auto& mtjID : shared) matcnt += tjs.allTraj[mtjID - 1].Pts.size();
        std::cout<<" matcnt "<<matcnt;
        float matfrac = 2 * matcnt / allcnt;
        std::cout<<" matfrac "<<matfrac;
        std::cout<<"\n";
*/
      } // ci2
    } // ci1

  } // Match2DShowers

  ////////////////////////////////////////////////
  void FindMatchingTjs(TjStuff& tjs, const unsigned short& cotIndex, bool prt)
  {
    // fill the vector of Tjs in other planes that are matched to the Tjs in the shower
    if(cotIndex > tjs.cots.size() - 1) return;
    
    ShowerStruct& ss = tjs.cots[cotIndex];
    ss.MatchedTjIDs.clear();
    
    for(auto& tjID : ss.TjIDs) {
      unsigned int mvIndex = MatchVecIndex(tjs, tjID);
      if(mvIndex > tjs.matchVec.size() - 1) continue;
      for(auto& mtjID : tjs.matchVec[mvIndex].TjIDs) {
        // reference to the matching Tj
        Trajectory& mtj = tjs.allTraj[mtjID - 1];
        // not in the same plane
        if(mtj.CTP == ss.CTP) continue;
        if(std::find(ss.MatchedTjIDs.begin(), ss.MatchedTjIDs.end(), mtj.ID) == ss.MatchedTjIDs.end()) ss.MatchedTjIDs.push_back(mtj.ID);
      } // otjID
    } // tjID
    std::sort(ss.MatchedTjIDs.begin(), ss.MatchedTjIDs.end());

  } // FindMatchingTjs

 ////////////////////////////////////////////////
  void FindShowers(TjStuff& tjs, const CTP_t& inCTP)
  {
    // Construct clusters of trajectories (cots) which will become shower PFParticles
    
    
    /*
     # 0 Mode (<= 0 OFF, 1 = find showers before 3D match, 2 = find showers after 3D match)
     # 1 Max Tj MCSMom for a shower tag
     # 2 Max separation
     # 3 Min energy (MeV)
     # 4 rms width factor
     # 5 Min shower 1/2 width (WSE units)
     # 6 Min total Tj Pts
     # 7 Min Tjs
     # 8 max parent FOM
     # 9 max direction FOM
     # 10 max aspect ratio
     # 11 min Score to preserve a vertex and its Tjs
     # 12 Debug in CTP (>10 debug cotIndex + 10)
     */
    
    if(tjs.ShowerTag[0] != 1) return;
    
    MCParticleListUtils tm{tjs};
    
    bool prt = false;
    // print only one shower?
    unsigned short prtShower = USHRT_MAX;
    if(tjs.ShowerTag[12] >= 0) {
      geo::PlaneID planeID = DecodeCTP(inCTP);
      CTP_t printCTP = EncodeCTP(planeID.Cryostat, planeID.TPC, std::nearbyint(tjs.ShowerTag[12]));
      prt = (printCTP == inCTP);
      if(printCTP > 2) prt = true;
      if(printCTP > 9) prtShower = printCTP - 10;
    }
    // save the requested print state in case it gets changed
    bool saveprt = prt;
    /*
    // temp for testing
    if(inCTP == 0 && !tjs.MCPartList.empty()) {
      // Print some info on the first primary particle (electron)
      const simb::MCParticle* part = tjs.MCPartList[0];
      std::cout<<"Primary E = "<<std::setprecision(2)<<part->E();
      TVector3 dir;
      dir[0] = part->Px(); dir[1] = part->Py(); dir[2] = part->Pz();
      if(dir.Mag() != 0) dir.SetMag(1);
      std::cout<<" dir "<<std::setprecision(2)<<dir[0]<<" "<<dir[1]<<" "<<dir[2]<<"\n";
      for(CTP_t ctp = 0; ctp < 3; ++ctp) {
        std::cout<<" CTP "<<ctp;
        // print the primary trajectory ID
        std::cout<<" primary TjID "<<tm.MCParticleStartTjID(0, ctp);
        TrajPoint tp;
        tp.CTP = ctp;
        tm.MakeTruTrajPoint(0, tp);
        std::cout<<" Tru start pos "<<PrintPos(tjs, tp.Pos)<<" Ang "<<tp.Ang<<" Projection in plane "<<tp.Delta;
        std::cout<<"\n";
      } // ctp
    } // temp testing
    */

    std::vector<std::vector<int>> tjList;
    TagShowerTjs(tjs, inCTP, tjList);
    
    // save stage 1 info
    if (tjs.SaveShowerTree) SaveTjInfo(tjs, inCTP, tjList, 1);
    
    if(prt) std::cout<<"Inside FindShowers inCTP "<<inCTP<<" tjList size "<<tjList.size()<<"\n";
    if(tjList.empty()) return;
    MergeTjList(tjList);

    // save stage 2 info
    if (tjs.SaveShowerTree) SaveTjInfo(tjs, inCTP, tjList, 2);

    if(prt) {
      mf::LogVerbatim myprt("TC");
      myprt<<"tjlist\n";
      for(auto& tjl : tjList) {
        if(tjl.empty()) continue;
        for(auto& tjID : tjl) myprt<<" "<<tjID<<"_"<<tjs.allTraj[tjID-1].NNeighbors;
        myprt<<"\n";
      } // tjl
    } // prt


    //MergeTjList2(tjs, tjList, prt);
    
    // remove Tjs that don't have enough neighbors = ShowerTag[7] unless the shower
    // has few Tjs
    unsigned short minNeighbors = tjs.ShowerTag[7];
    if(minNeighbors > 0) --minNeighbors;
    for(auto& tjl : tjList) {
      bool didErase = true;
      while(didErase) {
        didErase = false;
        unsigned short indx = 0;
        for(indx = 0; indx < tjl.size(); ++indx) {
          unsigned short itj = tjl[indx] - 1;
          if(tjl.size() > 5 && tjs.allTraj[itj].NNeighbors < minNeighbors) break;
        } // indx
        if(indx < tjl.size()) {
          tjl.erase(tjl.begin() + indx);
          didErase = true;
        }
      } // didErase
    } // tjl
    
    // save stage 3 info                                                                            
    if (tjs.SaveShowerTree) SaveTjInfo(tjs, inCTP, tjList, 3);

    // mark all of these as InShower Tjs
    for(auto& tjl : tjList) {
      for(auto& tjID : tjl) {
        tjs.allTraj[tjID - 1].AlgMod[kInShower] = true;
      } // tjID
    } // tjl

    // Convert each one into a shower with a shower Tj
    for(auto& tjl : tjList) {
      if(tjl.empty()) continue;
      // Create the shower Tj
      unsigned short cotIndex = Create2DShower(tjs, tjl);
      if(cotIndex == USHRT_MAX) continue;
      ShowerStruct& ss = tjs.cots[cotIndex];
      Trajectory& stj = tjs.allTraj[ss.ShowerTjID-1];
      if(prt && prtShower != USHRT_MAX) prt = (cotIndex == prtShower);
      if(prt) {
        mf::LogVerbatim myprt("TC");
        myprt<<"Make cots "<<cotIndex<<" in CTP "<<ss.CTP<<" TjID_NN";
        for(auto& tjID : tjl) myprt<<" "<<tjID<<"_"<<tjs.allTraj[tjID-1].NNeighbors;
      }
      if(!DefineShower(tjs, cotIndex, prt)) continue;
      if(tjs.cots[cotIndex].TjIDs.empty()) continue;

      if (tjs.SaveShowerTree) SaveTjInfo(tjs, inCTP, cotIndex, 4);
      // Fill the vector of Tjs that are close to this shower but were not included in it, most
      // likely because the MCSMom is too high. These will be used to merge showers
      // FindNearbyTjs(tjs, cotIndex, prt);
      // Try to add more Tjs to the shower

      AddTjsInsideEnvelope(tjs, cotIndex, prt,1);
      if (tjs.SaveShowerTree) SaveTjInfo(tjs, inCTP, cotIndex, 5);

      FindExternalParent(tjs, cotIndex, prt);

      if (tjs.SaveShowerTree) SaveTjInfo(tjs, inCTP, cotIndex, 6);
      // If no external parent was found, try to refine the direction and look for
      // an internal parent
      if(tjs.cots[cotIndex].ShowerTjID == 0) RefineShowerTj(tjs, cotIndex, prt);
      if(prt) PrintTrajectory("FS", tjs, tjs.allTraj[stj.ID-1], USHRT_MAX);



    } // tjl
    
    if(tjs.cots.empty()) return;

    prt = saveprt;
    // Merge showers whose envelopes overlap
    MergeOverlap(tjs, inCTP, prt);
    // Merge small showers with larger ones
    MergeSubShowers(tjs, inCTP, prt);
    
    // drop those that don't meet the requirements
    for(unsigned short cotIndex = 0; cotIndex < tjs.cots.size(); ++cotIndex) {
      ShowerStruct& ss = tjs.cots[cotIndex];
      if(ss.CTP != inCTP) continue;
      if(ss.TjIDs.empty()) continue;
      // enough Tjs?
      unsigned short ntjs = ss.TjIDs.size();
      bool killit = (ntjs < tjs.ShowerTag[7]);
      // Kill runt showers
      if(prt && prtShower != USHRT_MAX) prt = (cotIndex == prtShower);
      if(!killit) killit = (ss.Energy < tjs.ShowerTag[3]);
      if(prt) mf::LogVerbatim("TC")<<"cotIndex "<<cotIndex<<" nTjs "<<ss.TjIDs.size()<<" nTjs "<<ss.TjIDs.size()<<" killit? "<<killit;
      if(!killit) {
        // count the number of Tj points
        unsigned short nTjPts = 0;
        for(auto& tjID : ss.TjIDs) {
          Trajectory& tj = tjs.allTraj[tjID - 1];
          nTjPts += NumPtsWithCharge(tjs, tj, false);
        }  // tjID
        if(nTjPts < tjs.ShowerTag[6]) killit = true;
        if(prt) mf::LogVerbatim("TC")<<"    "<<" nTjPts "<<nTjPts<<" killit? "<<killit;
      } // !killit
      if(killit) {
        MakeShowerObsolete(tjs, cotIndex, prt);
      } else {
        if(tjs.allTraj[ss.ShowerTjID - 1].AlgMod[kKilled]) {
          std::cout<<"FS logic error: ShowerTj "<<tjs.allTraj[ss.ShowerTjID - 1].ID<<" is killed\n";
          tjs.allTraj[ss.ShowerTjID - 1].AlgMod[kKilled] = false;
        }
        // A good shower. Set the pdgcode of InShower Tjs to 11
        for(auto& tjID : ss.TjIDs) {
          Trajectory& tj = tjs.allTraj[tjID - 1];
          tj.PDGCode = 11;
          // Clobber 2D vertices that are inside the shower
          for(unsigned short end = 0; end < 2; ++end) {
            if(tj.VtxID[end] > 0) {
              VtxStore& vx2 = tjs.vtx[tj.VtxID[end]-1];
              bool killMe = (vx2.Score < tjs.ShowerTag[11]);
              // don't kill the 2D vertex if it is attached to the far end of the parent Tj
              if(killMe && ss.ParentID == tjID) {
                unsigned short farEnd = FarEnd(tjs, tj, ss);
                if(farEnd == end) killMe = false;
              }
              if(killMe) {
                if(prt) mf::LogVerbatim("TC")<<"Clobber vtx "<<tj.VtxID[end]<<" Score "<<vx2.Score<<" Vtx3ID "<<tjs.vtx[tj.VtxID[end]-1].Vtx3ID;
                MakeVertexObsolete(tjs, tj.VtxID[end]);
              }
            }
          } // end
        }
      } // don't killit

      if (tjs.SaveShowerTree) SaveTjInfo(tjs, inCTP, cotIndex, 7);

    } // ic

    CheckQuality(tjs, inCTP, prt);

    
    // find the start charge
    for(unsigned short cotIndex = 0; cotIndex < tjs.cots.size(); ++cotIndex) {
      ShowerStruct& ss = tjs.cots[cotIndex];
      if(ss.CTP != inCTP) continue;
      if(ss.TjIDs.empty()) continue;
      FindStartChg(tjs, cotIndex, prt);
      if (tjs.SaveShowerTree) SaveTjInfo(tjs, inCTP, cotIndex, 8);
    }
    
    // Finish up in this CTP. 
    // Re-assign hits from the InShower Tjs to the ShowerTj.
    TransferTjHits(tjs, inCTP, prt);
//    std::cout<<"Final calculation shower energy...\n";

    // check for consistency
    unsigned short cotIndex = 0; 
    for(auto& ss : tjs.cots) {
      if(ss.TjIDs.empty()) continue;
      if(ss.CTP != inCTP) continue;
      if(ss.ShowerTjID == 0) {
        std::cout<<"FindShowers: ShowerTjID not defined in CTP "<<ss.CTP<<"\n";
      }
      for(auto& tjID : ss.TjIDs) {
        if(tjID > (int)tjs.allTraj.size()) {
          std::cout<<"FindShowers: Bad tjID "<<tjID<<"\n";
        }
        Trajectory& tj = tjs.allTraj[tjID - 1];
        if(tj.CTP != ss.CTP) {
          std::cout<<"FindShowers: Bad CTP "<<ss.CTP<<" "<<tj.CTP<<" tjID "<<tjID<<"\n";
        }
        if(!tj.AlgMod[kKilled] || !tj.AlgMod[kInShower]) {
          std::cout<<"FindShowers: InShower TjID "<<tjID<<" invalid kKilled "<<tj.AlgMod[kKilled]<<" or kInShower "<<tj.AlgMod[kInShower]<<"\n";
        }
      } // tjID

      // need write code to do this after TransferTjHits
      // has been called. Turning off for now
      //      if (tjs.SaveShowerTree) SaveTjInfo(tjs, inCTP, cotIndex, 9);

      cotIndex++;
    } // ss
    
    if(tjs.ShowerTag[12] >= 0) {
      for(unsigned short ic = 0; ic < tjs.cots.size(); ++ic) {
        if(tjs.cots[ic].TjIDs.empty()) continue;
        unsigned short itj = tjs.cots[ic].ShowerTjID - 1;
        Trajectory& tj = tjs.allTraj[itj];
        if(prt || (tjs.ShowerTag[12] == 3 && tj.CTP == inCTP)) PrintTrajectory("FSO", tjs, tj, USHRT_MAX);
      } // ic
    } // print trajectories
    
    if(tjs.ShowerTag[12] >= 100) {
      unsigned short ic = tjs.ShowerTag[12] - 100;
      if(ic < tjs.cots.size() && tjs.cots[ic].CTP == inCTP) DumpShowerPts(tjs, ic);
    }
    
  } // FindShowers
  
  ////////////////////////////////////////////////
  void MergeTjList(std::vector<std::vector<int>>& tjList)
  {
    // Merge the lists of Tjs in the lists if they share a common Tj ID
    bool didMerge = true;
    while(didMerge) {
      didMerge = false;
      for(unsigned short itl = 0; itl < tjList.size() - 1; ++itl) {
        if(tjList[itl].empty()) continue;
        for(unsigned short jtl = itl + 1; jtl < tjList.size(); ++jtl) {
          if(tjList[itl].empty()) continue;
          auto& itList = tjList[itl];
          auto& jtList = tjList[jtl];
          // See if the j Tj is in the i tjList
          bool jtjInItjList = false;
          for(auto& jtj : jtList) {
            if(std::find(itList.begin(), itList.end(), jtj) != itList.end()) {
              jtjInItjList = true;
              break;
            }
            if(jtjInItjList) break;
          } // jtj
          if(jtjInItjList) {
            // append the jtList to itList
            itList.insert(itList.end(), jtList.begin(), jtList.end());
            // clear jtList
            jtList.clear();
            didMerge = true;
          }
        } // jtl
      } // itl
    } // didMerge
    
    // erase the deleted elements
    unsigned short imEmpty = 0;
    while(imEmpty < tjList.size()) {
      for(imEmpty = 0; imEmpty < tjList.size(); ++imEmpty) if(tjList[imEmpty].empty()) break;
      if(imEmpty < tjList.size()) tjList.erase(tjList.begin() + imEmpty);
    } // imEmpty < tjList.size()
    
    // sort the lists by increasing ID and remove duplicates
    for(auto& tjl : tjList) {
      std::sort(tjl.begin(), tjl.end());
      auto last = std::unique(tjl.begin(), tjl.end());
      tjl.erase(last, tjl.end());
    } // tjl
    
  } // MergeTjList

  ////////////////////////////////////////////////
  void FillPts(TjStuff& tjs, const unsigned short& cotIndex, bool prt)
  {
    
    if(cotIndex > tjs.cots.size() - 1) return;
    
    ShowerStruct& ss = tjs.cots[cotIndex];
    if(ss.TjIDs.empty()) return;
    
    unsigned int cnt = 0;
    for(unsigned short it = 0; it < ss.TjIDs.size(); ++it) {
      unsigned short itj = ss.TjIDs[it] - 1;
      if(itj > tjs.allTraj.size() - 1) {
        mf::LogWarning("TC")<<"Bad TjID "<<ss.TjIDs[it];
        MakeShowerObsolete(tjs, cotIndex, prt);
        return;
      }
      Trajectory& tj = tjs.allTraj[itj];
      if(tj.CTP != ss.CTP) {
        mf::LogWarning("TC")<<"Tj "<<tj.ID<<" is in the wrong CTP "<<tj.CTP<<" "<<ss.CTP;
        MakeShowerObsolete(tjs, cotIndex, prt);
        return;
      }
      if(tj.AlgMod[kShowerTj]) {
        mf::LogWarning("TC")<<"DSTj: Tj "<<tj.ID<<" is in TjIDs in cotIndex "<<cotIndex<<" but is a ShowerTj! Killing it";
        MakeShowerObsolete(tjs, cotIndex, prt);
        return;
      }
      for(unsigned short ipt = tj.EndPt[0]; ipt <= tj.EndPt[1]; ++ipt) {
        TrajPoint& tp = tj.Pts[ipt];
        for(unsigned short ii = 0; ii < tp.Hits.size(); ++ii) if(tp.UseHit[ii]) ++cnt;
//        if(tp.Chg > 0) ++cnt;
      } // ipt
    } // it
    
    // Add any loose hits (those not in trajectory points) that are stashed in shower Tj Pt[0]
    TrajPoint& stp0 = tjs.allTraj[ss.ShowerTjID - 1].Pts[0];
    cnt += stp0.Hits.size();
    
    ss.Pts.resize(cnt);
    
    // Now populate the vectors with the information we currently have 
    cnt = 0;
    float totChg = 0;
    for(unsigned short it = 0; it < ss.TjIDs.size(); ++it) {
      Trajectory& tj = tjs.allTraj[ss.TjIDs[it] - 1];
      for(unsigned short ipt = tj.EndPt[0]; ipt <= tj.EndPt[1]; ++ipt) {
        TrajPoint& tp = tj.Pts[ipt];
        if(tp.Chg <= 0) continue;
        // create a point for every hit
        for(unsigned short ii = 0; ii < tp.Hits.size(); ++ii) {
          if(tp.UseHit[ii]) {
            unsigned int iht = tp.Hits[ii];
            ss.Pts[cnt].HitIndex = iht;
            ss.Pts[cnt].TID = tj.ID;
            ss.Pts[cnt].Chg = tjs.fHits[iht].Integral;
            ss.Pts[cnt].Pos[0] = tjs.fHits[iht].WireID.Wire;
            ss.Pts[cnt].Pos[1] = tjs.fHits[iht].PeakTime * tjs.UnitsPerTick;
            totChg += ss.Pts[cnt].Chg;
            ++cnt;
          }
        } // ii
      } // ipt
    } // it
    
    // include the loose hits store in stp0.Hits
    for(auto& iht : stp0.Hits) {
      ss.Pts[cnt].HitIndex = iht;
      ss.Pts[cnt].TID = tjs.fHits[iht].InTraj;
      ss.Pts[cnt].Pos[0] = tjs.fHits[iht].WireID.Wire;
      ss.Pts[cnt].Pos[1] = tjs.fHits[iht].PeakTime * tjs.UnitsPerTick;
      ss.Pts[cnt].Chg = tjs.fHits[iht].Integral;
      totChg += ss.Pts[cnt].Chg;
      ++cnt;
    }
    
    // Put the total charge into the shower Tj
    tjs.allTraj[ss.ShowerTjID - 1].AveChg = totChg;
    if(prt) mf::LogVerbatim("TC'")<<"FP: cotIndex "<<cotIndex<<" filled "<<cnt<<" points including "<<stp0.Hits.size()<<" loose hits. Total charge "<<(int)totChg;
    
  } // FillPts

  ////////////////////////////////////////////////
  bool DefineShower(TjStuff& tjs, const unsigned short& cotIndex, bool prt)
  {
    // Defines the properties of a shower using the trajectory points within the trajectories listed
    // in TjIDs. This wipes out any other information that may exist
    
    FillPts(tjs, cotIndex, prt);
    if(!FindChargeCenter(tjs, cotIndex, prt)) {
      mf::LogWarning("TC")<<"Failed to find shower charge center";
      MakeShowerObsolete(tjs, cotIndex, prt);
      return false;
    }
    FindAngle(tjs, cotIndex, prt);
    FillRotPos(tjs, cotIndex, prt);
    if(!DefineShowerTj(tjs, cotIndex, prt)) {
      if(prt) mf::LogVerbatim("TC")<<"Failed to define Shower Tj. Killed the shower";
      MakeShowerObsolete(tjs, cotIndex, prt);
      return false;
    }
    FindNearbyTjs(tjs, cotIndex, prt);
    DefineEnvelope(tjs, cotIndex, prt);
    return true;

  } // DefineShower
  
  ////////////////////////////////////////////////
  bool AddTj(TjStuff& tjs, unsigned short tjID, const unsigned short& cotIndex, bool doUpdate, bool prt)
  {
    // Adds the Tj to the shower and optionally updates the shower variables
    
    if(tjID > tjs.allTraj.size()) return false;
    if(cotIndex > tjs.cots.size() - 1) return false;
    ShowerStruct& ss = tjs.cots[cotIndex];
    if(ss.ShowerTjID == 0) return false;
    Trajectory& stj = tjs.allTraj[ss.ShowerTjID - 1];

    // make sure it isn't already in a shower
    Trajectory& tj = tjs.allTraj[tjID - 1];
    if(tj.AlgMod[kInShower]) {
      mf::LogVerbatim("TC")<<"AddTj: Tj "<<tjID<<" is already an InShower Tj";
      return false;
    }
    if(std::find(ss.TjIDs.begin(), ss.TjIDs.end(), tjID) != ss.TjIDs.end()) {
      mf::LogVerbatim("TC")<<"AddTj: Tj "<<tjID<<" is already in this shower "<<cotIndex;
      return false;
    }
    if(tj.CTP != ss.CTP) {
      mf::LogVerbatim("TC")<<"AddTj: Tj "<<tjID<<" is in the wrong CTP "<<cotIndex;
      return false;
    }
    // don't add a Tj to the shower if it has a nice vertex unless it is the parent
    if(ss.ParentID != tjID && TjHasNiceVtx(tjs, tj, (unsigned short)tjs.ShowerTag[11])) {
      if(prt) mf::LogVerbatim("TC")<<"AddTj: Tj "<<tjID<<" in cotIndex "<<cotIndex<<" has a nice vertex. Not adding it";
      return false;
    }
    // Ensure that we are not trying to add a Tj that is attached to the shower Tj vertex
    if(stj.VtxID[0] > 0) {
      // Get a list of TjIDs that are attached to the shower Tj vertex
      auto vxTjIDs = GetVtxTjIDs(tjs, tjs.vtx[stj.VtxID[0] - 1]);
      // make sure this Tj ID isn't in the list
      if(std::find(vxTjIDs.begin(), vxTjIDs.end(), tjID) != vxTjIDs.end()) return false;
    }
    ss.TjIDs.push_back(tjID);
    std::sort(ss.TjIDs.begin(), ss.TjIDs.end());
    // count the hits in the TPs
    unsigned short cnt = 0;
    for(unsigned short ipt = tj.EndPt[0]; ipt <= tj.EndPt[1]; ++ipt) {
      TrajPoint& tp = tj.Pts[ipt];
      if(tp.Chg == 0) continue;
      for(unsigned short ii = 0; ii < tp.Hits.size(); ++ii) if(tp.UseHit[ii]) ++cnt;
    } // ipt
    unsigned short newSize = ss.Pts.size() + cnt;
    cnt = ss.Pts.size();
    ss.Pts.resize(newSize);
    // now add them
    for(unsigned short ipt = tj.EndPt[0]; ipt <= tj.EndPt[1]; ++ipt) {
      TrajPoint& tp = tj.Pts[ipt];
      if(tp.Chg == 0) continue;
      for(unsigned short ii = 0; ii < tp.Hits.size(); ++ii) {
        if(tp.UseHit[ii]) {
          unsigned int iht = tp.Hits[ii];
          ss.Pts[cnt].HitIndex = iht;
          ss.Pts[cnt].TID = tj.ID;
          ss.Pts[cnt].Chg = tjs.fHits[iht].Integral;
          ss.Pts[cnt].Pos[0] = tjs.fHits[iht].WireID.Wire;
          ss.Pts[cnt].Pos[1] = tjs.fHits[iht].PeakTime * tjs.UnitsPerTick;
          ++cnt;
        }
      }
    } // ipt
    tj.AlgMod[kInShower] = true;
    if(prt) mf::LogVerbatim("TC")<<"ATj: Add Tj "<<tj.ID;
    
    if(doUpdate) return DefineShower(tjs, cotIndex, prt);
    return true;
    
  } // AddTj
  
  ////////////////////////////////////////////////
  bool RemoveTj(TjStuff& tjs, unsigned short TjID, const unsigned short& cotIndex, bool doUpdate, bool prt)
  {
    // Removes the Tj from a shower
    
    if(TjID > tjs.allTraj.size()) return false;
    if(cotIndex > tjs.cots.size() - 1) return false;
    
    // make sure it isn't already in a shower
    Trajectory& tj = tjs.allTraj[TjID - 1];
    if(!tj.AlgMod[kInShower]) return false;
    tj.AlgMod[kInShower] = false;
    ShowerStruct& ss = tjs.cots[cotIndex];
    bool gotit = false;
    for(unsigned short ii = 0; ii < ss.TjIDs.size(); ++ii) {
      if(TjID == ss.TjIDs[ii]) {
        ss.TjIDs.erase(ss.TjIDs.begin() + ii);
        gotit = true;
        break;
      }
    } // ii
    if(!gotit) return false;
    // Removing a parent Tj?
    if(TjID == ss.ParentID) ss.ParentID = 0;
    // re-build everything?
    if(prt) mf::LogVerbatim("TC")<<"RemoveTj "<<TjID<<" from cotIndex "<<cotIndex;
    if(doUpdate) return DefineShower(tjs, cotIndex, prt);
    return true;
  } // RemoveTj

  ////////////////////////////////////////////////
  void FindExternalParent(TjStuff& tjs, const unsigned short& cotIndex, bool prt)
  {
    // Look for a parent trajectory that starts outside the shower and ends inside.

    /*
     # 0 Mode (<= 0 OFF, 1 = find showers before 3D match, 2 = find showers after 3D match)
     # 1 Max Tj MCSMom for a shower tag
     # 2 Max separation
     # 3 Min energy (MeV)
     # 4 rms width factor
     # 5 Min shower 1/2 width (WSE units)
     # 6 Min total Tj Pts
     # 7 Min Tjs
     # 8 max parent FOM
     # 9 max direction FOM
     # 10 max aspect ratio
     # 11 Debug in CTP (>10 debug cotIndex + 10)
     */

    if(cotIndex > tjs.cots.size() - 1) return;
    ShowerStruct& ss = tjs.cots[cotIndex];
    // Ensure that it is valid
    if(ss.TjIDs.empty()) return;
    if(ss.Envelope.empty()) return;
    
    // require 3D matched parent?
    bool require3DMatch = (tjs.ShowerTag[0] == 2);
    
    // References to shower Tj points
    TrajPoint& stp0 = tjs.allTraj[ss.ShowerTjID - 1].Pts[0];
    TrajPoint& stp1 = tjs.allTraj[ss.ShowerTjID - 1].Pts[1];
    unsigned short oldParent = ss.ParentID;
    if(prt) {
      mf::LogVerbatim myprt("TC");
      myprt<<"FEP: cotIndex "<<cotIndex<<" stj.ID "<<tjs.allTraj[ss.ShowerTjID - 1].ID<<" Existing parent ID "<<oldParent<<" parent FOM "<<ss.ParentFOM;
      myprt<<" attached to vertex "<<tjs.allTraj[ss.ShowerTjID - 1].VtxID[0];
      myprt<<" Tjs";
      for(auto& tid : ss.TjIDs) myprt<<" "<<tid;
    }
    
    if(ss.AspectRatio > tjs.ShowerTag[10] || ss.DirectionFOM > tjs.ShowerTag[9]) {
      if(prt) mf::LogVerbatim("TC")<<" Don't search for a parent due to poor AspectRatio "<<ss.AspectRatio<<" or ss.DirectionFOM "<<ss.DirectionFOM;
      return;
    }
    // detach the showerTj from a vertex
    tjs.allTraj[ss.ShowerTjID - 1].VtxID[0] = 0;
    
    float bestFOM = ss.ParentFOM;
    unsigned short imTheBest = USHRT_MAX;
    unsigned short imTheBestPt = 0;
    for(auto& tj : tjs.allTraj) {
      if(tj.CTP != ss.CTP) continue;
      if(tj.AlgMod[kKilled] && !tj.AlgMod[kInShower]) continue;
      // ignore shower Tjs
      if(tj.AlgMod[kShowerTj]) continue;
      // ignore in-shower Tjs that aren't in this shower
      if(tj.AlgMod[kInShower] && std::find(ss.TjIDs.begin(), ss.TjIDs.end(), tj.ID) == ss.TjIDs.end()) continue;
      // Ignore short Tjs
      if(tj.Pts.size() < 5) continue;
      if(require3DMatch && !tj.AlgMod[kMat3D]) continue;
      // find the point that is farthest from stp1
      float sep0 = PosSep2(tj.Pts[tj.EndPt[0]].Pos, stp1.Pos);
      float sep1 = PosSep2(tj.Pts[tj.EndPt[1]].Pos, stp1.Pos);
      unsigned short useEnd = 0;
      if(sep1 > sep0) useEnd = 1;
      // Check trajectories that were split by 3D vertex matching
      if(WrongSplitTj(tjs, tj, useEnd, ss, prt)) continue;
      float fom = ParentFOM(tjs, tj, useEnd, ss, prt);
      if(fom > bestFOM) continue;
      bestFOM = fom;
      imTheBest = tj.ID;
      imTheBestPt = tj.EndPt[useEnd];
    } // tj

    if(imTheBest == USHRT_MAX) return;
    if(bestFOM > tjs.ShowerTag[8]) {
      if(prt) mf::LogVerbatim("TC")<<"FEP: Best parent candidate FOM "<<bestFOM<<" exceeds the cut "<<tjs.ShowerTag[8];
      return;
    }
    
    ss.ParentID = imTheBest;
    ss.ParentFOM = bestFOM;
    // Move the shower start point to the parent
    TrajPoint& ptp = tjs.allTraj[imTheBest - 1].Pts[imTheBestPt];
    stp0.Pos = ptp.Pos;
    // Set the shower angle to the parent angle. Ensure that they are in the same direction
    double parAngle = ptp.Ang;
    if(std::abs(parAngle - ss.Angle) > M_PI/2) {
      // Need to flip ptp.Ang by pi
      if(parAngle > 0) {
        parAngle -= M_PI;
      } else {
        parAngle += M_PI;
      }
    } // angle consistency check
    ss.Angle = parAngle;
    double cs = cos(ptp.Ang);
    double sn = sin(ptp.Ang);
    // move all the points onto the parent trajectory
    for(auto& tp : tjs.allTraj[ss.ShowerTjID - 1].Pts) {
      double dist = PosSep(ptp.Pos, tp.Pos);
      tp.Pos[0] = ptp.Pos[0] + cs * dist;
      tp.Pos[1] = ptp.Pos[1] + sn * dist;
    } // tp
    
    if(imTheBest != oldParent) {
      Trajectory& tj = tjs.allTraj[imTheBest-1];
      if(std::find(ss.TjIDs.begin(), ss.TjIDs.end(), tj.ID) == ss.TjIDs.end()) {
        if(prt) mf::LogVerbatim("TC")<<"FEP: Adding new parent "<<imTheBest<<" to the shower with FOM = "<<bestFOM<<" stp1 Pos "<<PrintPos(tjs, stp1);
        // Add the Tj to the shower and re-define it
        if(!AddTj(tjs, imTheBest, cotIndex, false, prt)) {
          if(prt) mf::LogVerbatim("TC")<<" Failed to add the parent for some reason. Recovering...";
          ss.ParentID = 0;
          ss.ParentFOM = 999;
          return;
        }
      } else {
        if(prt) mf::LogVerbatim("TC")<<"FEP: Existing InShower Tj "<<imTheBest<<" promoted to parent status with FOM = "<<bestFOM<<" stp1 Pos "<<PrintPos(tjs, stp1);
      }
      ss.NeedsUpdate = true;
<<<<<<< HEAD
      DefineShower(tjs, cotIndex, prt);
      AddTjsInsideEnvelope(tjs, cotIndex, prt,2);
=======
      if(!DefineShower(tjs, cotIndex, prt)) return;
      AddTjsInsideEnvelope(tjs, cotIndex, prt);
>>>>>>> 06c5fc9b
    } else {
      if(prt) mf::LogVerbatim("TC")<<"FEP: Existing parent is good ";
      ss.NeedsUpdate = false;
    }
    
    if(!ss.NeedsUpdate) return;
    if(ss.ParentID == 0) return;
    
    // see if the new parent is attached to a vertex
    Trajectory& ptj = tjs.allTraj[ss.ParentID-1];
    // determine the apprropriate start end of the parent
    unsigned short end = FarEnd(tjs, ptj, ss);
    if(end != 0) {
      std::cout<<"FEP: Parent end is not 0... Is this bad?\n";
    }
    Trajectory& stj = tjs.allTraj[ss.ShowerTjID - 1];
    stj.VtxID[0] = ptj.VtxID[end];
    // ensure that any Tjs attached to this vertex aren't included in the shower (except for
    // the parent)
    if(stj.VtxID[0] > 0) {
      auto vtxTjIDs = GetVtxTjIDs(tjs, tjs.vtx[stj.VtxID[0]-1]);
      std::vector<int> shared;
      std::set_intersection(vtxTjIDs.begin(), vtxTjIDs.end(),
                            ss.TjIDs.begin(), ss.TjIDs.end(), std::back_inserter(shared));
      for(auto& tjID : shared) {
        if(tjID == ss.ParentID) continue;
        // don't bother re-defining the shower since it will be done later
        RemoveTj(tjs, tjID, cotIndex, false, prt);
      } // tjID
    } // stj.VtxID[0] > 0
    if(prt) mf::LogVerbatim("TC")<<" Set ShowerTj VtxID[0] "<<stj.VtxID[0];
    
  } // FindExternalParent

  ////////////////////////////////////////////////
  unsigned short FarEnd(TjStuff& tjs, const Trajectory& tj, ShowerStruct& ss)
  {
    // Returns the end (0 or 1) of the Tj that is furthest away from the shower center
    if(ss.ShowerTjID == 0) return 0;
    TrajPoint& stp1 = tjs.allTraj[ss.ShowerTjID-1].Pts[1];
    unsigned short endPt0 = tj.EndPt[0];
    unsigned short endPt1 = tj.EndPt[1];
    if(PosSep2(tj.Pts[endPt1].Pos, stp1.Pos) > PosSep2(tj.Pts[endPt0].Pos, stp1.Pos)) return 1;
    return 0;
  } // FarEnd

  ////////////////////////////////////////////////
  float ParentFOM(TjStuff& tjs, Trajectory& tj, const unsigned short& tjEnd, ShowerStruct& ss, bool prt)
  {
    // returns a FOM for the trajectory at the end point being the parent of ss
    
    if(tjEnd > 1) return 1000;
    if(ss.Energy == 0) return 1000;
    
    // Radiation length converted to WSE units (for uB)
    constexpr float radLen = 14 / 0.3;
    constexpr float tenRadLen2 = 100 * radLen * radLen;

    if(ss.TjIDs.empty()) return 1000;
    if(ss.ShowerTjID == 0) return 1000;
    
    MCParticleListUtils tm{tjs};
    
    // prospective parent TP
    unsigned short endPt = tj.EndPt[tjEnd];
    TrajPoint& ptp = tj.Pts[endPt];
    // Shower charge center TP
    unsigned short istj = ss.ShowerTjID - 1;
    TrajPoint& stp1 = tjs.allTraj[istj].Pts[1];
    float tp1Sep = PosSep2(ptp.Pos, stp1.Pos);
    // Make a rough cut on radiation lengths
    if(tp1Sep > tenRadLen2) {
      if(prt) mf::LogVerbatim("TC")<<"PFOM "<<tj.ID<<" failed sep cut "<<(int)sqrt(tp1Sep)<<" 10 radiation lengths "<<(int)sqrt(tenRadLen2);
      return 100;
    }
    tp1Sep = sqrt(tp1Sep);
    
    // impact parameter between the projection of ptp and the charge center
    float delta = PointTrajDOCA(tjs, stp1.HitPos[0], stp1.HitPos[1], ptp);
    // make a rough cut
    if(delta > 100) {
      if(prt) mf::LogVerbatim("TC")<<"PFOM "<<tj.ID<<" failed delta cut "<<delta<<" cut = 100";
      return 50;
    }
    
    // Estimate shower max. This parameterization comes from an Excel spreadsheet that uses the PDG shower max parameterization
    // from EGS4. Shower max, tmax, is calculated and used to generate a table of dE/dt vs t, which is then summed.
    // The value of t which yields 90% energy containment is used as a bound to find the shower center which is where the
    // shower center stp1 should be relative to the start of the parent. The parameterization is in units of the number of
    // radiation lengths with shEnergy in MeV.
    // Here is a summary table
    // E    t
    //----------
    //  70   1.90
    // 100   2.34
    // 150   2.68
    // 200   2.93
    // 250   3.10
    // 300   3.26
    // 350   3.34
    // 400   3.47
    // 600   3.79
    // 800   4.00
    //1000   4.11
    // Expected separation (cm) between the start of the parent trajectory and the shower charge center
    float expectedTPSep = 0.85 * log(3 * ss.Energy) - 2.65;
    // Convert it to the distance in WSE units 
    // We don't need great accuracy here because we don't know the projection of the shower in this view
    expectedTPSep *= radLen;
    // Assume that the projection of the shower in this view will be ~2/3
    expectedTPSep *= 0.6;
    // Guess that the RMS of the separation will be ~50% of the separation
    float expectedTPSepRMS = 0.8 * expectedTPSep;
    float sepPull = (tp1Sep - expectedTPSep) / expectedTPSepRMS;
    // The error on delta is probably dominated by not getting all of the shower Tjs and hits included
    // + missing energy (photons, etc). Just use the shower width at the shower center 
    float deltaErr = tjs.allTraj[istj].Pts[1].DeltaRMS;
    // protect against errors
    if(deltaErr < 0) deltaErr = 1;
    float deltaPull = delta / deltaErr;
    float dang = DeltaAngle(ptp.Ang, stp1.Ang);
    float dangErr = ss.AngleErr;
    if(dangErr < 0.1) dangErr = 0.1;
    // weight by the direction FOM?
    dangErr *= ss.DirectionFOM;
    float dangPull = dang / dangErr;
    float mom = tj.MCSMom;
    if(mom > 500) mom = 500;
    float momPull = (mom - 500) / 100;
    // Pull due to the minimum separation between the other end of the parent Tj and the first shower Tj point.
    float tp0Sep2 = 0;
    float sep0Pull2 = 0;
    unsigned short otherEndPt = tj.EndPt[1-tjEnd];
    TrajPoint& optp = tj.Pts[otherEndPt];
    TrajPoint& stp0 = tjs.allTraj[istj].Pts[0];
    // don't bother taking the sqrt since it would be squared in a few lines anyway
    tp0Sep2 = PosSep2(optp.Pos, stp0.Pos);
    // expect this to be 1/2 of the separation between shower Tj point 0 and point 1
    float expectTp0Sep = 0.25 * PosSep2(stp0.Pos, stp1.Pos);
    sep0Pull2 = tp0Sep2 / expectTp0Sep;
    // primary Tj length
    float lenPull = (TrajLength(tj) - expectedTPSep) / expectedTPSepRMS;
    float fom = sqrt(sepPull * sepPull + deltaPull * deltaPull + dangPull * dangPull + momPull * momPull + sep0Pull2 + lenPull * lenPull);
    fom /= 6;
    if(prt) {
      mf::LogVerbatim myprt("TC");
      myprt<<"PFOM: Tj "<<tj.ID<<" Pos "<<PrintPos(tjs, ptp);
      myprt<<" VtxID "<<tj.VtxID[tjEnd];
      if(tj.VtxID[tjEnd] > 0) {
        VtxStore& vx2 = tjs.vtx[tj.VtxID[tjEnd-1]];
        myprt<<" Vtx3ID "<<vx2.Vtx3ID;
      }
      myprt<<std::fixed<<std::setprecision(2);
      myprt<<" tp1Sep "<<tp1Sep<<" pull "<<sepPull;
      myprt<<" delta "<<delta<<" pull "<<deltaPull;
      myprt<<" dang "<<dang<<" pull "<<dangPull;
      myprt<<" mcsmom "<<(int)mom<<" pull "<<momPull;
      myprt<<" sep0 "<<sqrt(tp0Sep2)<<" pull "<<sqrt(sep0Pull2);
      myprt<<" length "<<(int)TrajLength(tj)<<" pull "<<lenPull;
      myprt<<" FOM "<<fom;
    }

    if(tjs.ShowerTag[12] == -5) {
      // special output for creating an ntuple
      unsigned short nTruHits;
      unsigned short mcPtclIndex = tm.GetMCPartListIndex(ss, nTruHits);
      if(mcPtclIndex == 0 && sepPull < 4 && deltaPull < 10 && dangPull < 10) {
        // Print variables to create an ntuple
        float trueEnergy = tjs.MCPartList[mcPtclIndex]->E();
        mf::LogVerbatim myprt("TC");
        myprt<<"NTPL "<<ss.CTP<<" "<<std::fixed<<std::setprecision(2)<<trueEnergy;
        TrajPoint truTP;
        truTP.CTP = ss.CTP;
        tm.MakeTruTrajPoint(mcPtclIndex, truTP);
        myprt<<" "<<truTP.Ang<<" "<<truTP.Delta;
//        myprt<<" "<<tj.ID;
        // number of times this DefineShowerTj was called for this shower
        Trajectory& stj = tjs.allTraj[istj];
        myprt<<" "<<stj.Pass;
        // number of points (hits) in the shower
        myprt<<" "<<ss.Pts.size();
        // shower charge
        myprt<<" "<<(int)stj.AveChg;
        myprt<<" "<<tp1Sep<<" "<<delta<<" "<<std::setprecision(3)<<dang<<" "<<(int)mom;
        myprt<<" "<<std::setprecision(2)<<sqrt(tp0Sep2)<<" "<<TrajLength(tj)<<" "<<fom;
        if(tj.ID == ss.TruParentID) {
          myprt<<" 1";
        } else {
          myprt<<" 0";
        }
      }
    } // tjs.ShowerTag[12] == -5

    return fom;
  } // ParentFOM
  
  ////////////////////////////////////////////////
  bool WrongSplitTj(TjStuff& tjs, Trajectory& tj, const unsigned short& tjEnd, ShowerStruct& ss, bool prt)
  {
    // Returns true if the trajectory was split by a 3D vertex match and the end of this trajectory is further
    // away from the shower than the partner trajectory
    // Here is a cartoon showing what we are trying to prevent. The shower is represented by a box. The trajectory
    // that is shown as (---*---) was originally reconstructed as a single trajectory. It was later split at the * position
    // by matching in 3D into two trajectories with ID = 1 and 2. We don't want to consider Tj 1 using end 0 as a parent for
    // the shower. Tj is more likely to be the real parent
    //
    //  1111111111 2222222  TjID
    //  0        1 0     1  Tj end
    //               --------------
    //               |            |
    //  ----------*-------        |
    //               |            |
    //               --------------
    if(!tj.AlgMod[kComp3DVx]) return false;
    if(tjEnd > 1) return false;
    
    // See if the other end is the end that was split. It should have a vertex with Topo = 8 or 11
    unsigned short otherEnd = 1 - tjEnd;
//    if(prt) mf::LogVerbatim("TC")<<"WSTj: otherEnd "<<otherEnd<<" vtxID "<<tj.VtxID[otherEnd];
    if(tj.VtxID[otherEnd] == 0) return false;
    unsigned short ivx = tj.VtxID[otherEnd] - 1;
    // A vertex exists but not a 3D split vertex
    if(tjs.vtx[ivx].Topo != 8 && tjs.vtx[ivx].Topo != 10) return false;
    return true;
    
  } // WrongSplitTj

  ////////////////////////////////////////////////
  void MergeNearby2DShowers(TjStuff& tjs, const CTP_t& inCTP, bool prt)
  {
    if(!tjs.UseAlg[kMergeNrShowers]) return;
    if(tjs.cots.empty()) return;
    // merges showers if they share nearby Tjs
    for(unsigned short ci1 = 0; ci1 < tjs.cots.size() - 1; ++ci1) {
      ShowerStruct& ss1 = tjs.cots[ci1];
      if(ss1.CTP != inCTP) continue;
      if(ss1.TjIDs.empty()) continue;
      for(unsigned short ci2 = ci1 + 1; ci2 < tjs.cots.size(); ++ci2) {
        ShowerStruct& ss2 = tjs.cots[ci2];
        if(ss2.CTP != inCTP) continue;
        if(ss2.TjIDs.empty()) continue;
        std::vector<int> shared;
        std::set_intersection(ss1.NearTjIDs.begin(), ss1.NearTjIDs.end(), 
                              ss2.NearTjIDs.begin(), ss2.NearTjIDs.end(), std::back_inserter(shared));
        if(shared.empty()) continue;
        // add the shared Tjs to ss1
        // ensure that the shower isn't InShower already
        unsigned short nadd = 0;
        for(auto& tjID : shared) {
          if(tjs.allTraj[tjID - 1].AlgMod[kInShower]) continue;
          if(AddTj(tjs, tjID, ci1, false, prt)) ++nadd;
        } // tjID
        if(nadd == 0) continue;
        if(MergeShowersAndStore(tjs, ci1, ci2, prt)) {
          Trajectory& stj = tjs.allTraj[ss1.ShowerTjID - 1];
          stj.AlgMod[kMergeNrShowers] = true;
          if(prt) mf::LogVerbatim("TC")<<"MN2DS: Merged ss2 "<<ci2<<" into "<<ci1;
          break;
        }
      } // ci2
    } // ci1
  } //MergeNearby2DShowers

  ////////////////////////////////////////////////
  void MergeOverlap(TjStuff& tjs, const CTP_t& inCTP, bool prt)
  {
    // Merge showers whose envelopes overlap each other
    
    /*
     # 0 Mode (<= 0 OFF, 1 = find showers before 3D match, 2 = find showers after 3D match)
     # 1 Max Tj MCSMom for a shower tag
     # 2 Max separation
     # 3 Min energy (MeV)
     # 4 rms width factor
     # 5 Min shower 1/2 width (WSE units)
     # 6 Min total Tj Pts
     # 7 Min Tjs
     # 8 max parent FOM
     # 9 max direction FOM
     # 10 max aspect ratio
     # 11 Debug in CTP (>10 debug cotIndex + 10)
     */
    
    if(tjs.ShowerTag[2] <= 0) return;
    if(!tjs.UseAlg[kMergeOverlap]) return;
    if(tjs.cots.empty()) return;
    
    // Require that the maximum separation is about two radiation lengths
    if(prt) mf::LogVerbatim("TC")<<"MO: checking using separation cut "<<tjs.ShowerTag[2];
    
    float sepCut2 = tjs.ShowerTag[2] * tjs.ShowerTag[2];
    
    // See if the envelopes overlap
    unsigned short maxict = tjs.cots.size() - 1;
    for(unsigned short ict = 0; ict < tjs.cots.size() - 1; ++ict) {
      if(ict > maxict) {
        std::cout<<"MergeOverlap bad ict\n";
        break;
      }
      ShowerStruct& iss = tjs.cots[ict];
      if(iss.TjIDs.empty()) continue;
      if(iss.CTP != inCTP) continue;
      for(unsigned short jct = ict + 1; jct < tjs.cots.size(); ++jct) {
        if(jct > tjs.cots.size() - 1) {
          std::cout<<"MergeOverlap bad ict\n";
          break;
        }
        ShowerStruct& jss = tjs.cots[jct];
        if(jss.TjIDs.empty()) continue;
        if(jss.CTP != iss.CTP) continue;
        bool doMerge = false;
        for(auto& ivx : iss.Envelope) {
          doMerge = PointInsideEnvelope(ivx, jss.Envelope);
          if(doMerge) break;
        } // ivx
        if(!doMerge) {
          for(auto& jvx : jss.Envelope) {
            doMerge = PointInsideEnvelope(jvx, iss.Envelope);
            if(doMerge) break;
          } // ivx
        }
        if(prt) mf::LogVerbatim("TC")<<" Envelopes "<<ict<<" "<<jct<<" overlap? "<<doMerge;
        if(!doMerge) {
          // check proximity between the envelopes
          for(auto& ivx : iss.Envelope) {
            for(auto& jvx : jss.Envelope) {
              if(PosSep2(ivx, jvx) < sepCut2) {
                if(prt) mf::LogVerbatim("TC")<<" Envelopes "<<ict<<" "<<jct<<" are close "<<PosSep(ivx, jvx)<<" cut "<<tjs.ShowerTag[2];
                doMerge = true;
                break;
              }
            } // jvx
            if(doMerge) break;
          } // ivx
        } // !domerge
        if(!doMerge) continue;
        if(prt) mf::LogVerbatim("TC")<<" Merge them. Re-find shower center, etc";
        if(MergeShowersAndStore(tjs, ict, jct, prt)) {
          Trajectory& stj = tjs.allTraj[iss.ShowerTjID - 1];
          stj.AlgMod[kMergeOverlap] = true;
          break;
        }
        else {
          std::cout<<"merge failed "<<ict<<" "<<jct<<" \n";
        }
      } // jct
    } // ict

  } // MergeOverlap
  
  ////////////////////////////////////////////////
  void MergeSubShowers(TjStuff& tjs, const CTP_t& inCTP, bool prt)
  {
    // Merge small showers that are downstream of larger showers
    
    if(!tjs.UseAlg[kMergeSubShowers]) return;
    
    // Require that the maximum separation is about two radiation lengths
    if(prt) mf::LogVerbatim("TC")<<"MSS: checking using radiation length cut ";
    
    constexpr float radLen = 14 / 0.3;
    
    for(unsigned short ict = 0; ict < tjs.cots.size(); ++ict) {
      ShowerStruct& iss = tjs.cots[ict];
      if(iss.TjIDs.empty()) continue;
      if(iss.CTP != inCTP) continue;
      TrajPoint& istp0 = tjs.allTraj[iss.ShowerTjID - 1].Pts[0];
      TrajPoint& istp2 = tjs.allTraj[iss.ShowerTjID - 1].Pts[2];
      for(unsigned short jct = 0; jct < tjs.cots.size(); ++jct) {
        if(jct == ict) continue;
        ShowerStruct& jss = tjs.cots[jct];
        if(jss.TjIDs.empty()) continue;
        if(jss.CTP != iss.CTP) continue;
        // require that the j shower be lower energy than the i shower
        if(jss.Energy > iss.Energy) continue;
        // require that it be downstream of the i shower
        TrajPoint& jstp0 = tjs.allTraj[jss.ShowerTjID - 1].Pts[0];
        float sepj0i2 = PosSep2(jstp0.Pos, istp2.Pos);
        if(sepj0i2 > PosSep2(jstp0.Pos, istp0.Pos)) continue;
        sepj0i2 = sqrt(sepj0i2);
        float trad = sepj0i2 / radLen;
        // impact parameter between the projection of istj and the jstj charge center
        float delta = PointTrajDOCA(tjs, jstp0.Pos[0], jstp0.Pos[1], istp2);
        // See if delta is consistent with the cone angle of the i shower
        float dang = delta / sepj0i2;
        if(prt) mf::LogVerbatim("TC")<<" Candidate "<<ict<<" "<<jct<<" separation "<<sepj0i2<<" radiation lengths "<<trad<<" delta "<<delta<<" dang "<<dang;
        if(trad > 3) continue;
        // TODO This needs more work
        // Require that the j energy be much lower
        if(jss.Energy > 0.3 * iss.Energy) continue;
        // There must be a correlation between dang and the energy of the j shower...
        if(dang > 0.3) continue;
        if(prt) mf::LogVerbatim("TC")<<" Merge them. Re-find shower center, etc";
        if(MergeShowersAndStore(tjs, ict, jct, prt)) {
          Trajectory& stj = tjs.allTraj[iss.ShowerTjID - 1];
          stj.AlgMod[kMergeSubShowers] = true;
          break;
        }
      } // jct
    } // ict
    
  } // MergeSubShowers
  
  ////////////////////////////////////////////////
  bool MergeShowersAndStore(TjStuff& tjs, unsigned short icotIndex, unsigned short jcotIndex, bool prt)
  {
    // Merge showers using shower indices. The icotIndex shower is modified in-plance.
    // The jcotIndex shower is declared obsolete. This function also re-defines the shower and
    // sets the Parent ID to 0.
    
    if(icotIndex > tjs.cots.size() - 1) return false;
    ShowerStruct& iss = tjs.cots[icotIndex];
    if(iss.TjIDs.empty()) return false;
    if(iss.ShowerTjID <= 0) return false;
    
    if(jcotIndex > tjs.cots.size() - 1) return false;
    ShowerStruct& jss = tjs.cots[jcotIndex];
    if(jss.TjIDs.empty()) return false;
    if(jss.ShowerTjID <= 0) return false;

    if(iss.CTP != jss.CTP) return false;
    
    Trajectory& itj = tjs.allTraj[iss.ShowerTjID - 1];
    Trajectory& jtj = tjs.allTraj[jss.ShowerTjID - 1];
    
    iss.TjIDs.insert(iss.TjIDs.end(), jss.TjIDs.begin(), jss.TjIDs.end());
    // make a new trajectory using itj as a template
    Trajectory ktj = itj;
    ktj.ID = tjs.allTraj.size() + 1;
    // re-assign the hits from itj to ktj
    for(auto& kpt : ktj.Pts) std::replace(kpt.Hits.begin(), kpt.Hits.end(), itj.ID, ktj.ID);
    // transfer the jtj hits to ktj
    ktj.Pts[0].Hits.insert(ktj.Pts[0].Hits.end(), jtj.Pts[0].Hits.begin(), jtj.Pts[0].Hits.end());
    ktj.Pts[1].Hits.insert(ktj.Pts[1].Hits.end(), jtj.Pts[1].Hits.begin(), jtj.Pts[1].Hits.end());
    ktj.Pts[2].Hits.insert(ktj.Pts[2].Hits.end(), jtj.Pts[2].Hits.begin(), jtj.Pts[2].Hits.end());
    // re-assign the hits from jtj to ktj
    for(auto& kpt : ktj.Pts) {
      std::replace(kpt.Hits.begin(), kpt.Hits.end(), jtj.ID, ktj.ID);
      // Fix InTraj
      for(auto& kht : kpt.Hits) {
        if(tjs.fHits[kht].InTraj == itj.ID || tjs.fHits[kht].InTraj == jtj.ID) tjs.fHits[kht].InTraj = ktj.ID;
      }
    } //  kpt
    tjs.allTraj.push_back(ktj);
    // kill jtj
    MakeTrajectoryObsolete(tjs, iss.ShowerTjID - 1);
    MakeTrajectoryObsolete(tjs, jss.ShowerTjID - 1);
    if(prt) mf::LogVerbatim("TC")<<" killed ShowerTjs "<<iss.ShowerTjID<<" and "<<jss.ShowerTjID<<" new Tj "<<ktj.ID;
    // revise the shower
    iss.ShowerTjID = ktj.ID;
    // transfer the list of Tj IDs
    iss.TjIDs.insert(iss.TjIDs.end(), jss.TjIDs.begin(), jss.TjIDs.begin());
    std::sort(iss.TjIDs.begin(), iss.TjIDs.end());
    // clear the list of nearby Tjs
    iss.NearTjIDs.clear();
    // append the list of matched Tjs
    iss.MatchedTjIDs.insert(iss.MatchedTjIDs.end(), jss.MatchedTjIDs.begin(), jss.MatchedTjIDs.begin());
    std::sort(iss.MatchedTjIDs.begin(), iss.MatchedTjIDs.end());
    iss.ParentID = 0;
    iss.NeedsUpdate = true;
    jss.TjIDs.clear();
    bool success = DefineShower(tjs, icotIndex, prt);
    if(!success) {
      std::cout<<"MSAS Failed \n";
    }
    return success;

  } // MergeShowersAndStore
  
  ////////////////////////////////////////////////
  bool MergeShowerTjsAndStore(TjStuff& tjs, unsigned short istj, unsigned short jstj, bool prt)
  {
    // Merge showers using showerTj indices
    // This function is called from MergeAndStore whose function is to merge two line-like
    // trajectories and store them. This function was called because at least one of the
    // trajectories is a shower Tj. Assume that the decision to merge them has been made elsewhere.
    
    if(istj > tjs.allTraj.size() - 1) return false;
    if(jstj > tjs.allTraj.size() - 1) return false;
    
    Trajectory& itj = tjs.allTraj[istj];
    Trajectory& jtj = tjs.allTraj[jstj];
    
    if(prt) mf::LogVerbatim("TC")<<"MSTjAS: MergeShowerTjsAndStore Tj IDs "<<itj.ID<<"  "<<jtj.ID;
    
    // First we check to make sure that both are shower Tjs.
    if(!itj.AlgMod[kShowerTj] && !jtj.AlgMod[kShowerTj]) {
      if(prt) mf::LogVerbatim("TC")<<" One of these isn't a shower Tj";
      return false;
    }
    
    // We need to keep the convention used in MergeAndStore to create a new merged trajectory
    // and kill the two fragments. This doesn't require making a new shower however. We can just
    // re-purpose one of the existing showers
    unsigned short icotIndex = GetCotsIndex(tjs, itj.ID);
    if(icotIndex == USHRT_MAX) return false;
    ShowerStruct& iss = tjs.cots[icotIndex];
    if(iss.TjIDs.empty()) return false;
    unsigned short jcotIndex = GetCotsIndex(tjs, jtj.ID);
    if(jcotIndex == USHRT_MAX) return false;
    ShowerStruct& jss = tjs.cots[jcotIndex];
    if(jss.TjIDs.empty()) return false;
    
    if(!MergeShowersAndStore(tjs, icotIndex, jcotIndex, prt)) return false;
    // merge was successful. re-find the external parent and start charge
    FindExternalParent(tjs, icotIndex, prt);
    return true;
    
  } // MergeShowerTjsAndStore

  ////////////////////////////////////////////////
  bool FindChargeCenter(TjStuff& tjs, const unsigned short& cotIndex, bool prt)
  {
    // Finds the charge center using all sub-structure trajectories in the cot. All of the shower
    // charge is assigned to the second TP and the charge weighted position is put in stp1.HitPos
    // and stp1.Pos
    // The charge will later be distributed between TP0 - TP2.
    // The total charge is stored in  shower Tj AveChg.
    
    if(cotIndex > tjs.cots.size() - 1) return false;
    
    ShowerStruct& ss = tjs.cots[cotIndex];
    if(ss.TjIDs.empty()) return false;
    
    unsigned short stjIndex = ss.ShowerTjID - 1;
    if(stjIndex > tjs.allTraj.size() - 1) return false;
    if(tjs.allTraj[stjIndex].Pts.size() != 3) return false;
    
    // initialize all of the points, except the first one if there is an external parent
    for(unsigned short ii = 0; ii < 3; ++ii) {
      TrajPoint& tp = tjs.allTraj[stjIndex].Pts[ii];
      tp.Chg = 0;
      tp.HitPos[0] = 0;
      tp.HitPos[1] = 0;
    }
    
    TrajPoint& stp1 = tjs.allTraj[stjIndex].Pts[1];
    
    for(unsigned short ii = 0; ii < ss.Pts.size(); ++ii) {
      if(ss.Pts[ii].Chg <= 0) {
        std::cout<<"FCC: Found point with no charge. This shouldn't happen\n";
        exit(1);
      }
      stp1.Chg += ss.Pts[ii].Chg;
      stp1.HitPos[0] += ss.Pts[ii].Chg * ss.Pts[ii].Pos[0];
      stp1.HitPos[1] += ss.Pts[ii].Chg * ss.Pts[ii].Pos[1];
    } // ii
    
    stp1.HitPos[0] /= stp1.Chg;
    stp1.HitPos[1] /= stp1.Chg;
    // Define the position only if it hasn't been done already
    if(ss.Angle == 0) stp1.Pos = stp1.HitPos;
    // Use the trajectory AveChg variable to store the total charge
    // if it isn't identified as an InShower Tj
    tjs.allTraj[stjIndex].AveChg = stp1.Chg;
    ss.Energy = ShowerEnergy(tjs, ss);
    if(prt) mf::LogVerbatim("TC")<<"FCC: cotIndex "<<cotIndex<<" HitPos "<<(int)stp1.HitPos[0]<<":"<<(int)stp1.HitPos[1]/tjs.UnitsPerTick<<" stp1.Chg "<<(int)stp1.Chg<<" Energy "<<(int)ss.Energy<<" MeV";
    return true;
  } // FindChargeCenter

  ////////////////////////////////////////////////
  void FindAngle(TjStuff& tjs, const unsigned short& cotIndex, bool prt)
  {
    // Find the angle of the shower using the position of all of the TPs
    
    if(cotIndex > tjs.cots.size() - 1) return;
    
    ShowerStruct& ss = tjs.cots[cotIndex];
    if(ss.TjIDs.empty()) return;
    
    if(ss.ParentID > 0) {
      if(prt) mf::LogVerbatim("TC")<<"FA: cotIndex "<<cotIndex<<" Using Parent Tj "<<ss.ParentID<<" angle "<<std::fixed<<std::setprecision(2)<<ss.Angle;
      return;
    }
    
    unsigned short stjIndex = ss.ShowerTjID - 1;
    if(stjIndex > tjs.allTraj.size() - 1) return;
    if(tjs.allTraj[stjIndex].Pts.size() != 3) return;

    TrajPoint& stp1 = tjs.allTraj[stjIndex].Pts[1];
    
    // Do a least squares fit using all the points
    double sum = 0.;
    double sumx = 0.;
    double sumy = 0.;
    double sumxy = 0.;
    double sumx2 = 0.;
    double sumy2 = 0.;
    double xx, yy, xr, yr, wt;

    // rotate into a coordinate system along the current shower axis
    // TODO: Use and replace RotPos?
    double cs = cos(-ss.Angle);
    double sn = sin(-ss.Angle);
    
    unsigned short nptsFit = 0;
    for(unsigned short ii = 0; ii < ss.Pts.size(); ++ii) {
      // Weight by charge
      wt = ss.Pts[ii].Chg;
      sum  += wt;
      xx = wt * (ss.Pts[ii].Pos[0] - stp1.Pos[0]);
      yy = wt * (ss.Pts[ii].Pos[1] - stp1.Pos[1]);
      xr = cs * xx - sn * yy;
      yr = sn * xx + cs * yy;
      sumx += wt * xr;
      sumy += wt * yr;
      sumx2 += wt * xr * xr;
      sumy2 += wt * yr * yr;
      sumxy += wt * xr * yr;
      ++nptsFit;
    } // ii
    
    if(nptsFit < 3) {
      if(prt) mf::LogVerbatim("TC")<<"FA: Not enough points to fit";
      return;
    }
    // calculate coefficients and std dev
    double delta = sum * sumx2 - sumx * sumx;
    if(delta == 0) {
      ss.Angle = 0;
      ss.AngleErr = 1.5;
      return;
    }
    // A is the intercept (This should be ~0 if the charge center is known)
    double A = (sumx2 * sumy - sumx * sumxy) / delta;
    // B is the slope
    double B = (sumxy * sum  - sumx * sumy) / delta;
    float dang = atan(B);
    ss.Angle += dang;
/* TODO: This gives errors that are much too small
    double ndof = nptsFit - 1;
    double varnce = (sumy2 + A*A*sum + B*B*sumx2 - 2 * (A*sumy + B*sumxy - A*B*sumx)) / ndof;
    ss.AngleErr = sqrt(varnce * sum / delta);
*/    
    // Fake a correction to the angle error instead
    ss.AngleErr = ss.AspectRatio * ss.AspectRatio * 1.57;
    
    if(prt) mf::LogVerbatim("TC")<<"FA: "<<cotIndex<<" Pos "<<ss.CTP<<":"<<PrintPos(tjs, stp1)<<" Intercept "<<(int)A<<" dang "<<dang<<" Angle "<<ss.Angle<<" Err "<<ss.AngleErr<<" npts fit "<<nptsFit;
    
  } // FindAngle
  
  ////////////////////////////////////////////////
  void FillRotPos(TjStuff& tjs, const unsigned short& cotIndex, bool prt)
  {
    // Fills the RotPos vector and sorts the points along the shower axis. Note that the rotation is
    // done around stp1.Pos but the charge center is at stp1.HitPos. Pos and HitPos will be exactly the
    // same if there is no parent. The Pos position may be shifted slightly in FindExternalParent so that
    // the parent trajectory lies on the central axis of the shower. This is done so that the charge at the
    // start of the shower is calculated correctly using the parent trajectory points
    if(cotIndex > tjs.cots.size() - 1) return;
    
    ShowerStruct& ss = tjs.cots[cotIndex];
    if(ss.TjIDs.empty()) return;
    
    Trajectory& stj = tjs.allTraj[ss.ShowerTjID - 1];
    // ensure that the charge center is defined
    if(stj.Pts[1].Chg == 0) return;

    // Determine the size of the shower along the axis and transverse to it. 
    // Rotate and translate each point into the coordinate system defined by tp[1]
    float cs = cos(-ss.Angle);
    float sn = sin(-ss.Angle);

    TrajPoint& stp1 = stj.Pts[1];

    for(unsigned short ii = 0; ii < ss.Pts.size(); ++ii) {
      ss.Pts[ii].RotPos[0] = ss.Pts[ii].Pos[0] - stp1.Pos[0];
      ss.Pts[ii].RotPos[1] = ss.Pts[ii].Pos[1] - stp1.Pos[1];
      // Rotate into the stp1 direction
      float along = cs * ss.Pts[ii].RotPos[0] - sn * ss.Pts[ii].RotPos[1];
      float trans = sn * ss.Pts[ii].RotPos[0] + cs * ss.Pts[ii].RotPos[1];
      ss.Pts[ii].RotPos[0] = along;
      ss.Pts[ii].RotPos[1] = trans;
    } // ii
    
    std::vector<SortEntry> sortVec(ss.Pts.size());
    for(unsigned short ii = 0; ii < ss.Pts.size(); ++ii) {
      sortVec[ii].index = ii;
      sortVec[ii].length = ss.Pts[ii].RotPos[0];
    }
    std::sort(sortVec.begin(), sortVec.end(), lessThan);
    
    // put the points vector into the sorted order
    auto tPts = ss.Pts;
    for(unsigned short ii = 0; ii < ss.Pts.size(); ++ii) {
      unsigned short indx = sortVec[ii].index;
      ss.Pts[ii] = tPts[indx];
    } // ii

    // Calculate the the aspect ratio
    float alongSum = 0;
    float transSum = 0;
    for(unsigned short ii = 0; ii < ss.Pts.size(); ++ii) {
      alongSum += std::abs(ss.Pts[ii].RotPos[0]);
      transSum += std::abs(ss.Pts[ii].RotPos[1]);
    } // ii
    
    if(alongSum > 0) {
      ss.AspectRatio = transSum / alongSum;
    } else {
      ss.AspectRatio = 100;
    }
    // Fake a correction to the angle error
    ss.AngleErr = ss.AspectRatio * ss.AspectRatio * 1.57;
    
    if(prt) mf::LogVerbatim("TC")<<"FRP: cotIndex "<<cotIndex<<" Rotation origin "<<PrintPos(tjs, stp1.Pos)<<" Angle "<<std::setprecision(2)<<ss.Angle<<" AspectRatio "<<ss.AspectRatio<<" AngleErr "<<ss.AngleErr;
    
  } // FillRotPos
  
  ////////////////////////////////////////////////
  bool DefineShowerTj(TjStuff& tjs, const unsigned short& cotIndex, bool prt)
  {
    // Defines the Shower Tj, calculates the shower aspect ratio, etc. This function
    // doesn't change the state of Parent
    
    if(cotIndex > tjs.cots.size() - 1) return false;
    
    ShowerStruct& ss = tjs.cots[cotIndex];
    if(ss.TjIDs.empty()) return false;

    Trajectory& stj = tjs.allTraj[ss.ShowerTjID - 1];
    if(stj.Pts.size() != 3) return false;
    // ensure that the charge center is defined
    if(stj.Pts[1].Chg == 0) return false;
    
    bool hasParent = (ss.ParentID > 0);
    if(hasParent && !ss.NeedsUpdate) {
      if(prt) mf::LogVerbatim("TC")<<"DSTj: cotIndex "<<cotIndex<<" Use existing Parent Tj "<<ss.ParentID<<" info.";
      return true;
    }
    // Analyse RotPos to determine the shower direction
    float minAlong = ss.Pts[0].RotPos[0];
    float maxAlong = ss.Pts[ss.Pts.size()-1].RotPos[0];
    float sectionLength = (maxAlong - minAlong) / 3;
    float sec0 = minAlong + sectionLength;
    float sec2 = maxAlong - sectionLength;
    float chgNeg = 0;
    float transRMSNeg = 0;
    float chgPos = 0;
    float transRMSPos = 0;
    for(unsigned short ii = 0; ii < ss.Pts.size(); ++ii) {
      if(ss.Pts[ii].RotPos[0] < sec0) {
        chgNeg += ss.Pts[ii].Chg;
        transRMSNeg += ss.Pts[ii].Chg * std::abs(ss.Pts[ii].RotPos[1]);
      } else if(ss.Pts[ii].RotPos[0] > sec2) {
        chgPos += ss.Pts[ii].Chg;
        transRMSPos += ss.Pts[ii].Chg * std::abs(ss.Pts[ii].RotPos[1]);
      }
    } // ii
    if(chgNeg == 0 || chgPos == 0) return false;
    transRMSNeg /= chgNeg;
    transRMSPos /= chgPos;
    
    ss.DirectionFOM = transRMSNeg / transRMSPos;
    bool startsNeg = (transRMSNeg < transRMSPos);

    if(prt) mf::LogVerbatim("TC")<<"DSTj: "<<cotIndex<<" transRMSNeg "<<std::fixed<<std::setprecision(2)<<transRMSNeg<<" transRMSPos "<<transRMSPos<<" startsNeg? "<<startsNeg<<" DirectionFOM "<<ss.DirectionFOM;

    // reverse the points vector so that the narrow end of the shower is near Pts.begin()
    if(!hasParent && !startsNeg) {
      std::reverse(ss.Pts.begin(), ss.Pts.end());
      // change the sign of RotPos
      for(auto& sspt : ss.Pts) {
        sspt.RotPos[0] = -sspt.RotPos[0];
        sspt.RotPos[1] = -sspt.RotPos[1];
      }
      std::swap(transRMSNeg, transRMSPos);
      // flip the shower angle
      if(ss.Angle > 0) {
        ss.Angle -= M_PI;
      } else {
        ss.Angle += M_PI;
      }
      ss.DirectionFOM = 1 / ss.DirectionFOM;
      if(prt) mf::LogVerbatim("TC")<<" Reversed everything. Shower angle = "<<ss.Angle;
    } // reverse everything
    
    // Find the shower start by looking for the first point that has a small transverse distance from the shower spine. Grab
    // the longitudinal position of that point
    minAlong = 0;
    for(unsigned short ii = 0; ii < ss.Pts.size(); ++ii) {
      if(std::abs(ss.Pts[ii].RotPos[1]) < transRMSNeg) {
        minAlong = ss.Pts[ii].RotPos[0];
        break;
      }
    } // sspt
    if(minAlong == 0) return false;
    
    // define the angle of all the shower Tps
    for(auto& stp : stj.Pts) {
      stp.Ang = ss.Angle;
      stp.AngErr = ss.AngleErr;
      stp.Dir[0] = cos(stp.Ang);
      stp.Dir[1] = sin(stp.Ang);
      stp.Chg = 0;
      stp.DeltaRMS = 0;
      stp.NTPsFit = 0;
    } // stp
    
    TrajPoint& stp0 = stj.Pts[0];
    TrajPoint& stp1 = stj.Pts[1];

    // Put first shower Tj point on the shower axis using the minAlong position
    stp0.Pos[0] = minAlong * stp1.Dir[0] + stp1.Pos[0];
    stp0.Pos[1] = minAlong * stp1.Dir[1] + stp1.Pos[1];
    
    // Put the third shower Tj point on the shower axis at the maximum along position
    maxAlong = ss.Pts[ss.Pts.size()-1].RotPos[0];
    TrajPoint& stp2 = stj.Pts[2];
    stp2.Pos[0] = maxAlong * stp1.Dir[0] + stp1.Pos[0];
    stp2.Pos[1] = maxAlong * stp1.Dir[1] + stp1.Pos[1];
    
    // divide the longitudinal distance into 3 sections. Assign shower variables in these
    // sections to the 3 TPs
    sectionLength = (maxAlong - minAlong) / 3;
    sec0 = minAlong + sectionLength;
    sec2 = maxAlong - sectionLength;
    if(prt) mf::LogVerbatim("TC")<<" minAlong "<<(int)minAlong<<" maxAlong "<<(int)maxAlong<<" Section boundaries "<<(int)sec0<<" "<<(int)sec2<<" stp0 Pos "<<PrintPos(tjs, stp0.Pos)<<" stp2 Pos "<<PrintPos(tjs, stp2.Pos);
    
    // Calculate the charge and shower width in each section
    for(auto& sspt : ss.Pts) {
      unsigned short ipt = 1;
      if(sspt.RotPos[0] < sec0) ipt = 0;
      if(sspt.RotPos[0] > sec2) ipt = 2;
      stj.Pts[ipt].Chg += sspt.Chg;
      stj.Pts[ipt].DeltaRMS += sspt.Chg * sspt.RotPos[1] * sspt.RotPos[1];
      ++stj.Pts[ipt].NTPsFit;
    } // RotPt
    
    for(unsigned short ipt = 0; ipt < 3; ++ipt) {
      TrajPoint& spt = stj.Pts[ipt];
      if(spt.NTPsFit < 2) continue;
      spt.DeltaRMS = sqrt(spt.DeltaRMS / spt.Chg);
      spt.AveChg = spt.Chg;
    } // ipt
    if(stj.Pts[1].DeltaRMS == 0) stj.Pts[1].DeltaRMS = 0.5 * (stj.Pts[0].DeltaRMS + stj.Pts[2].DeltaRMS);
    
    // use Tj Pass to count the number of times this function is used
    ++stj.Pass;
    
//    if(prt) PrintTrajectory("DSTj", tjs, stj, USHRT_MAX);
    
    return true;

  } // DefineShowerTj
  
  ////////////////////////////////////////////////
  void RefineShowerTj(TjStuff& tjs, const unsigned short& cotIndex, bool prt)
  {
    // Checks the properties of Shower Tj and revises them if necessary. Returns true if the
    // shower needs to be updated
    
    if(cotIndex > tjs.cots.size() - 1) return;
    
    ShowerStruct& ss = tjs.cots[cotIndex];
    if(ss.TjIDs.empty()) return;
    
    Trajectory& stj = tjs.allTraj[ss.ShowerTjID - 1];
    if(stj.Pts.size() != 3) return;
    // ensure that the charge center is defined
    if(stj.Pts[1].Chg == 0) return;
    
    // Ignore fat showers
    if(ss.AspectRatio > tjs.ShowerTag[10] || ss.DirectionFOM > tjs.ShowerTag[9]) {
      if(prt) mf::LogVerbatim("TC")<<"RSTj: Not possible due to poor AspectRatio "<<ss.AspectRatio<<" or ss.DirectionFOM "<<ss.DirectionFOM;
      return;
    }

    if(ss.ParentID > 0) {
      if(prt) mf::LogVerbatim("TC")<<"RSTj: Use existing Parent Tj "<<ss.ParentID<<" info.";
      return;
    }
    
    // check the beginning of the shower to see if the points are close to the shower axis
    float sum = 0;
    float sum2 = 0;
    float chg = 0;
    unsigned short cnt = 0;
    // check the first 1/3 of the way along the shower
    unsigned short lastPt = ss.Pts.size() - 1;
    float maxAlong = ss.Pts[0].RotPos[0] + 0.3 * (ss.Pts[lastPt].RotPos[0] - ss.Pts[0].RotPos[0]);
    unsigned short firstTID = ss.Pts[0].TID;
    unsigned short cntTID = 0;
    for(auto& sspt : ss.Pts) {
      if(sspt.RotPos[0] > maxAlong) break;
      chg += sspt.Chg;
      sum += sspt.Chg * sspt.RotPos[1];
      sum2 += sspt.Chg * sspt.RotPos[1] * sspt.RotPos[1];
      if(prt && cnt < 10) mf::LogVerbatim("TC")<<"RSTj "<<sspt.Pos[0]<<":"<<(int)sspt.Pos[1]<<" RP "<<(int)sspt.RotPos[0]<<" "<<sspt.RotPos[1]<<" Chg "<<(int)sspt.Chg<<" TID "<< sspt.TID;
      ++cnt;
      if(sspt.TID == firstTID) ++cntTID;
    } // sspt
    if(chg == 0) return;
    float transAve = sum / chg;
    float arg = sum2 - chg * transAve * transAve;
    if(arg == 0) return;
    float transRMS = sqrt(arg / chg);
    transRMS /= sqrt((float)cnt);

    if(prt) mf::LogVerbatim("TC")<<"RSTj shower begin transAve "<<transAve<<" transRMS "<<transRMS;

  } // RefineShowerTj
  
  ////////////////////////////////////////////////
  void MakeShowerObsolete(TjStuff& tjs, const unsigned short& cotIndex, bool prt)
  {
    // Gracefully kills the shower and the associated shower Tj
    
    if(cotIndex > tjs.cots.size() - 1) return;
    
    ShowerStruct& ss = tjs.cots[cotIndex];
    if(ss.TjIDs.empty()) return;
    
    ss.TjIDs.clear();
    // Kill the shower Tj if it exists. This also releases the hits
    if(ss.ShowerTjID > 0) MakeTrajectoryObsolete(tjs, ss.ShowerTjID - 1);
    
    // Restore the original InShower Tjs
    // Unset the killed bit
    for(auto& tjID : ss.TjIDs) {
      Trajectory& tj = tjs.allTraj[tjID - 1];
      tj.AlgMod[kKilled] = false;
      // Restore the hit -> tj association. This is strictly only necessary if the
      // hits were re-assigned to the shower Tj but do it anyway just to be sure
      for(auto& tp : tj.Pts) {
        for(auto& iht : tp.Hits) tjs.fHits[iht].InTraj = tj.ID;
      } // tp
    } // tjID
    if(prt) mf::LogVerbatim("TC")<<"MSO: Killed ShowerTj "<<ss.ShowerTjID<<" and restored InShower Tjs.";

    
  } // MakeShowerObsolete
  
  ////////////////////////////////////////////////
  void TagShowerTjs(TjStuff& tjs, const CTP_t& inCTP, std::vector<std::vector<int>>& tjList)
  {
    // Tag Tjs with PDGCode = 11 if they have MCSMom < ShowerTag[0] and there are more than
    // ShowerTag[6] other Tjs with a separation < ShowerTag[1]. Returns a list of Tjs that meet this criteria
    
    tjList.clear();
    
    short maxMCSMom = tjs.ShowerTag[1];
    unsigned short minCnt = tjs.ShowerTag[7];
    
    for(unsigned short it1 = 0; it1 < tjs.allTraj.size(); ++it1) {
      Trajectory& tj1 = tjs.allTraj[it1];
      if(tj1.CTP != inCTP) continue;
      if(tj1.AlgMod[kKilled]) continue;
      tj1.NNeighbors = 0;
      // identified as a parent
      // ignore shower Tjs
      if(tj1.AlgMod[kShowerTj]) continue;
      // ignore stubby Tjs
      if(tj1.Pts.size() < 3) continue;
      // Cut on length and MCSMom
      if(tj1.Pts.size() > 6 && tj1.MCSMom > maxMCSMom) continue;
      if(TjHasNiceVtx(tjs, tj1, (unsigned short)tjs.ShowerTag[11])) continue;
      // TODO: Why is this being done?
      tj1.PDGCode = 0;
      std::vector<int> list;
      for(unsigned short it2 = 0; it2 < tjs.allTraj.size(); ++it2) {
        if(it1 == it2) continue;
        Trajectory& tj2 = tjs.allTraj[it2];
        if(tj2.CTP != inCTP) continue;
        if(tj2.AlgMod[kKilled]) continue;
        // identified as a parent
        // ignore shower Tjs
        if(tj2.AlgMod[kShowerTj]) continue;
        // ignore muons
        // ignore stubby Tjs
        if(tj2.Pts.size() < 3) continue;
        if(TjHasNiceVtx(tjs, tj2, (unsigned short)tjs.ShowerTag[11])) continue;
        // Cut on length and MCSMom
        if(tj2.Pts.size() > 10 && tj2.MCSMom > maxMCSMom) continue;
        unsigned short ipt1, ipt2;
	float doca = tjs.ShowerTag[2];
//        float doca = 5;
        // Find the separation between Tjs without considering dead wires
        //TrajTrajDOCA(tjs, tj1, tj2, ipt1, ipt2, doca, false);
	//XL: Find the separation between Tjs without considering dead wires
        TrajTrajDOCA(tjs, tj1, tj2, ipt1, ipt2, doca, true);
	if(doca < tjs.ShowerTag[2]) {
          // start the list with the ID of tj1
          if(list.empty()) {
            list.push_back(tj1.ID);
            AddCloseTjsToList(tjs, it1, list);
          }
          list.push_back(tj2.ID);
          AddCloseTjsToList(tjs, it2, list);
          ++tj1.NNeighbors;
        }
      } // it2
      if(list.size() > minCnt) tjList.push_back(list);
    } // it1
    
  } // TagShowerTjs
  
  ////////////////////////////////////////////////
  void FindNearbyTjs(TjStuff& tjs, const unsigned short& cotIndex, bool prt)
  {
    // Find Tjs that are near the shower but are not included in it
    if(cotIndex > tjs.cots.size() - 1) return;
    ShowerStruct& ss = tjs.cots[cotIndex];
    ss.NearTjIDs.clear();
    
    std::vector<int> ntj;
    for(auto& tj : tjs.allTraj) {
      if(tj.CTP != ss.CTP) continue;
      if(tj.AlgMod[kKilled]) continue;
      // not a showerTj
      if(tj.AlgMod[kShowerTj]) continue;
      // ignore stubby Tjs
      if(tj.Pts.size() < 10) continue;
      // make sure it's not in the shower
      if(std::find(ss.TjIDs.begin(), ss.TjIDs.end(), tj.ID) != ss.TjIDs.end()) continue;
      // methodical but probably  slow
      for(auto& inTjID : ss.TjIDs) {
        unsigned short ipt1, ipt2;
        float doca = tjs.ShowerTag[2];
        Trajectory& inTj = tjs.allTraj[inTjID - 1];
        TrajTrajDOCA(tjs, tj, inTj, ipt1, ipt2, doca, false);
        if(doca < tjs.ShowerTag[2]) {
          ntj.push_back(tj.ID);
          break;
        }
      } // inTjID
    } // tj
    if(!ntj.empty()) {
      if(prt) mf::LogVerbatim("TC")<<"FNTj: cotIndex "<<cotIndex<<" found "<<ntj.size()<<" nearby Tjs";
      ss.NearTjIDs = ntj;
    }
    
  } // FindNearbyTjs
  
  ////////////////////////////////////////////////
  void AddCloseTjsToList(TjStuff& tjs, const unsigned short& itj, std::vector<int> list)
  {
    // Searches the trajectory points for hits that are used in a different trajectory and add
    // them to the list if any are found, and the MCSMomentum is not too large
    if(itj > tjs.allTraj.size() - 1) return;
    
    //short maxMom = (short)(2 * tjs.ShowerTag[1]);
    short maxMom = tjs.ShowerTag[1];
    //XL: why is maxMom is twice of the shower tag [1]? 
    for(auto& tp : tjs.allTraj[itj].Pts) {
      for(unsigned short ii = 0; ii < tp.Hits.size(); ++ii) {
        // ignore hits that are used in this trajectory
        if(tp.UseHit[ii]) continue;
        unsigned int iht = tp.Hits[ii];
        // ignore if there is no hit -> Tj association
        if(tjs.fHits[iht].InTraj <= 0) continue;
        // check the momentum
        Trajectory& tj = tjs.allTraj[tjs.fHits[iht].InTraj - 1];
        if(tj.MCSMom > maxMom) continue;
        if(TjHasNiceVtx(tjs, tj, (unsigned short)tjs.ShowerTag[11])) continue;
        // see if it is already in the list
        if(std::find(list.begin(), list.end(), tjs.fHits[iht].InTraj) != list.end()) continue;
        list.push_back(tjs.fHits[iht].InTraj);
      } // ii
    } // tp
  } // AddCloseTjsToList

  ////////////////////////////////////////////////
  void DefineEnvelope(TjStuff& tjs, const unsigned short& cotIndex, bool prt)
  {
    
    if(cotIndex > tjs.cots.size() - 1) return;
    
    ShowerStruct& ss = tjs.cots[cotIndex];
    if(ss.TjIDs.empty()) return;
    
    ss.Envelope.resize(4);
    Trajectory& stj = tjs.allTraj[ss.ShowerTjID - 1];    
    TrajPoint& stp0 = stj.Pts[0];
    TrajPoint& stp1 = stj.Pts[1];
    TrajPoint& stp2 = stj.Pts[2];
    
    // construct the Envelope polygon. Start with a rectangle using the fixed 1/2 width fcl input
    // expanded by the rms width at each end to create a polygon. The polygon is constructed along
    // the Pos[0] direction and then rotated into the ShowerTj direction. Use sTp1 as the origin.
    // First vertex
    ss.Envelope[0][0] = -PosSep(stp0.Pos, stp1.Pos);
    ss.Envelope[0][1] = tjs.ShowerTag[5] + tjs.ShowerTag[4] * stp0.DeltaRMS;
    // second vertex
    ss.Envelope[1][0] = PosSep(stp1.Pos, stp2.Pos);
    ss.Envelope[1][1] = tjs.ShowerTag[5] + tjs.ShowerTag[4] * stp2.DeltaRMS;
    // third and fourth are reflections of the first and second
    ss.Envelope[2][0] =  ss.Envelope[1][0];
    ss.Envelope[2][1] = -ss.Envelope[1][1];
    ss.Envelope[3][0] =  ss.Envelope[0][0];
    ss.Envelope[3][1] = -ss.Envelope[0][1];
    
    float length = ss.Envelope[1][0] - ss.Envelope[0][0];
    float width = ss.Envelope[0][1] + ss.Envelope[1][1];
    ss.EnvelopeArea = length * width;

    // Rotate into the stp1 coordinate system
    float cs = cos(stp1.Ang);
    float sn = sin(stp1.Ang);
    for(auto& vtx : ss.Envelope) {
      // Rotate along the stj shower axis
      float pos0 = cs * vtx[0] - sn * vtx[1];
      float pos1 = sn * vtx[0] + cs * vtx[1];
      // translate
      vtx[0] = pos0 + stp1.Pos[0];
      vtx[1] = pos1 + stp1.Pos[1];
    } // vtx
    // Find the charge density inside the envelope
    ss.ChgDensity = (stp0.Chg + stp1.Chg + stp2.Chg) / ss.EnvelopeArea;
    if(prt) {
      mf::LogVerbatim myprt("TC");
      myprt<<"DE: "<<cotIndex<<" Envelope";
      for(auto& vtx : ss.Envelope) myprt<<" "<<(int)vtx[0]<<":"<<(int)(vtx[1]/tjs.UnitsPerTick);
      myprt<<" Area "<<(int)ss.EnvelopeArea;
      myprt<<" ChgDensity "<<ss.ChgDensity;
    }
    // This is the last function used to update a shower
    ss.NeedsUpdate = false;
  } // DefineEnvelope  
  
  ////////////////////////////////////////////////
  void AddTjsInsideEnvelope(TjStuff& tjs, const unsigned short& cotIndex, bool prt, int mode)
  {
    // This function adds Tjs to the shower. It updates the shower parameters.
    
    if(cotIndex > tjs.cots.size() - 1) return;
    
    ShowerStruct& ss = tjs.cots[cotIndex];
    if(ss.Envelope.empty()) return;
    if(ss.TjIDs.empty()) return;
    
    unsigned short nadd = 0;
    for(auto& tj : tjs.allTraj) {
      if(tj.CTP != ss.CTP) continue;
      if(tj.AlgMod[kKilled]) continue;
      if(tj.AlgMod[kInShower]) continue;
      if(tj.AlgMod[kShowerTj]) continue;

      if(mode==1)
	{if(TjHasNiceVtx(tjs, tj, (unsigned short)tjs.ShowerTag[11])) continue;}

      //if(TjHasNiceVtx(tjs, tj, (unsigned short)tjs.ShowerTag[11])) continue;

      // This shouldn't be necessary but do it for now
      if(std::find(ss.TjIDs.begin(), ss.TjIDs.end(), tj.ID) != ss.TjIDs.end()) continue;
      // See if both ends are outside the envelope
      bool end0Inside = PointInsideEnvelope(tj.Pts[tj.EndPt[0]].Pos, ss.Envelope);
      bool end1Inside = PointInsideEnvelope(tj.Pts[tj.EndPt[1]].Pos, ss.Envelope);
      if(!end0Inside && !end1Inside) continue;
      // at least one end is inside. See if both are inside
      if(end0Inside && end1Inside) {
        // Fully contained
        // TODO: See if the Tj direction is compatible with the shower?
        if(AddTj(tjs, tj.ID, cotIndex, false, prt)) ++nadd;
        ++nadd;
        continue;
      } // both ends inside
      // Require high momentum Tjs be aligned with the shower axis
      // TODO also require high momentum Tjs close to the shower axis?
      if(tj.MCSMom > 500) {
        float tjAngle = tj.Pts[tj.EndPt[0]].Ang;
        float dangPull = std::abs(tjAngle -ss.AngleErr) / ss.AngleErr;
        if(dangPull > 2) continue;
      } // high momentum
      if(AddTj(tjs, tj.ID, cotIndex, false, prt)) ++nadd;
    } // tj
    
    if(nadd > 0) {
      if(prt) mf::LogVerbatim("TC")<<"ATIE:  Added "<<nadd<<" trajectories. Calling DefineShower... ";
      DefineShower(tjs, cotIndex, prt);
      return;
    } else {
      if(prt) mf::LogVerbatim("TC")<<"ATIE:  No new trajectories added to envelope ";
      return;
    }
        
  } // AddTjsInsideEnvelope
  
  ////////////////////////////////////////////////
  bool AddLooseHits(TjStuff& tjs, const unsigned short& cotIndex, bool prt)
  {
    // Add hits that are inside the envelope to the shower if they are loose, i.e. not
    // used by any trajectory. This function returns true if the set of hits is different than
    // the current set. The calling function should update the shower if this is the case.
    
    ShowerStruct& ss = tjs.cots[cotIndex];
    if(ss.Envelope.empty()) return false;
    if(ss.TjIDs.empty()) return false;

    geo::PlaneID planeID = DecodeCTP(ss.CTP);
    unsigned short ipl = planeID.Plane;
    
    Trajectory& stj = tjs.allTraj[ss.ShowerTjID - 1];
    TrajPoint& stp0 = stj.Pts[0];
    // start a list of new hits
    std::vector<unsigned int> newHits;
    
    // look for hits inside the envelope. Find the range of wires that spans the envelope
    float fLoWire = 1E6;
    float fHiWire = 0;
    // and the range of ticks
    float loTick = 1E6;
    float hiTick = 0;
    for(auto& vtx : ss.Envelope) {
      if(vtx[0] < fLoWire) fLoWire = vtx[0];
      if(vtx[0] > fHiWire) fHiWire = vtx[0];
      if(vtx[1] < loTick) loTick = vtx[1];
      if(vtx[1] > hiTick) hiTick = vtx[1];
    } // vtx
    loTick /= tjs.UnitsPerTick;
    hiTick /= tjs.UnitsPerTick;
    unsigned int loWire = std::nearbyint(fLoWire);
    unsigned int hiWire = std::nearbyint(fHiWire) + 1;
    if(hiWire > tjs.LastWire[ipl]-1) hiWire = tjs.LastWire[ipl]-1;
    std::array<float, 2> point;
    for(unsigned int wire = loWire; wire < hiWire; ++wire) {
      // skip bad wires or no hits on the wire
      if(tjs.WireHitRange[ipl][wire].first < 0) continue;
      unsigned int firstHit = (unsigned int)tjs.WireHitRange[ipl][wire].first;
      unsigned int lastHit = (unsigned int)tjs.WireHitRange[ipl][wire].second;
      for(unsigned int iht = firstHit; iht < lastHit; ++iht) {
        // used in a trajectory?
        if(tjs.fHits[iht].InTraj != 0) continue;
        if(tjs.IgnoreNegChiHits && tjs.fHits[iht].GoodnessOfFit < 0) continue;
        // inside the tick range?
        if(tjs.fHits[iht].PeakTime < loTick) continue;
        // Note that hits are sorted by increasing time so we can break here
        if(tjs.fHits[iht].PeakTime > hiTick) break;
        // see if this hit is inside the envelope
        point[0] = tjs.fHits[iht].WireID.Wire;
        point[1] = tjs.fHits[iht].PeakTime * tjs.UnitsPerTick;
        if(!PointInsideEnvelope(point, ss.Envelope)) continue;
        newHits.push_back(iht);
      } // iht
    } // wire
    
    // no new hits and no old hits. Nothing to do
    if(newHits.empty()) {
      if(prt) mf::LogVerbatim("TC")<<"ALH: No new loose hits found";
      return false;
    }
    
    // Update
    stp0.Hits.insert(stp0.Hits.end(), newHits.begin(), newHits.end());
    for(auto& iht: newHits) tjs.fHits[iht].InTraj = stj.ID;
    
    if(prt) mf::LogVerbatim("TC")<<"ALH: Added "<<stp0.Hits.size()<<" hits to stj "<<stj.ID;
    return true;

  } // AddLooseHits
  
  ////////////////////////////////////////////////
  void FindStartChg(TjStuff& tjs, const unsigned short& cotIndex, bool prt)
  {
    // Finds the charge at the start of a shower
    if(cotIndex > tjs.cots.size() - 1) return;
    
    ShowerStruct& ss = tjs.cots[cotIndex];
    if(ss.TjIDs.empty()) return;
    
    ss.StartChg = 0;
    ss.StartChgErr = 1;
    
    if(ss.AspectRatio > tjs.ShowerTag[10] || ss.DirectionFOM > tjs.ShowerTag[9]) {
      if(prt) mf::LogVerbatim("TC")<<"FSC: Not possible due to poor AspectRatio "<<ss.AspectRatio<<" or ss.DirectionFOM "<<ss.DirectionFOM;
      return;
    }

    // Create and fill a vector of the charge at the beginning of the shower in 1 WSE bins
    auto schg = StartChgVec(tjs, cotIndex, prt);
    if(schg.empty()) return;

    // Look for two consecutive charge entries. Use the second one
    // for the initial guess at the charge
    unsigned short startPt = USHRT_MAX;
    float chg = 0;
    for(unsigned short ii = 0; ii < schg.size() - 1; ++ii) {
      if(schg[ii] > 0 && schg[ii + 1] > 0) {
        startPt = ii + 1;
        chg = schg[ii + 1];
        break;
      }
    }
    if(startPt == USHRT_MAX) return;
    
    // get an initial average and rms using all the points
    float ave = 0;
    float rms = 0;
    float cnt = 0;
    for(unsigned short ii = startPt; ii < schg.size() - 1; ++ii) {
      ave += schg[ii];
      rms += schg[ii] * schg[ii];
      ++cnt;
    } // ii
    ave /= cnt;
    rms = rms - cnt * ave * ave;
    if(rms < 0) return;
    rms = sqrt(rms / (cnt - 1));
    
    if(prt) {
      mf::LogVerbatim myprt("TC");
      myprt<<"FSC: schg:";
      for(unsigned short ii = 0; ii < 20; ++ii) myprt<<" "<<(int)schg[ii];
      myprt<<"\n First guess at the charge "<<(int)chg<<" average charge of all bins "<<(int)ave<<" rms "<<(int)rms;
    }
    
    // initial guess at the charge rms
    rms = 0.8 * chg;
    
    // Correct for dead wires in this region - maybe later...
//    unsigned short nDeadWires = DeadWireCount();
    
    unsigned short nBinsAverage = 5;
    double maxChg = 2 * chg;
    for(unsigned short nit = 0; nit < 2; ++nit) {
      double sum = 0;
      double sum2 = 0;
      double cnt = 0;
      for(unsigned short ii = startPt; ii < schg.size() - 1; ++ii) {
        // break if we find 2 consecutive high charge points
        if(schg[ii] > maxChg && schg[ii + 1] > maxChg) break;
        // or two zeros
        if(schg[ii] == 0 && schg[ii + 1] == 0) break;
        if(schg[ii] > maxChg) continue;
        sum += schg[ii];
        sum2 += schg[ii] * schg[ii];
        ++cnt;
        if(cnt == nBinsAverage) break;
      } // ii
      // check for a failure
      if(cnt < 3) {
        if(prt) mf::LogVerbatim("TC")<<" nit "<<nit<<" cnt "<<cnt<<" is too low. sum "<<(int)sum<<" maxChg "<<(int)maxChg;
        // try to recover. Pick the next point
        ++startPt;
        chg = schg[startPt];
        maxChg = 2 * chg;
        continue;
      }
      // convert sum to the average charge
      chg = sum / cnt;
      double arg = sum2 - cnt * chg * chg;
      if(arg < 0) break;
      rms = sqrt(arg / (cnt - 1));
      // don't allow the rms to get crazy
      double maxrms = 0.5 * sum;
      if(rms > maxrms) rms = maxrms;
      maxChg = chg + 2 * rms;
      if(prt) mf::LogVerbatim("TC")<<" nit "<<nit<<" cnt "<<cnt<<" chg "<<(int)chg<<" rms "<<(int)rms<<" maxChg "<<(int)maxChg<<" nBinsAverage "<<nBinsAverage;
      nBinsAverage = 20;
    } // nit
    
    ss.StartChg = chg;
    ss.StartChgErr = rms;
    
    if(prt) mf::LogVerbatim("TC")<<"FSC: cotIndex "<<cotIndex<<" Starting charge "<<(int)ss.StartChg<<" +/- "<<(int)ss.StartChgErr<<" startPt  "<<startPt;
    
  } // FindStartChg
  
  ////////////////////////////////////////////////
  std::vector<float> StartChgVec(TjStuff& tjs, const unsigned short& cotIndex, bool prt)
  {
    // Returns a histogram vector of the charge in bins of 1 WSE unit at the start of the shower

    ShowerStruct& ss = tjs.cots[cotIndex];
    constexpr unsigned short nbins = 20;
    std::vector<float> schg(nbins);
    if(ss.TjIDs.empty()) return schg; 
    TrajPoint& stp1 = tjs.allTraj[ss.ShowerTjID-1].Pts[1];
    
    // move the min along point back by 2 WSE so that most of the charge in the hits in the
    // first point is included in the histogram
    float minAlong = ss.Pts[0].RotPos[0] - 2;
    
    float maxTrans = 4;
    // Tighten up on the maximum allowed transverse position if there is a parent
    if(ss.ParentID > 0) maxTrans = 1;
    float cs = cos(-ss.Angle);
    float sn = sin(-ss.Angle);
    std::array<float, 2> chgPos;
    float along, arg;

    for(auto& sspt : ss.Pts) {
      unsigned short indx = (unsigned short)((sspt.RotPos[0] - minAlong));
      if(indx > nbins - 1) break;
      // Count the charge if it is within a few WSE transverse from the shower axis
      if(std::abs(sspt.RotPos[1]) > maxTrans) continue;
      unsigned int iht = sspt.HitIndex;
      float& peakTime = tjs.fHits[iht].PeakTime;
      float& amp = tjs.fHits[iht].PeakAmplitude;
      float& rms = tjs.fHits[iht].RMS;
      chgPos[0] = tjs.fHits[iht].WireID.Wire - stp1.Pos[0];
      for(float time = peakTime - 2.5 * rms; time < peakTime + 2.5 * rms; ++time) {
        chgPos[1] = time * tjs.UnitsPerTick - stp1.Pos[1];
        along = cs * chgPos[0] - sn * chgPos[1];
        if(along < minAlong) continue;
        indx = (unsigned short)(along - minAlong);
        if(indx > nbins - 1) continue;
        arg = (time - peakTime) / rms;
        schg[indx] += amp * exp(-0.5 * arg * arg);
      } // time
    } // sspt

    return schg;
  } // StartChgVec
  
  ////////////////////////////////////////////////
  void DumpShowerPts(TjStuff& tjs, const unsigned short& cotIndex)
  {
    // Print the shower points to the screen. The user should probably pipe the output to a text file
    // then grep this file for the character string PTS which is piped to a text file which can then be
    // imported into Excel, etc
    // Finds the charge at the start of a shower
    if(cotIndex > tjs.cots.size() - 1) return;
    
    ShowerStruct& ss = tjs.cots[cotIndex];
    if(ss.TjIDs.empty()) return;
    std::cout<<"PTS Pos0  Pos1   RPos0 RPos1 Chg TID\n";
    for(auto& pt : ss.Pts) {
      std::cout<<"PTS "<<std::fixed<<std::setprecision(1)<<pt.Pos[0]<<" "<<pt.Pos[1]<<" "<<pt.RotPos[0]<<" "<<pt.RotPos[1];
      std::cout<<" "<<(int)pt.Chg<<" "<<pt.TID;
      std::cout<<"\n";
    }
    
  } // DumpShower
  
  ////////////////////////////////////////////////
  void CheckQuality(TjStuff& tjs, const CTP_t& inCTP, bool prt)
  {
    // drop those that don't meet the requirements
    for(unsigned short cotIndex = 0; cotIndex < tjs.cots.size(); ++cotIndex) {
      ShowerStruct& ss = tjs.cots[cotIndex];
      if(ss.CTP != inCTP) continue;
      if(ss.TjIDs.empty()) continue;
      // enough Tjs?
      unsigned short ntjs = ss.TjIDs.size();
      bool killit = (ntjs < tjs.ShowerTag[7]);
      // Kill runt showers
      if(!killit) killit = (ss.Energy < tjs.ShowerTag[3]);
      if(prt) mf::LogVerbatim("TC")<<"cotIndex "<<cotIndex<<" nTjs "<<ss.TjIDs.size()<<" nTjs "<<ss.TjIDs.size()<<" killit? "<<killit;
      if(!killit) {
        // count the number of Tj points
        unsigned short nTjPts = 0;
        for(auto& tjID : ss.TjIDs) {
          Trajectory& tj = tjs.allTraj[tjID - 1];
          nTjPts += NumPtsWithCharge(tjs, tj, false);
        }  // tjID
        if(nTjPts < tjs.ShowerTag[6]) killit = true;
        if(prt) mf::LogVerbatim("TC")<<"    "<<" nTjPts "<<nTjPts<<" killit? "<<killit;
      } // !killit
      if(killit) {
        MakeShowerObsolete(tjs, cotIndex, prt);
      } else {
        if(tjs.allTraj[ss.ShowerTjID - 1].AlgMod[kKilled]) {
          std::cout<<"FS logic error: ShowerTj "<<tjs.allTraj[ss.ShowerTjID - 1].ID<<" is killed\n";
          tjs.allTraj[ss.ShowerTjID - 1].AlgMod[kKilled] = false;
        }
        // A good shower. Set the pdgcode of InShower Tjs to 11
        for(auto& tjID : ss.TjIDs) {
          Trajectory& tj = tjs.allTraj[tjID - 1];
          tj.PDGCode = 11;
          // Clobber 2D vertices that are inside the shower
          for(unsigned short end = 0; end < 2; ++end) {
            if(tj.VtxID[end] > 0) {
              VtxStore& vx2 = tjs.vtx[tj.VtxID[end]-1];
              bool killMe = (vx2.Score < tjs.ShowerTag[11]);
              // don't kill the 2D vertex if it is attached to the far end of the parent Tj
              if(killMe && ss.ParentID == tjID) {
                unsigned short farEnd = FarEnd(tjs, tj, ss);
                if(farEnd == end) killMe = false;
              }
              if(killMe) {
                if(prt) mf::LogVerbatim("TC")<<"Clobber vtx "<<tj.VtxID[end]<<" Score "<<vx2.Score<<" Vtx3ID "<<tjs.vtx[tj.VtxID[end]-1].Vtx3ID;
                MakeVertexObsolete(tjs, tj.VtxID[end]);
              }
            }
          } // end
        }
      } // don't killit
    } // ic
    
  } // CheckQuality

  ////////////////////////////////////////////////
  bool TransferTjHits(TjStuff& tjs, const CTP_t& inCTP, bool prt)
  {
    // Transfer InShower hits to the shower Tj 
    
    bool newShowers = false;
    for(unsigned short ish = 0; ish < tjs.cots.size(); ++ish) {
      ShowerStruct& ss = tjs.cots[ish];
      // Ensure that this is the correct CTP
      if(ss.CTP != inCTP) continue;
      // Ensure that it is valid
      if(ss.TjIDs.empty()) continue;
      if(ss.ShowerTjID == 0) continue;
      // Tp 1 of stj will get all of the shower hits
      Trajectory& stj = tjs.allTraj[ss.ShowerTjID - 1];
      if(!stj.Pts[1].Hits.empty()) {
        std::cout<<"TTjH: ShowerTj "<<stj.ID<<" already has hits. This can't be right\n";
        continue;
      }
      stj.PDGCode = 11;
      // Note that UseHit is not used since the size is limited to 16
      for(auto& tjID : ss.TjIDs) {
        unsigned short itj = tjID - 1;
        if(tjs.allTraj[itj].VtxID[0] != 0 && tjs.allTraj[itj].VtxID[0] != stj.VtxID[0] && tjs.allTraj[itj].ID != ss.ParentID) {
          std::cout<<"TTjH: Trying to transfer hits on Tj "<<tjID<<" attached to a vertex "<<tjs.allTraj[itj].VtxID[0]<<" at end0 that is not the showerTj vertex or the parent Tj "<<stj.VtxID[0]<<"\n";
          continue;
        }
        if(tjs.allTraj[itj].AlgMod[kShowerTj]) {
          std::cout<<"TTjH: Coding error. Tj "<<tjID<<" is a ShowerTj but is in TjIDs\n";
          continue;
        }
        if(!tjs.allTraj[itj].AlgMod[kInShower]) {
          std::cout<<"TTjH: Coding error. Trying to transfer Tj "<<tjID<<" hits but it isn't an InShower Tj\n";
          continue;
        }
        auto thits = PutTrajHitsInVector(tjs.allTraj[itj], kUsedHits);
        stj.Pts[1].Hits.insert(stj.Pts[1].Hits.end(), thits.begin(), thits.end());
        // kill Tjs that are in showers
        tjs.allTraj[itj].AlgMod[kKilled] = true;
      } //  tjID
      // re-assign the hit -> stj association
      for(auto& iht : stj.Pts[1].Hits) tjs.fHits[iht].InTraj = stj.ID;
      newShowers = true;
    } // ish
    return newShowers;
  } // TransferTjHits

  ////////////////////////////////////////////////
  unsigned short GetCotsIndex(TjStuff& tjs, const unsigned short& ShowerTjID)
  {
    for(unsigned short ii = 0; ii < tjs.cots.size(); ++ii) {
      if(ShowerTjID == tjs.cots[ii].ShowerTjID) return ii;
    } // iii
    return USHRT_MAX;
    
  } // GetCotsIndex

  ////////////////////////////////////////////////
  float ShowerEnergy(const TjStuff& tjs, const ShowerStruct& ss)
  {
    if(ss.TjIDs.empty()) return 0;
    if(ss.ShowerTjID == 0) return 0;
    
    // Conversion from shower charge to energy in MeV. 0.0143 comes from an eye-bal fit.
    // Divide by the expected shower containment of 90%. This needs to be calculated directly
    constexpr float fShMeVPerChg = 0.0143 / 0.9;
    
    const Trajectory& stj = tjs.allTraj[ss.ShowerTjID - 1];
    return fShMeVPerChg * stj.AveChg;
    
  } // ShowerEnergy
  
  ////////////////////////////////////////////////
  unsigned short Create2DShower(TjStuff& tjs, const std::vector<int>& tjl)
  {
    // Create a shower and shower Tj using Tjs in the list
    if(tjl.empty()) return USHRT_MAX;
    
    MCParticleListUtils tm{tjs};
    
    // Get the CTP from the first Tj
    Trajectory stj;
    stj.CTP = tjs.allTraj[tjl[0]-1].CTP;
    // with three points
    stj.Pts.resize(3);
    for(auto& stp : stj.Pts) {
      stp.CTP = stj.CTP;
      // set all UseHit bits true so we don't get confused
      stp.UseHit.set();
    }
    stj.EndPt[0] = 0;
    stj.EndPt[1] = 2;
    stj.ID = tjs.allTraj.size() + 1;
    // Declare that stj is a shower Tj
    stj.AlgMod[kShowerTj] = true;
    tjs.allTraj.push_back(stj);
    // Create the shower struct
    ShowerStruct ss;
    ss.CTP = stj.CTP;
    // assign all TJ IDs to this ShowerStruct
    ss.TjIDs = tjl;
    ss.ShowerTjID = stj.ID;
    // try to define the true shower parent Tj
    unsigned short nTruHits;
    // Find the MC particle that matches with these InShower Tjs
    unsigned short mcpIndex = tm.GetMCPartListIndex(ss, nTruHits);
    // Find the Tj that is closest to the start of this MC Particle
    if(mcpIndex != USHRT_MAX) ss.TruParentID = tm.MCParticleStartTjID(mcpIndex, ss.CTP);
    // put it in TJ stuff. The rest of the info will be added later
    tjs.cots.push_back(ss);
    return tjs.cots.size() - 1;
    
  } // Create2DShower

  void SaveTjInfo(TjStuff& tjs,  const CTP_t& inCTP, std::vector<std::vector<int>>& tjList,
		  unsigned int stageNum) {
    
    for(unsigned short it1 = 0; it1 < tjs.allTraj.size(); ++it1) {
      Trajectory& tj1 = tjs.allTraj[it1];
      if(tj1.CTP != inCTP) continue;
      if(tj1.AlgMod[kKilled]) continue;

      SaveTjInfoStuff(tjs, inCTP, tj1,  stageNum);

      int trajID = tj1.ID;
      bool inShower = false;

      for (size_t l1 = 0; l1 < tjList.size(); ++l1) {
	if (inShower) break;
	for (size_t l2 = 0; l2 < tjList[l1].size(); ++l2) {

	  if (trajID == tjList[l1][l2]) {
	    tjs.stv.ShowerID.back() = l1;
	    inShower = true;
	    break;
	  }
	} // end list loop 2
      } // end list loop 1
    } // end tjs loop

    // add meaningless envelope to list for counting purposes
    // envelopes are defined once DefineShower is called
    // fill four times, one for each side of polygon
    for (int i = 0; i < 8; i++) {
      tjs.stv.Envelope.push_back(-999);
      tjs.stv.EnvStage.push_back(stageNum);
      tjs.stv.EnvPlane.push_back(-1);
      tjs.stv.EnvShowerID.push_back(-1);
    }

  } // SaveTjInfo (tjlist)

  void SaveTjInfo(TjStuff& tjs,  const CTP_t& inCTP, const unsigned short& cotIndex,
                  unsigned int stageNum) {

    ShowerStruct& ss = tjs.cots[cotIndex];

    for(unsigned short it1 = 0; it1 < tjs.allTraj.size(); ++it1) {

      // right now I exclude the shower trajectory
      if (it1 == tjs.allTraj.size() - 1) continue;
      
      Trajectory& tj1 = tjs.allTraj[it1];
      if(tj1.CTP != inCTP) continue;
      if(tj1.AlgMod[kKilled]) continue;

      SaveTjInfoStuff(tjs, inCTP, tj1, stageNum);

      int trajID = tj1.ID;

      //      ShowerStruct& ss = tjs.cots[cotIndex];

      for (size_t i = 0; i < ss.TjIDs.size(); ++i) {
	if (trajID == ss.TjIDs[i]) {
	  tjs.stv.ShowerID.back() = cotIndex;
	  break;
	}
	// check if tj is shower parent. if so, add to ttree
	// and mark parent flag
	if (trajID == ss.ParentID) {
	  tjs.stv.ShowerID.back() = cotIndex;
	  tjs.stv.IsShowerParent.back() = 1;
	  break;

	}
      } // ss TjID loop

    } // end tjs loop

    // add envelope information to showertreevars
    geo::PlaneID iPlnID = DecodeCTP(ss.CTP);
    for (int i = 0; i < 8; i++) {
      tjs.stv.EnvStage.push_back(stageNum);
      tjs.stv.EnvPlane.push_back(iPlnID.Plane);
      tjs.stv.EnvShowerID.push_back(cotIndex);
    }
    tjs.stv.Envelope.push_back(ss.Envelope[0][0]);
    tjs.stv.Envelope.push_back(ss.Envelope[0][1]/tjs.UnitsPerTick);
    tjs.stv.Envelope.push_back(ss.Envelope[1][0]);
    tjs.stv.Envelope.push_back(ss.Envelope[1][1]/tjs.UnitsPerTick);
    tjs.stv.Envelope.push_back(ss.Envelope[2][0]);
    tjs.stv.Envelope.push_back(ss.Envelope[2][1]/tjs.UnitsPerTick);
    tjs.stv.Envelope.push_back(ss.Envelope[3][0]);
    tjs.stv.Envelope.push_back(ss.Envelope[3][1]/tjs.UnitsPerTick);

  } // SaveTjInfo (cots)
 

  void SaveTjInfoStuff(TjStuff& tjs,  const CTP_t& inCTP, Trajectory& tj,  unsigned int stageNum) {
    //    int trajID = tj.ID;
    //    if (stageNum == 1 && tjs.stv.nPlanes) tjs.stv.nPlanes = 999;

    TrajPoint& beginPoint = tj.Pts[tj.EndPt[0]];
    TrajPoint& endPoint = tj.Pts[tj.EndPt[1]];

    tjs.stv.BeginWir.push_back(std::nearbyint(beginPoint.Pos[0]));
    tjs.stv.BeginTim.push_back(std::nearbyint(beginPoint.Pos[1]/tjs.UnitsPerTick));
    tjs.stv.BeginAng.push_back(beginPoint.Ang);
    tjs.stv.BeginChg.push_back(beginPoint.Chg);
    tjs.stv.BeginVtx.push_back(tj.VtxID[0]);

    tjs.stv.EndWir.push_back(std::nearbyint(endPoint.Pos[0]));
    tjs.stv.EndTim.push_back(std::nearbyint(endPoint.Pos[1]/tjs.UnitsPerTick));
    tjs.stv.EndAng.push_back(endPoint.Ang);
    tjs.stv.EndChg.push_back(endPoint.Chg);
    tjs.stv.EndVtx.push_back(tj.VtxID[1]);

    tjs.stv.MCSMom.push_back(tj.MCSMom);

    tjs.stv.ShowerID.push_back(-1);
    tjs.stv.IsShowerParent.push_back(-1);
    tjs.stv.StageNum.push_back(stageNum);
    tjs.stv.nStages = stageNum;
    geo::PlaneID iPlnID = DecodeCTP(tj.CTP);
    tjs.stv.PlaneNum.push_back(iPlnID.Plane);

    tjs.stv.nPlanes = tjs.NumPlanes;
  } // SaveTjInfo
}<|MERGE_RESOLUTION|>--- conflicted
+++ resolved
@@ -316,13 +316,9 @@
           // These are hard-coded numbers that are highly unlikely to change by a significant amount.
           // This is a good approximation for electromagnetic showers but wouldn't be for hadronic showers.
           double nElectrons = tjs.caloAlg->ElectronsFromADCArea(dQ, iPln) / 0.63;
-<<<<<<< HEAD
+
           std::cout<<" nElectrons "<<std::fixed<<(int)nElectrons;
           double dedx = nElectrons * 23.6E-6 / dx;
-=======
-//          std::cout<<" nElectrons "<<std::fixed<<(int)nElectrons;
-          double dedx = nElectrons * 23.6E-8 * dQ / dx;
->>>>>>> 06c5fc9b
           ss3.dEdx[iPln] = dedx;
           // this is a bit of a fake
           ss3.dEdxErr[iPln] = dedx * tjs.cots[cotIndex].StartChgErr / tjs.cots[cotIndex].StartChg;
@@ -1180,13 +1176,9 @@
         if(prt) mf::LogVerbatim("TC")<<"FEP: Existing InShower Tj "<<imTheBest<<" promoted to parent status with FOM = "<<bestFOM<<" stp1 Pos "<<PrintPos(tjs, stp1);
       }
       ss.NeedsUpdate = true;
-<<<<<<< HEAD
-      DefineShower(tjs, cotIndex, prt);
+
+      if(!DefineShower(tjs, cotIndex, prt)) return;
       AddTjsInsideEnvelope(tjs, cotIndex, prt,2);
-=======
-      if(!DefineShower(tjs, cotIndex, prt)) return;
-      AddTjsInsideEnvelope(tjs, cotIndex, prt);
->>>>>>> 06c5fc9b
     } else {
       if(prt) mf::LogVerbatim("TC")<<"FEP: Existing parent is good ";
       ss.NeedsUpdate = false;
