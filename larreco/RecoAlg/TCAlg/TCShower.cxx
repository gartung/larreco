--- conflicted
+++ resolved
@@ -400,11 +400,7 @@
         DefineShower(tjs, cotIndex, prt);
         // Find nearby Tjs that were not included because they had too-high
         // MCSMom, etc. This will be used to decide if showers should be merged
-<<<<<<< HEAD
         AddTjsInsideEnvelope(tjs, cotIndex, prt,1);
-=======
-        AddTjsInsideEnvelope(tjs, cotIndex, prt);
->>>>>>> 0b561d2f
         FindNearbyTjs(tjs, cotIndex, prt);
         FindMatchingTjs(tjs, cotIndex, prt);
         if(prt) {
@@ -571,10 +567,7 @@
         std::cout<<"\n";
       } // ctp
     } // temp testing
-<<<<<<< HEAD
     */
-=======
->>>>>>> 0b561d2f
 
     std::vector<std::vector<int>> tjList;
     TagShowerTjs(tjs, inCTP, tjList);
@@ -598,12 +591,9 @@
         myprt<<"\n";
       } // tjl
     } // prt
-<<<<<<< HEAD
 
 
     //MergeTjList2(tjs, tjList, prt);
-=======
->>>>>>> 0b561d2f
     
     // remove Tjs that don't have enough neighbors = ShowerTag[7] unless the shower
     // has few Tjs
@@ -651,7 +641,6 @@
       }
       DefineShower(tjs, cotIndex, prt);
       if(tjs.cots[cotIndex].TjIDs.empty()) continue;
-<<<<<<< HEAD
 
       if (tjs.SaveShowerTree) SaveTjInfo(tjs, inCTP, cotIndex, 4);
       // Fill the vector of Tjs that are close to this shower but were not included in it, most
@@ -665,14 +654,6 @@
       FindExternalParent(tjs, cotIndex, prt);
 
       if (tjs.SaveShowerTree) SaveTjInfo(tjs, inCTP, cotIndex, 6);
-=======
-      // Fill the vector of Tjs that are close to this shower but were not included in it, most
-      // likely because the MCSMom is too high. These will be used to merge showers
-//      FindNearbyTjs(tjs, cotIndex, prt);
-      // Try to add more Tjs to the shower
-      AddTjsInsideEnvelope(tjs, cotIndex, prt);
-      FindExternalParent(tjs, cotIndex, prt);
->>>>>>> 0b561d2f
       // If no external parent was found, try to refine the direction and look for
       // an internal parent
       if(tjs.cots[cotIndex].ShowerTjID == 0) RefineShowerTj(tjs, cotIndex, prt);
@@ -690,7 +671,6 @@
     // Merge small showers with larger ones
     MergeSubShowers(tjs, inCTP, prt);
     
-<<<<<<< HEAD
     // drop those that don't meet the requirements
     for(unsigned short cotIndex = 0; cotIndex < tjs.cots.size(); ++cotIndex) {
       ShowerStruct& ss = tjs.cots[cotIndex];
@@ -749,9 +729,6 @@
 
     CheckQuality(tjs, inCTP, prt);
 
-=======
-    CheckQuality(tjs, inCTP, prt);
->>>>>>> 0b561d2f
     
     // find the start charge
     for(unsigned short cotIndex = 0; cotIndex < tjs.cots.size(); ++cotIndex) {
@@ -2172,7 +2149,6 @@
         // Cut on length and MCSMom
         if(tj2.Pts.size() > 10 && tj2.MCSMom > maxMCSMom) continue;
         unsigned short ipt1, ipt2;
-<<<<<<< HEAD
 	float doca = tjs.ShowerTag[2];
 //        float doca = 5;
         // Find the separation between Tjs without considering dead wires
@@ -2180,13 +2156,6 @@
 	//XL: Find the separation between Tjs without considering dead wires
         TrajTrajDOCA(tjs, tj1, tj2, ipt1, ipt2, doca, true);
 	if(doca < tjs.ShowerTag[2]) {
-=======
-        float doca = tjs.ShowerTag[2];
-//        float doca = 5;
-        // Find the separation between Tjs without considering dead wires
-        TrajTrajDOCA(tjs, tj1, tj2, ipt1, ipt2, doca, false);
-        if(doca < tjs.ShowerTag[2]) {
->>>>>>> 0b561d2f
           // start the list with the ID of tj1
           if(list.empty()) {
             list.push_back(tj1.ID);
@@ -2342,16 +2311,12 @@
       if(tj.AlgMod[kKilled]) continue;
       if(tj.AlgMod[kInShower]) continue;
       if(tj.AlgMod[kShowerTj]) continue;
-<<<<<<< HEAD
 
       if(mode==1)
 	{if(TjHasNiceVtx(tjs, tj, (unsigned short)tjs.ShowerTag[11])) continue;}
 
       //if(TjHasNiceVtx(tjs, tj, (unsigned short)tjs.ShowerTag[11])) continue;
 
-=======
-      if(TjHasNiceVtx(tjs, tj, (unsigned short)tjs.ShowerTag[11])) continue;
->>>>>>> 0b561d2f
       // This shouldn't be necessary but do it for now
       if(std::find(ss.TjIDs.begin(), ss.TjIDs.end(), tj.ID) != ss.TjIDs.end()) continue;
       // See if both ends are outside the envelope
@@ -2802,7 +2767,6 @@
     return tjs.cots.size() - 1;
     
   } // Create2DShower
-<<<<<<< HEAD
 
   void SaveTjInfo(TjStuff& tjs,  const CTP_t& inCTP, std::vector<std::vector<int>>& tjList,
 		  unsigned int stageNum) {
@@ -2925,8 +2889,6 @@
     tjs.stv.nStages = stageNum;
     geo::PlaneID iPlnID = DecodeCTP(tj.CTP);
     tjs.stv.PlaneNum.push_back(iPlnID.Plane);
-=======
->>>>>>> 0b561d2f
 
     tjs.stv.nPlanes = tjs.NumPlanes;
   } // SaveTjInfo
