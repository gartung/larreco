////////////////////////////////////////////////////////////////////////
//
//
// TCAlg vertex code
//
// Bruce Baller
//
///////////////////////////////////////////////////////////////////////
#ifndef TRAJCLUSTERALGVERTEX_H
#define TRAJCLUSTERALGVERTEX_H


// C/C++ standard libraries
#include <array>
#include <vector>
#include <bitset>
#include <utility> // std::pair<>
#include <cmath>
#include <iostream>
#include <iomanip>
#include <algorithm>

#include "messagefacility/MessageLogger/MessageLogger.h"

// LArSoft libraries
#include "larcoreobj/SimpleTypesAndConstants/geo_types.h"
#include "larreco/RecoAlg/TCAlg/DataStructs.h"
#include "larreco/RecoAlg/TCAlg/DebugStruct.h"
#include "larreco/RecoAlg/TCAlg/Utils.h"

namespace tca {
  
  void Find2DVertices(TjStuff& tjs, const CTP_t& inCTP);
  bool MergeWithNearbyVertex(TjStuff& tjs, VtxStore& vx2, unsigned short it1, unsigned short end1, unsigned short it2, unsigned short end2);
  void FindHammerVertices(TjStuff& tjs, const CTP_t& inCTP);
  void FindHammerVertices2(TjStuff& tjs, const CTP_t& inCTP);
  void Find3DVertices(TjStuff& tjs, const geo::TPCID& tpcid);
   void Match3DVtxTjs(TjStuff& tjsconst, const geo::TPCID& tpcid, bool prt);
  void CompleteIncomplete3DVertices(TjStuff& tjs, const geo::TPCID& tpcid);
  void CompleteIncomplete3DVerticesInGaps(TjStuff& tjs, const geo::TPCID& tpcid);
  // Improve hit assignments near vertex 
  void VtxHitsSwap(TjStuff& tjs, const CTP_t inCTP);

  unsigned short TPNearVertex(TjStuff& tjs, const TrajPoint& tp);
  bool AttachAnyTrajToVertex(TjStuff& tjs, unsigned short iv, bool prt);
  bool AttachTrajToAnyVertex(TjStuff& tjs, unsigned short itj, bool prt);
  bool AttachTrajToVertex(TjStuff& tjs, Trajectory& tj, VtxStore& vx, bool prt);
  float TrajPointVertexPull(TjStuff& tjs, const TrajPoint& tp, const VtxStore& vx);
  float VertexVertexPull(TjStuff& tjs, const VtxStore& vx1, const VtxStore& vx2);
  bool FitVertex(TjStuff& tjs, VtxStore& vx, bool prt);
  bool StoreVertex(TjStuff& tjs, VtxStore& vx);
<<<<<<< HEAD
  void ChkVtxAssociations(TjStuff& tjs, const CTP_t& inCTP);
=======
  bool ChkVtxAssociations(TjStuff& tjs, const CTP_t& inCTP);
>>>>>>> 62a319a4
  bool TjHasNiceVtx(const TjStuff& tjs, const Trajectory& tj, float scoreCut);
  void SetVtxScore(TjStuff& tjs, VtxStore& vx2, bool prt);
  void SetVtxScore(TjStuff& tjs, Vtx3Store& vx3, bool prt);
  void KillPoorVertices(TjStuff& tjs);
  bool MakeVertexObsolete(TjStuff& tjs, unsigned short ivx, bool forceKill);
  std::vector<int> GetVtxTjIDs(const TjStuff& tjs, const VtxStore& vx2);
  std::vector<int> GetVtxTjIDs(const TjStuff& tjs, const Vtx3Store& vx3, float& score);
  //    void Refine2DVertices();
} // namespace

#endif // ifndef TRAJCLUSTERALGVERTEX_H<|MERGE_RESOLUTION|>--- conflicted
+++ resolved
@@ -49,11 +49,7 @@
   float VertexVertexPull(TjStuff& tjs, const VtxStore& vx1, const VtxStore& vx2);
   bool FitVertex(TjStuff& tjs, VtxStore& vx, bool prt);
   bool StoreVertex(TjStuff& tjs, VtxStore& vx);
-<<<<<<< HEAD
-  void ChkVtxAssociations(TjStuff& tjs, const CTP_t& inCTP);
-=======
   bool ChkVtxAssociations(TjStuff& tjs, const CTP_t& inCTP);
->>>>>>> 62a319a4
   bool TjHasNiceVtx(const TjStuff& tjs, const Trajectory& tj, float scoreCut);
   void SetVtxScore(TjStuff& tjs, VtxStore& vx2, bool prt);
   void SetVtxScore(TjStuff& tjs, Vtx3Store& vx3, bool prt);
