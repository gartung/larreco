--- conflicted
+++ resolved
@@ -51,23 +51,6 @@
   bool RefineVtxPosition(TCSlice& slc, const Trajectory& tj, unsigned short& nearPt, short nPtsToChk, bool prt);
   void CompleteIncomplete3DVerticesInGaps(TCSlice& slc);
   // Improve hit assignments near vertex 
-<<<<<<< HEAD
-  void VtxHitsSwap(TjStuff& tjs, const DebugStuff& debug, const CTP_t inCTP);
-
-  unsigned short TPNearVertex(TjStuff& tjs, const TrajPoint& tp);
-  bool AttachAnyTrajToVertex(TjStuff& tjs, unsigned short iv, bool prt);
-  bool AttachTrajToAnyVertex(TjStuff& tjs, unsigned short itj, bool prt);
-  bool AttachTrajToVertex(TjStuff& tjs, Trajectory& tj, VtxStore& vx, bool prt);
-  float TrajPointVertexPull(TjStuff& tjs, const TrajPoint& tp, const VtxStore& vx);
-  float VertexVertexPull(TjStuff& tjs, const VtxStore& vx1, const VtxStore& vx2);
-  bool FitVertex(TjStuff& tjs, VtxStore& vx, bool prt);
-  bool StoreVertex(TjStuff& tjs, VtxStore& vx);
-  void ChkVtxAssociations(TjStuff& tjs, const CTP_t& inCTP);
-  void SetVtxScore(TjStuff& tjs, VtxStore& vx2, bool prt);
-  void KillPoorVertices(TjStuff& tjs);
-  void MakeVertexObsolete(TjStuff& tjs, unsigned short ivx);
-  //    void Refine2DVertices();
-=======
   void VtxHitsSwap(TCSlice& slc, const CTP_t inCTP);
 
   unsigned short TPNearVertex(TCSlice& slc, const TrajPoint& tp);
@@ -96,7 +79,6 @@
   void PosInPlane(const TCSlice& slc, const Vtx3Store& vx3, unsigned short plane, Point2_t& pos);
   unsigned short IsCloseToVertex(TCSlice& slc, VtxStore& vx);
   unsigned short IsCloseToVertex(TCSlice& slc, Vtx3Store& vx3);
->>>>>>> 278a535c
 } // namespace
 
 #endif // ifndef TRAJCLUSTERALGVERTEX_H