--- conflicted
+++ resolved
@@ -1418,12 +1418,8 @@
         break;
       } // ipl
       if(mPlane == USHRT_MAX) continue;
-<<<<<<< HEAD
-      CTP_t mCTP = EncodeCTP(vx3.CStat, vx3.TPC, mPlane);
-=======
 //      CTP_t mCTP = EncodeCTP(vx3.CStat, vx3.TPC, mPlane);
       CTP_t mCTP = EncodeCTP(vx3.TPCID.Cryostat, vx3.TPCID.TPC, mPlane);
->>>>>>> 0b561d2f
       // require that the missing vertex be in a large block of dead wires
       float dwc = DeadWireCount(tjs, vx3.Wire - 4, vx3.Wire + 4, mCTP);
       if(dwc < 5) continue;
@@ -1518,11 +1514,7 @@
       // A TP for the missing 2D vertex
       TrajPoint tp;
       tp.Pos[0] = vx3.Wire;
-<<<<<<< HEAD
-      tp.Pos[1] = tjs.detprop->ConvertXToTicks(vx3.X, mPlane, vx3.TPC, vx3.CStat) * tjs.UnitsPerTick;
-=======
       tp.Pos[1] = tjs.detprop->ConvertXToTicks(vx3.X, mPlane, vx3.TPCID.TPC, vx3.TPCID.Cryostat) * tjs.UnitsPerTick;
->>>>>>> 0b561d2f
       std::vector<int> tjIDs;
       std::vector<unsigned short> tjPts;
       for(unsigned short itj = 0; itj < tjs.allTraj.size(); ++itj) {
@@ -1847,8 +1839,6 @@
     } // tj
     return tmp;
   } // GetVtxTjIDs
-<<<<<<< HEAD
-=======
   
   
   //////////////////////////////////////////
@@ -1873,7 +1863,6 @@
     std::sort(tmp.begin(), tmp.end());
     return tmp;
   } // GetVtxTjIDs
->>>>>>> 0b561d2f
 
   /*
    //////////////////////////////////////////
