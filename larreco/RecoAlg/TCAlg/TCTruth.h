////////////////////////////////////////////////////////////////////////
//
//
// TCAlg MC Truth
//
// Bruce Baller
//
///////////////////////////////////////////////////////////////////////
#ifndef TRAJCLUSTERALGTRUTH_H
#define TRAJCLUSTERALGTRUTH_H


#include "larreco/RecoAlg/TCAlg/DataStructs.h"
#include "larreco/RecoAlg/TCAlg/DebugStruct.h"
#include "larreco/RecoAlg/TCAlg/TCHist.h"


namespace tca {
  
  class TruthMatcher
  {
    
    public:
    
    TruthMatcher(TjStuff& my_tjs) : tjs(my_tjs) {
      EPCnts.fill(0); 
      TSums.fill(0.0);
      EPTSums.fill(0.0);
      TruVxCounts.fill(0);
      MCP_TSum = 0;
      MCP_EPTSum = 0;
      MCP_Cnt = 0;
      PFP_CntGoodMat = 0;
      PFP_Cnt = 0;
      nBadEP = 0;
   }
    
    void Initialize();
    void MatchTrueHits(const HistStuff& hist);
<<<<<<< HEAD
    void MatchTruth(const HistStuff& hist);
=======
    void MatchTruth(const HistStuff& hist, unsigned int fEventsProcessed, bool fStudyMode);
>>>>>>> b398c135
    void PrintResults(int eventNum) const;
    
    TjStuff& tjs;
    // Variables for summing Eff*Pur for electrons, muons, pions, kaons and protons
    std::array<short, 5> EPCnts {{0}};
    std::array<float, 5> TSums;    // sum of kinetic energy
    std::array<float, 5> EPTSums;   // E*P sum weighted by kinetic energy for 5 particle types
    float MCP_TSum;                   // T sum
    float MCP_EPTSum;                  // E*P weighted sum
    float MCP_Cnt;
    float PFP_CntGoodMat;              // Count of well matched MCParticles (> 1 plane)
    float PFP_Cnt;
    
    float fNeutrinoEnergy;
    float fSourceParticleEnergy; //< in MeV
    unsigned short nBadEP;
    // Counts of:
    // [0] = the number of true neutrino interaction vertices in the fiducial volume
    // [1] = the number of those [0] that are reconstructable by TrajCluster
    // [2] = the number of those [1] in which a reconstructed vertex is within 1 cm of the true vertex
    // [3] = the number of those [2] in which the reconstructed vertex is identified as the true vertex
    std::array<unsigned short, 4> TruVxCounts;
/*
    // number of reconstructable primary particles in the event
    unsigned short nTruPrimaryOK;
    // number of reconstructable neutrino vertices in ALL events
    unsigned short nTruPrimaryVtxOK;
    // number of reconstructable neutrino vertices in ALL events that were reconstructed
    unsigned short nTruPrimaryVtxReco;
*/
  };
  
  class MCParticleListUtils
  {
  public:

    MCParticleListUtils(TjStuff& my_tjs) : tjs(my_tjs) {}
    TjStuff& tjs;
    void MakeTruTrajPoint(unsigned short MCParticleListIndex, TrajPoint& tp);
    unsigned short MCParticleStartTjID(unsigned short MCParticleListIndex, CTP_t inCTP);
    unsigned short GetMCPartListIndex(const Trajectory& tj, unsigned short& nTruHits);
    unsigned short GetMCPartListIndex(const ShowerStruct& ss, unsigned short& nTruHits);

  };


} // namespace tca

#endif // ifndef TRAJCLUSTERALGTRUTH_H<|MERGE_RESOLUTION|>--- conflicted
+++ resolved
@@ -37,11 +37,7 @@
     
     void Initialize();
     void MatchTrueHits(const HistStuff& hist);
-<<<<<<< HEAD
-    void MatchTruth(const HistStuff& hist);
-=======
-    void MatchTruth(const HistStuff& hist, unsigned int fEventsProcessed, bool fStudyMode);
->>>>>>> b398c135
+    void MatchTruth(const HistStuff& hist, bool fStudyMode);
     void PrintResults(int eventNum) const;
     
     TjStuff& tjs;
