--- conflicted
+++ resolved
@@ -38,27 +38,6 @@
   bool FindShowers3D(TjStuff& tjs, const geo::TPCID& tpcid);
   void FindMatchingTjs(TjStuff& tjs, unsigned short cotIndex, bool prt);
   void Match2DShowers(TjStuff& tjs, const geo::TPCID& tpcid, bool prt);
-<<<<<<< HEAD
-  void FillPts(TjStuff& tjs, const unsigned short& cotIndex, bool prt);
-  bool DefineShower(TjStuff& tjs, const unsigned short& cotIndex, bool prt);
-  void MakeShowerObsolete(TjStuff& tjs, const unsigned short& cotIndex, bool prt);
-  bool AddTj(TjStuff& tjs, unsigned short TjID, const unsigned short& cotIndex, bool doUpdate, bool prt);
-  bool RemoveTj(TjStuff& tjs, unsigned short TjID, const unsigned short& cotIndex, bool doUpdate, bool prt);
-  bool FindChargeCenter(TjStuff& tjs, const unsigned short& cotIndex, bool prt);
-  void FindAngle(TjStuff& tjs, const unsigned short& cotIndex, bool prt);
-  void FillRotPos(TjStuff& tjs, const unsigned short& cotIndex, bool prt);
-  bool DefineShowerTj(TjStuff& tjs, const unsigned short& cotIndex, bool prt);
-  void FindExternalParent(TjStuff& tjs, const unsigned short& cotIndex, bool prt);
-  bool WrongSplitTj(TjStuff& tjs, Trajectory& tj, const unsigned short& tjEnd, ShowerStruct& ss, bool prt);
-  float ParentFOM(TjStuff& tjs, Trajectory& tj, const unsigned short& tjEnd, ShowerStruct& ss, bool prt);
-  void DefineEnvelope(TjStuff& tjs, const unsigned short& cotIndex, bool prt);
-  void AddTjsInsideEnvelope(TjStuff& tjs, const unsigned short& cotIndex, bool prt, int mode);
-  void RefineShowerTj(TjStuff& tjs, const unsigned short& cotIndex, bool prt);
-  bool AddLooseHits(TjStuff& tjs, const unsigned short& cotIndex, bool prt);
-  void FindStartChg(TjStuff& tjs, const unsigned short& cotIndex, bool prt);
-  std::vector<float> StartChgVec(TjStuff& tjs, const unsigned short& cotIndex, bool prt);
-  void DumpShowerPts(TjStuff& tjs, const unsigned short& cotIndex);
-=======
   void FillPts(TjStuff& tjs, unsigned short cotIndex, bool prt);
   bool DefineShower(TjStuff& tjs, unsigned short cotIndex, bool prt);
   void MakeShowerObsolete(TjStuff& tjs, unsigned short cotIndex, bool prt);
@@ -75,12 +54,12 @@
   float ParentFOM(TjStuff& tjs, Trajectory& tj, unsigned short& tjEnd, ShowerStruct& ss, bool prt);
   void DefineEnvelope(TjStuff& tjs, unsigned short cotIndex, bool prt);
   void AddTjsInsideEnvelope(TjStuff& tjs, unsigned short cotIndex, bool prt);
+  //void AddTjsInsideEnvelope(TjStuff& tjs, unsigned short cotIndex, bool prt,int mode);
   void RefineShowerTj(TjStuff& tjs, unsigned short cotIndex, bool prt);
   bool AddLooseHits(TjStuff& tjs, unsigned short cotIndex, bool prt);
   void FindStartChg(TjStuff& tjs, unsigned short cotIndex, bool prt);
   std::vector<float> StartChgVec(TjStuff& tjs, unsigned short cotIndex, bool prt);
   void DumpShowerPts(TjStuff& tjs, unsigned short cotIndex);
->>>>>>> 7a0b8f54
   void CheckQuality(TjStuff& tjs, const CTP_t& inCTP, bool prt);
   
   void TagShowerTjs(TjStuff& tjs, const CTP_t& inCTP, std::vector<std::vector<int>>& tjList);
