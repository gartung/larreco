////////////////////////////////////////////////////////////////////////
//
//
// TCAlg shower code
//
// Bruce Baller
//
///////////////////////////////////////////////////////////////////////
#ifndef TRAJCLUSTERALGSHOWERS_H
#define TRAJCLUSTERALGSHOWERS_H


// C/C++ standard libraries
#include <array>
#include <vector>
#include <bitset>
#include <utility> // std::pair<>
#include <cmath>
#include <iostream>
#include <iomanip>
#include <algorithm>

#include "messagefacility/MessageLogger/MessageLogger.h"

// LArSoft libraries
#include "larcoreobj/SimpleTypesAndConstants/geo_types.h"
#include "larreco/RecoAlg/TCAlg/DataStructs.h"
#include "larreco/RecoAlg/TCAlg/DebugStruct.h"
#include "larreco/RecoAlg/TCAlg/Utils.h"
#include "larreco/RecoAlg/TCAlg/TCTruth.h"
#include "larreco/RecoAlg/TCAlg/TCShTree.h"
#include "larreco/Calorimetry/CalorimetryAlg.h"

namespace tca {
<<<<<<< HEAD

  void Find3DShowerEndPoints(TjStuff& tjs, const geo::TPCID& tpcid);
  void MakeShowers(TjStuff& tjs, const calo::CalorimetryAlg& fCaloAlg);
  void FindShowers(TjStuff& tjs, const CTP_t& inCTP);
  void FillPts(TjStuff& tjs, const unsigned short& cotIndex, bool prt);
  void DefineShower(TjStuff& tjs, const unsigned short& cotIndex, bool prt);
  void DefineShower(TjStuff& tjs, const unsigned short& cotIndex, bool prt);
  void MakeShowerObsolete(TjStuff& tjs, const unsigned short& cotIndex, bool prt);
  bool AddTj(TjStuff& tjs, unsigned short TjID, const unsigned short& cotIndex, bool doUpdate, bool prt);
  bool RemoveTj(TjStuff& tjs, unsigned short TjID, const unsigned short& cotIndex, bool doUpdate, bool prt);
  bool FindChargeCenter(TjStuff& tjs, const unsigned short& cotIndex, bool prt);
  void FindAngle(TjStuff& tjs, const unsigned short& cotIndex, bool prt);
  void FillRotPos(TjStuff& tjs, const unsigned short& cotIndex, bool prt);
  bool DefineShowerTj(TjStuff& tjs, const unsigned short& cotIndex, bool prt);
  void FindExternalParent(TjStuff& tjs, const unsigned short& cotIndex, bool prt);
  bool WrongSplitTj(TjStuff& tjs, Trajectory& tj, const unsigned short& tjEnd, ShowerStruct& ss, bool prt);
  float ParentFOM(TjStuff& tjs, Trajectory& tj, const unsigned short& tjEnd, ShowerStruct& ss, bool prt);
  void DefineEnvelope(TjStuff& tjs, const unsigned short& cotIndex, bool prt);
  void AddTjsInsideEnvelope(TjStuff& tjs, const unsigned short& cotIndex, bool prt);
  void RefineShowerTj(TjStuff& tjs, const unsigned short& cotIndex, bool prt);
  bool AddLooseHits(TjStuff& tjs, const unsigned short& cotIndex, bool prt);
  void FindStartChg(TjStuff& tjs, const unsigned short& cotIndex, bool prt);
  std::vector<float> StartChgVec(TjStuff& tjs, const unsigned short& cotIndex, bool prt);
  void DumpShowerPts(TjStuff& tjs, const unsigned short& cotIndex);
=======
>>>>>>> 278a535c
  
  void ConfigureMVA(TCConfig& tcc, std::string fMVAShowerParentWeights);
  bool FindShowerStart(TCSlice& slc, ShowerStruct3D& ss3, bool prt);
  void KillVerticesInShower(std::string inFcnLabel, TCSlice& slc, ShowerStruct& ss, bool prt);
  void Finish3DShowers(TCSlice& slc);
  bool FindShowers3D(TCSlice& slc);
  bool Reconcile3D(std::string inFcnLabel, TCSlice& slc, bool parentSearchDone, bool prt);
  bool Reconcile3D(std::string inFcnLabel, TCSlice& slc, ShowerStruct3D& ss3, bool prt);
  bool MergeShowerTjsAndStore(TCSlice& slc, unsigned short istj, unsigned short jstj, bool prt);
  bool TransferTjHits(TCSlice& slc, bool prt);
  int GetCotID(TCSlice& slc, int ShowerTjID);
  
  bool CompleteIncompleteShower(std::string inFcnLabel, TCSlice& slc, ShowerStruct3D& ss3, bool prt);
  void Match2DShowers(std::string inFcnLabel, TCSlice& slc, bool prt);
  bool UpdateShower(std::string inFcnLabel, TCSlice& slc, ShowerStruct& ss, bool prt);
  bool UpdateShower(std::string inFcnLabel, TCSlice& slc, ShowerStruct3D& ss3, bool prt);
  float Match3DFOM(std::string inFcnLabel, TCSlice& slc, int icotID, int jcotID, bool prt);
  float Match3DFOM(std::string inFcnLabel, TCSlice& slc, int icotID, int jcotID, int kcotID, bool prt);
  float Match3DFOM(std::string inFcnLabel, TCSlice& slc, ShowerStruct3D& ss3, bool prt);
  void MakeShowerObsolete(std::string inFcnLabel, TCSlice& slc, ShowerStruct3D& ss3, bool prt);
  void MakeShowerObsolete(std::string inFcnLabel, TCSlice& slc, ShowerStruct& ss, bool prt);
  bool DontCluster(TCSlice& slc, const std::vector<int>& tjlist1, const std::vector<int>& tjlist2);
  void DefineDontCluster(TCSlice& slc, bool prt);
  bool RemovePFP(std::string inFcnLabel, TCSlice& slc, PFPStruct& pfp, ShowerStruct3D& ss3, bool doUpdate, bool prt);
  bool AddPFP(std::string inFcnLabel, TCSlice& slc, int pID, ShowerStruct3D& ss3, bool doUpdate, bool prt);
  bool RemovePFP(std::string inFcnLabel, TCSlice& slc, int pID, ShowerStruct3D& ss3, bool doUpdate, bool prt);
  bool AddTj(std::string inFcnLabel, TCSlice& slc, int TjID, ShowerStruct& ss, bool doUpdate, bool prt);
  bool RemoveTj(std::string inFcnLabel, TCSlice& slc, int TjID, ShowerStruct& ss, bool doUpdate, bool prt);
  bool AnalyzeRotPos(std::string inFcnLabel, TCSlice& slc, ShowerStruct& ss, bool prt);
  void ReverseShower(std::string inFcnLabel, TCSlice& slc, ShowerStruct& ss, bool prt);
  void ReverseShower(std::string inFcnLabel, TCSlice& slc, int cotID, bool prt);
  bool FindParent(std::string inFcnLabel, TCSlice& slc, ShowerStruct3D& ss3, bool prt);
  bool SetParent(std::string inFcnLabel, TCSlice& slc, PFPStruct& pfp, ShowerStruct3D& ss3, bool prt);
  bool WrongSplitTj(std::string inFcnLabel, TCSlice& slc, Trajectory& tj, unsigned short tjEnd, ShowerStruct& ss, bool prt);
  bool IsShowerLike(TCSlice& slc, const std::vector<int> TjIDs);
  float InShowerProb(TCSlice& slc, const ShowerStruct3D& ss3, const PFPStruct& pfp);
  float InShowerProb(TCSlice& slc, const ShowerStruct& ss, const Trajectory& tj);
  void ShowerParams(double showerEnergy, double& shMaxAlong, double& shE95Along);
  double ShowerParamTransRMS(double showerEnergy, double along);
  double InShowerProbLong(double showerEnergy, double along);
  double InShowerProbTrans(double showerEnergy, double along, double trans);
  double InShowerProb(double showerEnergy, double along, double trans);
  float ParentFOM(std::string inFcnLabel, TCSlice& slc, PFPStruct& pfp, unsigned short pend, ShowerStruct3D& ss3, bool prt);
  float ParentFOM(std::string inFcnLabel, TCSlice& slc, Trajectory& tj, unsigned short& tjEnd, ShowerStruct& ss, float& tp1Sep, float& vx3Score, bool prt);
  void DefineEnvelope(std::string inFcnLabel, TCSlice& slc, ShowerStruct& ss, bool prt);
  bool AddTjsInsideEnvelope(std::string inFcnLabel, TCSlice& slc, ShowerStruct& ss, bool prt);
  bool AddLooseHits(std::string inFcnLabel, TCSlice& slc, int cotID, bool prt);
  void FindStartChg(std::string inFcnLabel, TCSlice& slc, int cotID, bool prt);
  std::vector<float> StartChgVec(TCSlice& slc, int cotID, bool prt);
  void DumpShowerPts(std::string inFcnLabel, TCSlice& slc, int cotID);
  
  void FindCots(std::string inFcnLabel, TCSlice& slc, const CTP_t& inCTP, std::vector<std::vector<int>>& tjLists, bool prt);
  void TagShowerLike(std::string inFcnLabel, TCSlice& slc, const CTP_t& inCTP);
  void FindNearbyTjs(std::string inFcnLabel, TCSlice& slc, ShowerStruct& ss, bool prt);
  void AddCloseTjsToList(std::string inFcnLabel, TCSlice& slc, unsigned short itj, std::vector<int> list);
  void MergeTjList(std::vector<std::vector<int>>& tjList);
<<<<<<< HEAD
  void MergeTjList2(TjStuff& tjs, std::vector<std::vector<int>>& tjList, bool prt);
  void MergeOverlap(TjStuff& tjs, const CTP_t& inCTP, bool prt);
  void MergeSubShowers(TjStuff& tjs, const CTP_t& inCTP, bool prt);
  bool MergeShowersAndStore(TjStuff& tjs, unsigned short istj, unsigned short jstj, bool prt);
  void TransferTjHits(TjStuff& tjs, const CTP_t& inCTP, bool prt);
  unsigned short GetCotsIndex(TjStuff& tjs, const unsigned short& ShowerTjID);
  float ShowerEnergy(const TjStuff& tjs, const ShowerStruct& ss);
  unsigned short FarEnd(TjStuff& tjs, const Trajectory& tj, ShowerStruct& ss);
=======
  void MergeTjList2(std::string inFcnLabel, TCSlice& slc, std::vector<std::vector<int>>& tjList, bool prt);
  void MergeNearby2DShowers(std::string inFcnLabel, TCSlice& slc, const CTP_t& inCTP, bool prt);
  void MergeOverlap(std::string inFcnLabel, TCSlice& slc, const CTP_t& inCTP, bool prt);
  void MergeShowerChain(std::string inFcnLabel, TCSlice& slc, const CTP_t& inCTP, bool prt);
  void MergeSubShowersTj(std::string inFcnLabel, TCSlice& slc, const CTP_t& inCTP, bool prt);
  void MergeSubShowers(std::string inFcnLabel, TCSlice& slc, const CTP_t& inCTP, bool prt);
  int MergeShowers(std::string inFcnLabel, TCSlice& slc, std::vector<int> showerIDs, bool prt);
  bool MergeShowersAndStore(std::string inFcnLabel, TCSlice& slc, int icotID, int jcotID, bool prt);
  double ShowerEnergy(const ShowerStruct3D& ss3);
  float ShowerEnergy(TCSlice& slc, const std::vector<int> tjIDs);
  float ChgToMeV(float chg);
  PFPStruct CreateFakePFP(TCSlice& slc, const ShowerStruct3D& ss3);
  bool StoreShower(std::string inFcnLabel, TCSlice& slc, ShowerStruct3D& ss3);
  bool StoreShower(std::string inFcnLabel, TCSlice& slc, ShowerStruct& ss);
  ShowerStruct3D CreateSS3(TCSlice& slc);
  ShowerStruct CreateSS(TCSlice& slc, const std::vector<int>& tjl);
  bool ChkAssns(std::string inFcnLabel, TCSlice& slc);
  void PrintShowers(std::string someText, TCSlice& slc);
  void Print2DShowers(std::string someText, TCSlice& slc, CTP_t inCTP, bool printKilledShowers);
  void PrintShower(std::string someText, TCSlice& slc, const ShowerStruct& ss, bool printHeader, bool printExtras);
>>>>>>> 278a535c

}


#endif // ifndef TRAJCLUSTERALGSHOWERS_H<|MERGE_RESOLUTION|>--- conflicted
+++ resolved
@@ -32,33 +32,6 @@
 #include "larreco/Calorimetry/CalorimetryAlg.h"
 
 namespace tca {
-<<<<<<< HEAD
-
-  void Find3DShowerEndPoints(TjStuff& tjs, const geo::TPCID& tpcid);
-  void MakeShowers(TjStuff& tjs, const calo::CalorimetryAlg& fCaloAlg);
-  void FindShowers(TjStuff& tjs, const CTP_t& inCTP);
-  void FillPts(TjStuff& tjs, const unsigned short& cotIndex, bool prt);
-  void DefineShower(TjStuff& tjs, const unsigned short& cotIndex, bool prt);
-  void DefineShower(TjStuff& tjs, const unsigned short& cotIndex, bool prt);
-  void MakeShowerObsolete(TjStuff& tjs, const unsigned short& cotIndex, bool prt);
-  bool AddTj(TjStuff& tjs, unsigned short TjID, const unsigned short& cotIndex, bool doUpdate, bool prt);
-  bool RemoveTj(TjStuff& tjs, unsigned short TjID, const unsigned short& cotIndex, bool doUpdate, bool prt);
-  bool FindChargeCenter(TjStuff& tjs, const unsigned short& cotIndex, bool prt);
-  void FindAngle(TjStuff& tjs, const unsigned short& cotIndex, bool prt);
-  void FillRotPos(TjStuff& tjs, const unsigned short& cotIndex, bool prt);
-  bool DefineShowerTj(TjStuff& tjs, const unsigned short& cotIndex, bool prt);
-  void FindExternalParent(TjStuff& tjs, const unsigned short& cotIndex, bool prt);
-  bool WrongSplitTj(TjStuff& tjs, Trajectory& tj, const unsigned short& tjEnd, ShowerStruct& ss, bool prt);
-  float ParentFOM(TjStuff& tjs, Trajectory& tj, const unsigned short& tjEnd, ShowerStruct& ss, bool prt);
-  void DefineEnvelope(TjStuff& tjs, const unsigned short& cotIndex, bool prt);
-  void AddTjsInsideEnvelope(TjStuff& tjs, const unsigned short& cotIndex, bool prt);
-  void RefineShowerTj(TjStuff& tjs, const unsigned short& cotIndex, bool prt);
-  bool AddLooseHits(TjStuff& tjs, const unsigned short& cotIndex, bool prt);
-  void FindStartChg(TjStuff& tjs, const unsigned short& cotIndex, bool prt);
-  std::vector<float> StartChgVec(TjStuff& tjs, const unsigned short& cotIndex, bool prt);
-  void DumpShowerPts(TjStuff& tjs, const unsigned short& cotIndex);
-=======
->>>>>>> 278a535c
   
   void ConfigureMVA(TCConfig& tcc, std::string fMVAShowerParentWeights);
   bool FindShowerStart(TCSlice& slc, ShowerStruct3D& ss3, bool prt);
@@ -115,16 +88,6 @@
   void FindNearbyTjs(std::string inFcnLabel, TCSlice& slc, ShowerStruct& ss, bool prt);
   void AddCloseTjsToList(std::string inFcnLabel, TCSlice& slc, unsigned short itj, std::vector<int> list);
   void MergeTjList(std::vector<std::vector<int>>& tjList);
-<<<<<<< HEAD
-  void MergeTjList2(TjStuff& tjs, std::vector<std::vector<int>>& tjList, bool prt);
-  void MergeOverlap(TjStuff& tjs, const CTP_t& inCTP, bool prt);
-  void MergeSubShowers(TjStuff& tjs, const CTP_t& inCTP, bool prt);
-  bool MergeShowersAndStore(TjStuff& tjs, unsigned short istj, unsigned short jstj, bool prt);
-  void TransferTjHits(TjStuff& tjs, const CTP_t& inCTP, bool prt);
-  unsigned short GetCotsIndex(TjStuff& tjs, const unsigned short& ShowerTjID);
-  float ShowerEnergy(const TjStuff& tjs, const ShowerStruct& ss);
-  unsigned short FarEnd(TjStuff& tjs, const Trajectory& tj, ShowerStruct& ss);
-=======
   void MergeTjList2(std::string inFcnLabel, TCSlice& slc, std::vector<std::vector<int>>& tjList, bool prt);
   void MergeNearby2DShowers(std::string inFcnLabel, TCSlice& slc, const CTP_t& inCTP, bool prt);
   void MergeOverlap(std::string inFcnLabel, TCSlice& slc, const CTP_t& inCTP, bool prt);
@@ -145,7 +108,6 @@
   void PrintShowers(std::string someText, TCSlice& slc);
   void Print2DShowers(std::string someText, TCSlice& slc, CTP_t inCTP, bool printKilledShowers);
   void PrintShower(std::string someText, TCSlice& slc, const ShowerStruct& ss, bool printHeader, bool printExtras);
->>>>>>> 278a535c
 
 }
 
