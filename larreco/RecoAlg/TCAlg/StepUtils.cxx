--- conflicted
+++ resolved
@@ -328,12 +328,8 @@
       myprt<<" tj MCSMom "<<tj.MCSMom<<" forecast MCSMom "<<tjf.MCSMom;
       myprt<<" momRat "<<std::fixed<<std::setprecision(2)<<momRat;
       myprt<<" tkLike? "<<tkLike<<" shLike? "<<shLike;
-<<<<<<< HEAD
       myprt<<" chgIncreasing? "<<chgIncreasing;
       myprt<<" leavesBeforeEnd? "<<tjf.leavesBeforeEnd<<" endBraggPeak? "<<tjf.endBraggPeak; 
-=======
-      myprt<<" leavesBeforeEnd? "<<tjf.leavesBeforeEnd<<" endBraggPeak? "<<tjf.endBraggPeak;
->>>>>>> 41a52d8d
       myprt<<" nextForecastUpdate "<<tjf.nextForecastUpdate;
     }
     if(tjf.outlook < 0) return;
@@ -567,13 +563,8 @@
     ChkStop(slc, fctj);
     UpdateTjChgProperties("Fc", slc, fctj, false);
     tjf.chgRMS = fctj.ChgRMS;
-<<<<<<< HEAD
     tjf.endBraggPeak = fctj.EndFlag[1][kBragg];
     // Set outlook = Estimate of the number of hits per wire 
-=======
-    tjf.endBraggPeak = fctj.StopFlag[1][kBragg];
-    // Set outlook = Estimate of the number of hits per wire
->>>>>>> 41a52d8d
     tjf.outlook = fctj.TotChg / (fctj.Pts.size() * tj.AveChg);
     // assume we got to the end
     tjf.nextForecastUpdate = npwc + fctj.Pts.size();
@@ -733,13 +724,7 @@
     // Reduce the number of points fit if the trajectory is long and chisq is getting a bit larger
     if(lastPt > 20 && tj.Pts[prevPtWithHits].FitChi > 1.5 && lastTP.NTPsFit > minPtsFit) lastTP.NTPsFit -= 2;
     // don't let long muon fits get too long
-<<<<<<< HEAD
     if(cleanMuon && lastPt > 200 && tj.Pts[prevPtWithHits].FitChi > 1.0) lastTP.NTPsFit -= 2;
-    
-=======
-    if(tcc.useAlg[kNewStpCuts] && cleanMuon && lastPt > 200 && tj.Pts[prevPtWithHits].FitChi > 1.0) lastTP.NTPsFit -= 2;
-
->>>>>>> 41a52d8d
     FitTraj(slc, tj);
 
     // don't get too fancy when we are starting out
@@ -974,28 +959,7 @@
     if(!isVLA) FillGaps(slc, tj);
 
     if(tcc.dbgStp) mf::LogVerbatim("TC")<<" CheckTraj MCSMom "<<tj.MCSMom<<" isVLA? "<<isVLA<<" NumPtsWithCharge "<<NumPtsWithCharge(slc, tj, false)<<" Min Req'd "<<tcc.minPts[tj.Pass];
-<<<<<<< HEAD
-    
-=======
-
-    // Check for hit width consistency on short trajectories
-    if(!tcc.useAlg[kNewStpCuts] && tj.Pts.size() < 10) {
-      float maxWidth = 0;
-      float minWidth = 999;
-      for(unsigned short ipt = tj.EndPt[0]; ipt <= tj.EndPt[1]; ++ipt) {
-        if(tj.Pts[ipt].Chg == 0) continue;
-        if(tj.Pts[ipt].HitPosErr2 > maxWidth) maxWidth = tj.Pts[ipt].HitPosErr2;
-        if(tj.Pts[ipt].HitPosErr2 < minWidth) minWidth = tj.Pts[ipt].HitPosErr2;
-      } // ipt
-      // Require less than a 3X difference in the hit width or 10X for HitPosErr2
-      if(maxWidth > 10 * minWidth) {
-        if(tcc.dbgStp) mf::LogVerbatim("TC")<<" TP width variation too large: minWidth "<<minWidth<<" maxWidth "<<maxWidth;
-        tj.IsGood = false;
-        return;
-      }
-    } // short trajectory
-
->>>>>>> 41a52d8d
+
     // Trim the end points until the TJ meets the quality cuts
     TrimEndPts("CT", slc, tj, tcc.qualityCuts, tcc.dbgStp);
     if(tj.AlgMod[kKilled]) {
@@ -1011,19 +975,10 @@
 
     // ignore short trajectories
     if(tj.EndPt[1] < 4) return;
-<<<<<<< HEAD
     
     if(isSA && !tj.EndFlag[1][kBragg]) {
       // Small angle checks
-      
       if(tcc.useAlg[kCTKink] && tj.EndPt[1] > 8 && !tj.EndFlag[1][kAtKink] && tj.MCSMom > 50) {
-=======
-
-    if(isSA && !tj.StopFlag[1][kBragg]) {
-      // Small angle checks
-
-      if(tcc.useAlg[kCTKink] && tj.EndPt[1] > 8 && !tj.StopFlag[1][kAtKink] && tj.MCSMom > 50) {
->>>>>>> 41a52d8d
         // look for the signature of a kink near the end of the trajectory.
         // These are: Increasing delta for the last few hits
         unsigned short newSize = USHRT_MAX;
@@ -1066,16 +1021,10 @@
     } // isSA
     // Oct 30, 2018. FindSoftKink needs work
 //    FindSoftKink(slc, tj);
-<<<<<<< HEAD
     
     // BB May 2, 2019 The value of this function need to be re-evaluated
 //    HiEndDelta(slc, tj);
     
-=======
-
-    HiEndDelta(slc, tj);
-
->>>>>>> 41a52d8d
     // final quality check
     float npwc = NumPtsWithCharge(slc, tj, true);
     float npts = tj.EndPt[1] - tj.EndPt[0] + 1;
@@ -1131,21 +1080,11 @@
     float projErr = dpos * tj.Pts[lastPtWithUsedHits].AngErr;
     // Add this to the Delta RMS factor and construct a cut
     float deltaCut = 3 * (projErr + tp.DeltaRMS);
-<<<<<<< HEAD
     
     // The delta cut shouldn't be less than the delta of hits added on the previous step
     float minDeltaCut = 1.1 * tj.Pts[lastPtWithUsedHits].Delta;
     if(deltaCut < minDeltaCut) deltaCut = minDeltaCut;
     
-=======
-
-    if(tcc.useAlg[kNewStpCuts]) {
-      // The delta cut shouldn't be less than the delta of hits added on the previous step
-      float minDeltaCut = 1.1 * tj.Pts[lastPtWithUsedHits].Delta;
-      if(deltaCut < minDeltaCut) deltaCut = minDeltaCut;
-    }
-
->>>>>>> 41a52d8d
     deltaCut *= tcc.projectionErrFactor;
     if(tcc.dbgStp) mf::LogVerbatim("TC")<<" AddHits: calculated deltaCut "<<deltaCut<<" dw "<<dw<<" dpos "<<dpos;
 
@@ -1528,68 +1467,7 @@
     }
 
   } // ReversePropagate
-<<<<<<< HEAD
-    
-=======
-
-/*
-  //////////////////////////////////////////
-  void UseUnusedHits(TCSlice& slc)
-  {
-    if(slc.tjs.size() == 0) return;
-    if(!tcc.useAlg[kUUH]) return;
-
-    // max change in position allowed after adding all unused hits in a multiplet
-    float maxPosSep2 = 0.25;
-
-    std::vector<unsigned int> hitsInMultiplet;
-    for(unsigned short itj = 0; itj < slc.tjs.size(); ++itj) {
-      Trajectory& tj = slc.tjs[itj];
-      if(tj.AlgMod[kKilled]) continue;
-      // Find the max delta
-      unsigned short firstPt = tj.EndPt[0];
-      unsigned short lastPt = tj.EndPt[1];
-      for(unsigned short ipt = firstPt; ipt <= lastPt; ++ipt) {
-        TrajPoint& tp = tj.Pts[ipt];
-        if(AngleRange(tp) == 0) continue;
-        if(tp.Hits.empty()) continue;
-        // ignore if the TP has long-pulse hits -> large HitPosErr2
-        if(tp.HitPosErr2 > 50) continue;
-        bool hitsAdded = false;
-        for(unsigned short ii = 0; ii < tp.Hits.size(); ++ii) {
-          if(!tp.UseHit[ii]) continue;
-          unsigned int iht = tp.Hits[ii];
-          GetHitMultiplet(slc, iht, hitsInMultiplet);
-          if(hitsInMultiplet.size() > 1) {
-            for(unsigned short jj = ii + 1; jj < tp.Hits.size(); ++jj) {
-              if(!tp.UseHit[jj]) continue;
-              if(std::find(hitsInMultiplet.begin(), hitsInMultiplet.end(), tp.Hits[jj]) != hitsInMultiplet.end()) {
-                tp.UseHit[jj] = true;
-                slc.slHits[tp.Hits[jj]].InTraj = tj.ID;
-                hitsAdded = true;
-              }
-            } // jj
-          }
-        } // ii
-        if(hitsAdded) {
-          // save the hit position
-          std::array<float, 2> oldHitPos = tp.HitPos;
-          DefineHitPos(slc, tp);
-          // keep it if
-          if(PosSep2(tj.Pts[ipt].HitPos, oldHitPos) < maxPosSep2) {
-            tj.AlgMod[kUUH] = true;
-          } else {
-            UnsetUsedHits(slc, tj.Pts[ipt]);
-          }
-        }
-      } // ipt
-      if(tj.AlgMod[kUUH]) SetEndPoints(tj);
-    } // itj
-
-  } // UseUnusedHits
-*/
-
->>>>>>> 41a52d8d
+
   ////////////////////////////////////////////////
   void GetHitMultiplet(TCSlice& slc, unsigned int theHit, std::vector<unsigned int>& hitsInMultiplet)
   {
@@ -1757,28 +1635,6 @@
     if(tcc.dbgStp) {
       mf::LogVerbatim("TC")<<"CSEP: checking "<<tj.ID<<" endPt "<<endPt<<" Pts size "<<tj.Pts.size()<<" lastPt Pos "<<PrintPos(slc, lastTP.Pos);
     }
-<<<<<<< HEAD
-=======
-
-    // Check the charge and delta of the last point if there were many points fit
-    // BB 11/26/ 2018 This is a bad idea for stopping tracks
-    if(!tcc.useAlg[kNewStpCuts]) {
-      if(lastTP.NTPsFit > 10 && lastTP.DeltaRMS > 0 && (lastTP.Delta / lastTP.DeltaRMS) > 3 && lastTP.ChgPull > 3) {
-        if(tcc.dbgStp) mf::LogVerbatim("TC")<<" Removing last TP with large Delta "<<lastTP.Delta<<" and large ChgPull "<<lastTP.ChgPull;
-        UnsetUsedHits(slc, lastTP);
-        tj.AlgMod[kChkStopEP] = true;
-        SetEndPoints(tj);
-        // check again
-        auto& tp = tj.Pts[tj.EndPt[1]];
-        if(tp.DeltaRMS > 0 && (tp.Delta / tp.DeltaRMS) > 3 && tp.ChgPull > 3) {
-          UnsetUsedHits(slc, tp);
-          SetEndPoints(tj);
-        }
-        return;
-      }
-    }
-
->>>>>>> 41a52d8d
     TrajPoint ltp;
     ltp.CTP = tj.CTP;
     ltp.Pos = tj.Pts[endPt].Pos;
@@ -1963,13 +1819,7 @@
 
     bool ignoreLongPulseHits = false;
     unsigned short npts = tj.EndPt[1] - tj.EndPt[0] + 1;
-<<<<<<< HEAD
     if(npts < 10 || tj.AlgMod[kRvPrp]) ignoreLongPulseHits = true;
-    
-=======
-    if(tcc.useAlg[kNewStpCuts] && (npts < 10 || tj.AlgMod[kRvPrp])) ignoreLongPulseHits = true;
-
->>>>>>> 41a52d8d
     float expectedHitsRMS = ExpectedHitsRMS(slc, tp);
     if(tcc.dbgStp) {
       mf::LogVerbatim("TC")<<"FUH:  maxDelta "<<maxDelta<<" useChg requested "<<useChg<<" Norm AveChg "<<(int)tp.AveChg<<" tj.ChgRMS "<<std::setprecision(2)<<tj.ChgRMS<<" chgPullCut "<<chgPullCut<<" TPHitsRMS "<<(int)TPHitsRMSTick(slc, tp, kUnusedHits)<<" ExpectedHitsRMS "<<(int)expectedHitsRMS<<" AngCode "<<tp.AngleCode;
@@ -2280,13 +2130,8 @@
   void FillGaps(TCSlice& slc, Trajectory& tj)
   {
     // Fill in any gaps in the trajectory with close hits regardless of charge (well maybe not quite that)
-<<<<<<< HEAD
     
     if(!tcc.useAlg[kFillGaps]) return;
-=======
-
-    if(!tcc.useAlg[kFillGap]) return;
->>>>>>> 41a52d8d
     if(tj.AlgMod[kJunkTj]) return;
 
     if(tcc.dbgStp) mf::LogVerbatim("TC")<<"FG: Check Tj "<<tj.ID<<" from "<<PrintPos(slc, tj.Pts[tj.EndPt[0]])<<" to "<<PrintPos(slc, tj.Pts[tj.EndPt[1]]);
@@ -2313,20 +2158,6 @@
         firstPtWithChg = nextPtWithChg;
         continue;
       }
-<<<<<<< HEAD
-      
-=======
-      // 10/1/2018 BB This shouldn't be a requirement
-      // Compare the charge before and after
-      if(!tcc.useAlg[kNewStpCuts] && tj.Pts[firstPtWithChg].Chg > 0) {
-        float chgrat = tj.Pts[nextPtWithChg].Chg / tj.Pts[firstPtWithChg].Chg;
-        if(chgrat < 0.7 || chgrat > 1.4) {
-          firstPtWithChg = nextPtWithChg;
-          continue;
-        }
-      }
-
->>>>>>> 41a52d8d
       // Make a bare trajectory point at firstPtWithChg that points to nextPtWithChg
       TrajPoint tp;
       if(!MakeBareTrajPoint(slc, tj.Pts[firstPtWithChg], tj.Pts[nextPtWithChg], tp)) {
@@ -2394,19 +2225,11 @@
       } // mpt
       firstPtWithChg = nextPtWithChg;
     } // firstPtWithChg
-<<<<<<< HEAD
     
     if(tj.AlgMod[kFillGaps]) tj.MCSMom = MCSMom(slc, tj);
     
   } // FillGaps 
   
-=======
-
-    if(tj.AlgMod[kFillGap]) tj.MCSMom = MCSMom(slc, tj);
-
-  } // FillGaps
-
->>>>>>> 41a52d8d
   ////////////////////////////////////////////////
   void CheckHiMultUnusedHits(TCSlice& slc, Trajectory& tj)
   {
@@ -2594,80 +2417,7 @@
       SetEndPoints(tj);
     }
   } // CheckHiMultEndHits
-<<<<<<< HEAD
-/* BB May 2, 2019 This value of this function needs to be re-evaluated.
-=======
-
->>>>>>> 41a52d8d
-  ////////////////////////////////////////////////
-  void HiEndDelta(TCSlice& slc, Trajectory& tj)
-  {
-    // Modify the trajectory at the end if there is a consistent increase in delta. It
-    // is called from CheckTraj.
-    // This needs to be done carefully...
-
-    if(!tcc.useAlg[kHED]) return;
-    if(tj.EndFlag[1][kBragg]) return;
-    if(tj.Strategy[kStiffEl]) return;
-    // Only consider long high momentum.
-    if(tj.MCSMom < 100) return;
-    if(tj.Pts.size() < 50) return;
-
-    unsigned short ept = tj.EndPt[1];
-
-    TrajPoint& lastTp = tj.Pts[ept];
-
-    if(lastTp.AngleCode > 1) return;
-    if(lastTp.FitChi < 1) return;
-
-    unsigned short npts = USHRT_MAX;
-    float lastDelta = lastTp.Delta;
-    // check the last 20 points on the trajectory for a systematic increase in Delta and FitChi
-    for(unsigned short ii = 1; ii < 20; ++ii) {
-      unsigned short ipt = ept - ii;
-      TrajPoint& tp = tj.Pts[ipt];
-      if(tp.Chg == 0) continue;
-      if(tp.FitChi < 1 || tp.Delta > lastDelta) {
-        npts = ii;
-        break;
-      }
-      lastDelta = tp.Delta;
-    } // ii
-
-    if(tcc.dbgStp) mf::LogVerbatim("TC")<<"HED: last point FitChi "<<lastTp.FitChi<<" NTPsFit "<<lastTp.NTPsFit<<" new npts "<<npts;
-
-    // something bad happened
-    if(npts == USHRT_MAX) return;
-    // The Tj end has some other problem
-    if(npts < 4) return;
-
-    // re-fit the end of the trajectory
-    lastTp.NTPsFit = npts;
-    FitTraj(slc, tj);
-    if(tcc.dbgStp) PrintTrajPoint("HED", slc, ept, tj.StepDir, tj.Pass, lastTp);
-    // update the last points
-    for(unsigned short ii = 1; ii <= npts; ++ii) {
-      unsigned short ipt = ept - ii;
-      TrajPoint& tp = tj.Pts[ipt];
-      if(tp.Chg == 0) continue;
-      tp.Dir = tj.Pts[ept].Dir;
-      tp.Ang = tj.Pts[ept].Ang;
-      tp.AngErr = tj.Pts[ept].AngErr;
-      tp.AngleCode = tj.Pts[ept].AngleCode;
-      // Correct the projected time to the wire
-      float dw = tp.Pos[0] - tj.Pts[ept].Pos[0];
-      if(tp.Dir[0] != 0) tp.Pos[1] = tj.Pts[ept].Pos[1] + dw * tp.Dir[1] / tp.Dir[0];
-      tp.Delta = PointTrajDOCA(slc, tp.HitPos[0], tp.HitPos[1], tp);
-      tp.DeltaRMS = tj.Pts[ept].DeltaRMS;
-      tp.NTPsFit = tj.Pts[ept].NTPsFit;
-      tp.FitChi = tj.Pts[ept].FitChi;
-      if(tcc.dbgStp) PrintTrajPoint("HED", slc, ipt, tj.StepDir, tj.Pass, tp);
-    } // ii
-
-    tj.AlgMod[kHED] = true;
-
-  } // HiEndDelta
-*/
+
   //////////////////////////////////////////
   void UpdateDeltaRMS(TCSlice& slc, Trajectory& tj)
   {
@@ -2963,13 +2713,8 @@
       myprt<<" kinkSig "<<kinkSig;
       myprt<<" endChgAsym "<<endChgAsym;
     } // dbgStp
-<<<<<<< HEAD
     
     if(npwc < 20) {
-=======
-
-    if(tcc.useAlg[kNewStpCuts] && npwc < 20) {
->>>>>>> 41a52d8d
       // improvements(?) for short tjs where the kink angle is a bit low but the kink
       // angle significance is high
       bool foundKink = (dang > 0.8 * kinkAngCut && kinkSig > 5);
@@ -3018,17 +2763,10 @@
       // Don't keep stepping or mask off any TPs if we hit a kink while doing RevProp
       if(tj.AlgMod[kRvPrp]) killPts = 0;
     }
-<<<<<<< HEAD
     
     if(tcc.dbgStp && tj.EndFlag[1][kAtKink]) mf::LogVerbatim("TC")<<"GottaKink killPts "<<killPts;
 //    if(tcc.dbgStp) mf::LogVerbatim("TC")<<"GottaKink "<<kinkPt<<" Pos "<<PrintPos(slc, tj.Pts[kinkPt])<<" dang "<<std::fixed<<std::setprecision(2)<<dang<<" cut "<<kinkAngCut<<" tpFit chi "<<tpFit.FitChi<<" killPts "<<killPts<<" GottaKink? "<<tj.EndFlag[1][kAtKink]<<" MCSMom "<<tj.MCSMom<<" thetaRMS "<<thetaRMS;
-    
-=======
-
-    if(tcc.dbgStp && tj.StopFlag[1][kAtKink]) mf::LogVerbatim("TC")<<"GottaKink killPts "<<killPts;
-//    if(tcc.dbgStp) mf::LogVerbatim("TC")<<"GottaKink "<<kinkPt<<" Pos "<<PrintPos(slc, tj.Pts[kinkPt])<<" dang "<<std::fixed<<std::setprecision(2)<<dang<<" cut "<<kinkAngCut<<" tpFit chi "<<tpFit.FitChi<<" killPts "<<killPts<<" GottaKink? "<<tj.StopFlag[1][kAtKink]<<" MCSMom "<<tj.MCSMom<<" thetaRMS "<<thetaRMS;
-
->>>>>>> 41a52d8d
+
   } // GottaKink
 
   ////////////////////////////////////////////////
@@ -3154,41 +2892,21 @@
     // ignore junk trajectories
     if(tj.AlgMod[kJunkTj]) return;
     // ignore stopping trajectories
-<<<<<<< HEAD
     if(tj.EndFlag[0][kBragg]) return;
-    
-    
-=======
-    if(tj.StopFlag[0][kBragg]) return;
-
-
->>>>>>> 41a52d8d
     unsigned short firstPt = tj.EndPt[0];
 
     if(atPt == tj.EndPt[0]) return;
 
     // Default is to use DeltaRMS of the last point on the Tj
     float maxDelta = 4 * tj.Pts[tj.EndPt[1]].DeltaRMS;
-<<<<<<< HEAD
+
     // Find the max DeltaRMS of points from atPt to EndPt[1]
     float maxDeltaRMS = 0;
     for(unsigned short ipt = atPt; ipt <= tj.EndPt[1]; ++ipt) {
       if(tj.Pts[ipt].DeltaRMS > maxDeltaRMS) maxDeltaRMS = tj.Pts[ipt].DeltaRMS;
     } // ipt
     maxDelta = 3 * maxDeltaRMS;
-    
-=======
-    if(tcc.useAlg[kNewStpCuts]) {
-      // 10/2/2018 BB Change requirement
-      // Find the max DeltaRMS of points from atPt to EndPt[1]
-      float maxDeltaRMS = 0;
-      for(unsigned short ipt = atPt; ipt <= tj.EndPt[1]; ++ipt) {
-        if(tj.Pts[ipt].DeltaRMS > maxDeltaRMS) maxDeltaRMS = tj.Pts[ipt].DeltaRMS;
-      } // ipt
-      maxDelta = 3 * maxDeltaRMS;
-    } // kNewStpCuts
-
->>>>>>> 41a52d8d
+
     if(tcc.dbgStp) {
       mf::LogVerbatim("TC")<<"FixTrajBegin: atPt "<<atPt<<" firstPt "<<firstPt<<" Stops at end 0? "<<PrintEndFlag(tj, 0)<<" start vertex "<<tj.VtxID[0]<<" maxDelta "<<maxDelta;
     }
@@ -3240,13 +2958,8 @@
     // ignore junk trajectories
     if(tj.AlgMod[kJunkTj]) return;
     // ingore stopping trajectories
-<<<<<<< HEAD
     if(tj.EndFlag[1][kBragg]) return;
     
-=======
-    if(tj.StopFlag[1][kBragg]) return;
-
->>>>>>> 41a52d8d
     if(tcc.dbgStp) {
       mf::LogVerbatim("TC")<<"FixTrajEnd: atPt "<<atPt;
     }
@@ -3904,13 +3617,8 @@
           if(doMerge && bestDOCA > 1 && chgFrac < chgFracCut) doMerge = false;
 
           // don't merge if a Bragg peak exists. A vertex should be made instead
-<<<<<<< HEAD
           if(doMerge && (tj1.EndFlag[end1][kBragg] || tj2.EndFlag[end2][kBragg])) doMerge = false;
           
-=======
-          if(doMerge && (tj1.StopFlag[end1][kBragg] || tj2.StopFlag[end2][kBragg])) doMerge = false;
-
->>>>>>> 41a52d8d
           // Check the MCSMom asymmetry and don't merge if it is higher than the user-specified cut
           float momAsym = std::abs(tj1.MCSMom - tj2.MCSMom) / (float)(tj1.MCSMom + tj2.MCSMom);
           if(doMerge && momAsym > tcc.vtx2DCuts[9]) doMerge = false;
@@ -4159,15 +3867,9 @@
     // 5 - 10 points (fChkStop[0]) are fitted to a line, Q(x - x0) = Qo + (x - x0) * slope where x0 is the
     // wire position of the highest charge point. A large negative slope indicates that there is a Bragg
     // peak at the end.
-<<<<<<< HEAD
     
     tj.EndFlag[0][kBragg] = false;
     tj.EndFlag[1][kBragg] = false;
-=======
-
-    tj.StopFlag[0][kBragg] = false;
-    tj.StopFlag[1][kBragg] = false;
->>>>>>> 41a52d8d
     if(!tcc.useAlg[kChkStop]) return;
     if(tcc.chkStopCuts[0] < 0) return;
 
