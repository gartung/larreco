////////////////////////////////////////////////////////////////////////
//
//
// TCAlg data structs
//
// Bruce Baller
//
///////////////////////////////////////////////////////////////////////
#ifndef TRAJCLUSTERALGDATASTRUCT_H
#define TRAJCLUSTERALGDATASTRUCT_H


// C/C++ standard libraries
#include <array>
#include <vector>
#include <bitset>

// LArSoft libraries
#include "larcoreobj/SimpleTypesAndConstants/geo_types.h"
#include "canvas/Persistency/Common/Ptr.h"
#include "lardataobj/RecoBase/Hit.h"
#include "lardataobj/RecoBase/Wire.h"

namespace tca {
  
  // some functions to handle the CTP_t type
  typedef unsigned int CTP_t;
  constexpr unsigned int CTPpad = 1000; // alignment for CTP sub-items
  inline CTP_t EncodeCTP(unsigned int cryo, unsigned int tpc, unsigned int plane) { return cryo * CTPpad*CTPpad + tpc * CTPpad + plane; }
  inline CTP_t EncodeCTP(const geo::PlaneID& planeID) { return EncodeCTP(planeID.Cryostat, planeID.TPC, planeID.Plane); }
  inline CTP_t EncodeCTP(const geo::WireID& wireID) { return EncodeCTP(wireID.Cryostat, wireID.TPC, wireID.Plane); }
  inline geo::PlaneID DecodeCTP(CTP_t CTP) { return { CTP / (CTPpad*CTPpad), CTP / CTPpad % CTPpad, CTP % CTPpad }; }

  /// @{
  /// @name Data structures for the reconstruction results
  
  /// struct of temporary clusters
  struct ClusterStore {
    short ID {0};         // Cluster ID. ID < 0 = abandoned cluster
    CTP_t CTP {0};        // Cryostat/TPC/Plane code
    unsigned short PDGCode {0}; // PDG-like code shower-like or line-like
    unsigned short ParentCluster {0};
    float BeginWir {0};   // begin wire
    float BeginTim {0};   // begin tick
    float BeginAng {0};   // begin angle
    float BeginChg {0};   // beginning average charge
    short BeginVtx {-1}; 	// ID of the Begin vertex
    float EndWir {0};     // end wire
    float EndTim {0};     // end tick
    float EndAng {0};     // end angle
    float EndChg {0};     // ending average charge
    short EndVtx {-1};     // ID of the end vertex
    std::vector<unsigned int> tclhits; // hits on the cluster
  }; // ClusterStore
  
  /// struct of temporary 2D vertices (end points)
  struct VtxStore {
    std::array<float, 2> Pos {{0,0}};
    std::array<float, 2> PosErr {{2,1}};
    unsigned short NTraj {0};  // = 0 for abandoned vertices
    unsigned short Pass {0};   // Pass in which this vertex was created
    float ChiDOF {0};
    short Topo {0}; 			// 1 = US-US, 2 = US-DS, 3 = DS-US, 4 = DS-DS, 5 = Star, 6 = hammer, 7 = photon conversion, 8 = dead region
    CTP_t CTP {0};
    unsigned short ID {0};
    std::bitset<16> Stat {0};        ///< Vertex status bits using kVtxBit_t
  };
  
  typedef enum {
    kFixed,           ///< vertex position fixed manually - no fitting done
    kVtxTrjTried,     ///< FindVtxTraj algorithm tried
    kVtxRefined,
    kVtxBitSize     ///< don't mess with this line
  } VtxBit_t;
  
  /// struct of temporary 3D vertices
  struct Vtx3Store {
    float X {0};                    // x position
    float XErr {0};                 // x position error
    float Y {0};                    // y position
    float YErr {0};                 // y position error
    float Z {0};                    // z position
    float ZErr {0};                 // z position error
    short Wire {-1};                 // wire number for an incomplete 3D vertex
    unsigned short CStat {0};
    unsigned short TPC {0};
    std::array<short, 3> Ptr2D {{-1, -1, -1}}; // pointers to 2D vertices in each plane
  };
  
  struct TrajPoint {
    CTP_t CTP {0};                   ///< Cryostat, TPC, Plane code
    std::array<float, 2> HitPos {{0,0}}; // Charge weighted position of hits in wire equivalent units
    std::array<float, 2> Pos {{0,0}}; // Trajectory position in wire equivalent units
    std::array<double, 2> Dir {{0,0}}; // Direction cosines in the StepDir direction
    double HitPosErr2 {0};         // Uncertainty^2 of the hit position perpendiclar to the direction
    // HitPosErr2 < 0 = HitPos not defined because no hits used
    double Ang {0};                // Trajectory angle (-pi, +pi)
    double AngErr {0.1};             // Trajectory angle error
    float Chg {0};                // Charge
    float AveChg {-1};             // Average charge of last ~20 TPs
    float ChgPull {0.1};          //  = (Chg - AveChg) / ChgRMS
    float Delta {0};              // Deviation between trajectory and hits (WSE)
    float DeltaRMS {0.02};           // RMS of Deviation between trajectory and hits (WSE)
    unsigned short NTPsFit {2}; // Number of trajectory points fitted to make this point
    unsigned short Step {0};      // Step number at which this TP was created
    float FitChi {0};             // Chi/DOF of the fit
    std::vector<unsigned int> Hits; // vector of fHits indices
    std::bitset<16> UseHit {0};   // set true if the hit is used in the fit
  };
  
  // Global information for the trajectory
  struct Trajectory {
    std::vector<TrajPoint> Pts;    ///< Trajectory points
    CTP_t CTP {0};                      ///< Cryostat, TPC, Plane code
    std::bitset<64> AlgMod;        ///< Bit set if algorithm AlgBit_t modifed the trajectory
    unsigned short PDGCode {0};            ///< shower-like or track-like {default is track-like}
    unsigned short ParentTrajID {0};     ///< ID of the parent (if PDG = 12)
    float AveChg {0};                   ///< Calculated using ALL hits
<<<<<<< HEAD
    float ChgRMS {1};                 /// Normalized RMS using ALL hits. Assume it is 100% to start
=======
    float ChgRMS {0.5};                 /// Normalized RMS using ALL hits. Assume it is 50% to start
>>>>>>> 53bdd0be
    short MCSMom {-1};         //< Crude 2D estimate to use for shower-like vs track-like discrimination
    int TruPDG {0};                    ///< MC truth
    int TruKE {0};                     ///< MeV
    float EffPur {0};                     ///< Efficiency * Purity
    std::array<unsigned short, 2> VtxID {{0,0}};      ///< ID of 2D vertex
    std::array<unsigned short, 2> EndPt {{0,0}}; ///< First and last point in the trajectory that has charge
    short ID;
    unsigned short ClusterIndex {USHRT_MAX};   ///< Index not the ID...
    unsigned short Pass {0};            ///< the pass on which it was created
    short StepDir {0};                 ///< -1 = going US (CC proper order), 1 = going DS
    short Dir {0};                     ///< direction determined by dQ/ds, delta ray direction, etc
                                        ///< 1 (-1) = in (opposite to)the  StepDir direction, 0 = don't know
    short WorkID {0};
    std::bitset<2> StopsAtEnd {0};    // Set true if it looks like the trajectory stops at end[0] or end[1]
    std::bitset<2> KinkAtEnd {0};    // Set true if there is a kink at end[0] or end[1]
  };
  
  // Local version of recob::Hit
  struct TCHit {
    raw::TDCtick_t StartTick {0};
    raw::TDCtick_t EndTick {0};
    float PeakTime {0};     ///< Note that this the time in WSE units - NOT ticks
    float PeakAmplitude {1};
    float Integral {1};
    float RMS {1};
    float GoodnessOfFit {0};
    unsigned short NDOF {0};
    unsigned short Multiplicity {1};
    unsigned short LocalIndex {0};
    geo::WireID WireID;
    short InTraj {0};
  };
  
  // Trajectory "intersections" used to search for superclusters (aka showers)
  struct TrjInt {
    unsigned short itj1;
    unsigned short ipt1;
    unsigned short itj2;
    unsigned short ipt2;
    float sep2;   // separation^2 at closest point
    float dang;   // opening angle at closest point
    float vw;     // intersection wire
    float vt;     // intersection time
  };
  
  struct TjPairHitShare {
    // Trajectories in two different trials that share hits
    unsigned short iTrial;
    unsigned short iTj;
    unsigned short jTrial;
    unsigned short jTj;
    unsigned short nSameHits;
  };
  
  // Algorithm modification bits
  typedef enum {
    kMaskHits,
    kUnMaskHits,
    kGottaKink,     ///< GottaKink found a kink
    kCTKink,        ///< kink found in CheckWork
    kCTStepChk,
    kTryWithNextPass,
    kRevProp,
    kChkHiMultHits,
    kSplitTraj,
    kComp3DVx,
    kHiEndDelta,
    kHammerVx,
    kHammerVx2,
    kJunkTj,
    kKilled,
    kStopAtVtx,
    kEndMerge,
    kTrimHits,
    kChkHiMultEndHits,
    kFillGap,
    kUseGhostHits,
    kChkInTraj,
    kFixEnd,
    kUseUnusedHits,
    kVtxTj,
    kRefineVtx,
    kMaskBadTPs,
    kNoKinkChk,
    kSoftKink,
    kChkStop,
    kChkAllStop,
    kAlgBitSize     ///< don't mess with this line
  } AlgBit_t;
  
  extern const std::vector<std::string> AlgBitNames;
  
  struct TjStuff {
    // These variables don't change in size from event to event
    float UnitsPerTick;     ///< scale factor from Tick to WSE equivalent units
    std::vector<unsigned int> NumWires;
    std::vector<float> MaxPos0;
    std::vector<float> MaxPos1;
    std::vector<unsigned int> FirstWire;    ///< the first wire with a hit
    std::vector<unsigned int> LastWire;      ///< the last wire with a hit
    // The variables below do change in size from event to event
    std::vector<Trajectory> allTraj; ///< vector of all trajectories in each plane
    std::vector<TCHit> fHits;
//    std::vector<short> inTraj;       ///< Hit -> trajectory ID (0 = unused)
    // vector of pairs of first (.first) and last+1 (.second) hit on each wire
    // in the range fFirstWire to fLastWire. A value of -2 indicates that there
    // are no hits on the wire. A value of -1 indicates that the wire is dead
    std::vector<std::vector< std::pair<int, int>>> WireHitRange;
    unsigned short WireHitRangeCstat;
    unsigned short WireHitRangeTPC;
    std::vector<short> inClus;    ///< Hit -> cluster ID (0 = unused)
    std::vector< ClusterStore > tcl; ///< the clusters we are creating
    std::vector< VtxStore > vtx; ///< 2D vertices
    std::vector< Vtx3Store > vtx3; ///< 3D vertices
    unsigned short NumPlanes;
    bool ConvertTicksToTime;
  };

} // namespace tca

#endif // ifndef TRAJCLUSTERALGDATASTRUCT_H<|MERGE_RESOLUTION|>--- conflicted
+++ resolved
@@ -116,11 +116,7 @@
     unsigned short PDGCode {0};            ///< shower-like or track-like {default is track-like}
     unsigned short ParentTrajID {0};     ///< ID of the parent (if PDG = 12)
     float AveChg {0};                   ///< Calculated using ALL hits
-<<<<<<< HEAD
-    float ChgRMS {1};                 /// Normalized RMS using ALL hits. Assume it is 100% to start
-=======
     float ChgRMS {0.5};                 /// Normalized RMS using ALL hits. Assume it is 50% to start
->>>>>>> 53bdd0be
     short MCSMom {-1};         //< Crude 2D estimate to use for shower-like vs track-like discrimination
     int TruPDG {0};                    ///< MC truth
     int TruKE {0};                     ///< MeV
