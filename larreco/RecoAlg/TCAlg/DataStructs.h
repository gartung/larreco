////////////////////////////////////////////////////////////////////////
//
//
// TCAlg data structs
//
// Bruce Baller
//
///////////////////////////////////////////////////////////////////////
#ifndef TRAJCLUSTERALGDATASTRUCT_H
#define TRAJCLUSTERALGDATASTRUCT_H


// C/C++ standard libraries
#include <array>
#include <vector>
#include <bitset>

// LArSoft libraries
#include "larcore/Geometry/Geometry.h"
#include "lardata/DetectorInfoServices/LArPropertiesService.h"
#include "lardata/DetectorInfoServices/DetectorPropertiesService.h"
#include "larcoreobj/SimpleTypesAndConstants/geo_types.h"
#include "canvas/Persistency/Common/Ptr.h"
#include "lardataobj/RecoBase/Hit.h"
#include "lardataobj/RecoBase/Wire.h"
#include "lardataobj/RecoBase/PFParticle.h"
#include "lardataobj/RecoBase/Shower.h"
#include "lardataobj/AnalysisBase/Calorimetry.h"
#include "larsim/MCCheater/BackTracker.h"
#include "TVector3.h"

namespace tca {
  
  // some functions to handle the CTP_t type
  typedef unsigned int CTP_t;
  constexpr unsigned int Tpad = 10; // alignment for CTP sub-items - TPC
  constexpr unsigned int Cpad = 10000; // alignment for CTP sub-items - Cryostat
  
  inline CTP_t EncodeCTP(unsigned int cryo, unsigned int tpc, unsigned int plane) { return cryo * Cpad + tpc * Tpad + plane; }
  inline CTP_t EncodeCTP(const geo::PlaneID& planeID) { return EncodeCTP(planeID.Cryostat, planeID.TPC, planeID.Plane); }
  inline CTP_t EncodeCTP(const geo::WireID& wireID) { return EncodeCTP(wireID.Cryostat, wireID.TPC, wireID.Plane); }
  geo::PlaneID DecodeCTP(CTP_t CTP);

  /// @{
  /// @name Data structures for the reconstruction results
  
  /// struct of temporary clusters
  struct ClusterStore {
    short ID {0};         // Cluster ID. ID < 0 = abandoned cluster
    CTP_t CTP {0};        // Cryostat/TPC/Plane code
    unsigned short PDGCode {0}; // PDG-like code shower-like or line-like
    unsigned short ParentCluster {0};
    float BeginWir {0};   // begin wire
    float BeginTim {0};   // begin tick
    float BeginAng {0};   // begin angle
    float BeginChg {0};   // beginning average charge
    short BeginVtx {-1}; 	// ID of the Begin vertex
    float EndWir {0};     // end wire
    float EndTim {0};     // end tick
    float EndAng {0};     // end angle
    float EndChg {0};     // ending average charge
    short EndVtx {-1};     // ID of the end vertex
    std::vector<unsigned int> tclhits; // hits on the cluster
  }; // ClusterStore
  
  /// struct of temporary 2D vertices (end points)
  struct VtxStore {
    std::array<float, 2> Pos {{0,0}};
    std::array<float, 2> PosErr {{2,1}};
    unsigned short NTraj {0};  // = 0 for abandoned vertices
    unsigned short Pass {0};   // Pass in which this vertex was created
    float ChiDOF {0};
    short Topo {0}; 			// 0 = end0-end0, 1 = end0(1)-end1(0), 2 = end1-end1, 5 = Star, 6 = hammer, 7 = photon conversion, 8 = dead region
    CTP_t CTP {0};
    unsigned short ID {0};
    short Ptr3D {SHRT_MAX};
    std::bitset<16> Stat {0};        ///< Vertex status bits using kVtxBit_t
  };
  
  typedef enum {
    kFixed,           ///< vertex position fixed manually - no fitting done
    kVtxTrjTried,     ///< FindVtxTraj algorithm tried
    kOnDeadWire,
    kVtxRefined,
    kNiceVtx,
    kVtxInShower,
    kVtxBitSize     ///< don't mess with this line
  } VtxBit_t;
  
  /// struct of temporary 3D vertices
  struct Vtx3Store {
    float X {0};                    // x position
    float XErr {0.5};                 // x position error
    float Y {0};                    // y position
    float YErr {0.5};                 // y position error
    float Z {0};                    // z position
    float ZErr {0.5};                 // z position error
    short Wire {-1};                 // wire number for an incomplete 3D vertex, SHRT_MAX = abandoned vertex
    unsigned short CStat {0};
    unsigned short TPC {0};
    std::array<short, 3> Ptr2D {{-1, -1, -1}}; // pointers to 2D vertices in each plane
  };
  
  struct TrajPoint {
    CTP_t CTP {0};                   ///< Cryostat, TPC, Plane code
    std::array<float, 2> HitPos {{0,0}}; // Charge weighted position of hits in wire equivalent units
    std::array<float, 2> Pos {{0,0}}; // Trajectory position in wire equivalent units
    std::array<double, 2> Dir {{0,0}}; // Direction cosines in the StepDir direction
    double HitPosErr2 {0};         // Uncertainty^2 of the hit position perpendiclar to the direction
    // HitPosErr2 < 0 = HitPos not defined because no hits used
    double Ang {0};                // Trajectory angle (-pi, +pi)
    double AngErr {0.1};             // Trajectory angle error
    float Chg {0};                // Charge
    float AveChg {-1};             // Average charge of last ~20 TPs
    float ChgPull {0.1};          //  = (Chg - AveChg) / ChgRMS
    float Delta {0};              // Deviation between trajectory and hits (WSE)
    float DeltaRMS {0.02};           // RMS of Deviation between trajectory and hits (WSE)
    float FitChi {0};             // Chi/DOF of the fit
    unsigned short NTPsFit {2}; // Number of trajectory points fitted to make this point
    unsigned short Step {0};      // Step number at which this TP was created
    unsigned short AngleCode {0};          // 0 = small angle, 1 = large angle, 2 = very large angle
    std::vector<unsigned int> Hits; // vector of fHits indices
    std::bitset<16> UseHit {0};   // set true if the hit is used in the fit
  };
  
  // Global information for the trajectory
  struct Trajectory {
    std::vector<TrajPoint> Pts;    ///< Trajectory points
    CTP_t CTP {0};                      ///< Cryostat, TPC, Plane code
    std::bitset<64> AlgMod;        ///< Bit set if algorithm AlgBit_t modifed the trajectory
    unsigned short PDGCode {0};            ///< shower-like or track-like {default is track-like}
    unsigned short ParentTrajID {0};     ///< ID of the parent
    float AveChg {0};                   ///< Calculated using ALL hits
    float ChgRMS {0.5};                 /// Normalized RMS using ALL hits. Assume it is 50% to start
    short MCSMom {-1};         //< Crude 2D estimate to use for shower-like vs track-like discrimination
    int TruPDG {0};                    ///< MC truth
    int TruKE {0};                     ///< MeV
    float EffPur {0};                     ///< Efficiency * Purity
    std::array<unsigned short, 2> VtxID {{0,0}};      ///< ID of 2D vertex
    std::array<unsigned short, 2> EndPt {{0,0}}; ///< First and last point in the trajectory that has charge
    int ID;
    unsigned short ClusterIndex {USHRT_MAX};   ///< Index not the ID...
    unsigned short Pass {0};            ///< the pass on which it was created
    short StepDir {0};                 ///< -1 = going US (CC proper order), 1 = going DS
    short TjDir {0};                     ///< direction determined by dQ/ds, delta ray direction, etc
                                        ///< 1 = in the StepDir direction, -1 in the opposite direction, 0 = don't know
    int WorkID {0};
    unsigned short NNeighbors {0};    /// number of neighbors within window defined by ShowerTag
    std::array<std::bitset<8>, 2> StopFlag {};  // Bitset that encodes the reason for stopping
  };
  
  // Local version of recob::Hit
  struct TCHit {
    raw::TDCtick_t StartTick {0};
    raw::TDCtick_t EndTick {0};
    float PeakTime {0};
    float SigmaPeakTime {1};
    float PeakAmplitude {1};
    float SigmaPeakAmp {1};
    float Integral {1};
    float SigmaIntegral {1};
    float RMS {1};
    float GoodnessOfFit {0};
    unsigned short NDOF {0};
    unsigned short Multiplicity {1};
    unsigned short LocalIndex {0};
    geo::WireID WireID;
<<<<<<< HEAD
    short InTraj {0};
    unsigned short MCPartListIndex {USHRT_MAX};
=======
    int InTraj {0};
>>>>>>> 89ce18d8
  };

  // Struct for 3D trajectory matching
  struct MatchStruct {
    // IDs of Trajectories that match in all planes
    std::vector<unsigned short> TjIDs;
    // Count of the number of time-matched hits
    int Count {0};
    std::array<float, 3> sXYZ;        // XYZ position at the start (cm)
    TVector3 sDir;        // start direction
    TVector3 sDirErr;        // start direction error
    std::array<float, 3> eXYZ;        // XYZ position at the other end
    unsigned short sVtx3DIndex {USHRT_MAX};
    unsigned short eVtx3DIndex {USHRT_MAX};
    // stuff for constructing the PFParticle
    int PDGCode {0};
    std::vector<size_t> DtrIndices;
    size_t ParentMSIndex {0};       // Parent MatchStruct index (or index of self if no parent exists)
  };

  struct ShowerPoint {
    std::array<float, 2> Pos;       // Hit Position in the normal coordinate system
    std::array<float, 2> RotPos;    // Position rotated into the shower coordinate system (0 = along, 1 = transverse)
    float Chg {0};                      // Charge of this point
    unsigned int HitIndex;                       // the hit index
    unsigned short TID;             // The ID of the tj the point (hit) is in. TODO eliminate this redundant variable
  };

  // A temporary structure that defines a 2D shower-like cluster of trajectories
  struct ShowerStruct {
    CTP_t CTP;
    unsigned short ShowerTjID {0};      // ID of the shower Trajectory composed of many InShower Tjs
    std::vector<unsigned short> TjIDs;  // list of InShower Tjs
    std::vector<ShowerPoint> Pts;    // Trajectory points inside the shower
    float Angle {0};                   // Angle of the shower axis
    float AngleErr {3};                 // Error
    float AspectRatio {1};              // The ratio of charge weighted transverse/longitudinal positions
    float DirectionFOM {1};
    std::vector<std::array<float, 2>> Envelope; // Vertices of a polygon that encompasses the shower
    float EnvelopeArea {0};
    float ChgDensity {0};                   // Charge density inside the Envelope
    float Energy {0};
    float StartChg {0};              // Charge at the start of the shower
    float StartChgErr {0};              // Start charge error
    float ParentFOM {10};
    unsigned short ParentID {0};  // The ID of an external parent Tj that was added to the shower
    bool NewParent {false};       // This is set true whenever the ParentID is changed
    unsigned short TruParentID {0};
  };
  
  // Shower variables filled in MakeShowers. These are in cm and radians
  struct ShowerStruct3D {
    TVector3 Dir;
    TVector3 DirErr;
    TVector3 Pos;
    TVector3 PosErr;
    double Len {1};
    double OpenAngle {0.2};
    std::vector<double> Energy;
    std::vector<double> EnergyErr;
    std::vector<double> MIPEnergy;
    std::vector<double> MIPEnergyErr;
    std::vector<double> dEdx;
    std::vector<double> dEdxErr;
    int BestPlane;
    int ID;
    std::vector<unsigned short> TjIDs;
    std::vector<unsigned int> Hits;
  };

  // Algorithm modification bits
  typedef enum {
    kMaskHits,
    kMaskBadTPs,
    kCTKink,        ///< kink found in CheckWork
    kCTStepChk,
    kTryWithNextPass,
    kRevProp,
    kChkHiMultHits,
    kSplitTraj,
    kComp3DVx,
    kComp3DVxIG,
    kHiEndDelta,
    kHamVx,
    kHamVx2,
    kJunkTj,
    kKilled,
    kEndMerge,
    kTrimEndPts,
    kChkHiMultEndHits,
    kFillGap,
    kUseGhostHits,
    kChkInTraj,
    kStopBadFits,
    kFixBegin,
    kFixEnd,
    kUseUnusedHits,
    kVtxTj,
    kRefineVtx,
    kNoKinkChk,
    kSoftKink,
    kChkStop,
    kChkAllStop,
    kFTBRevProp,
    kStopAtTj,
    kMatch3D,
    kVtxHitsSwap,
    kSplitHiChgHits,
    kInShower,
    kShowerTj,
    kAlgBitSize     ///< don't mess with this line
  } AlgBit_t;
  
  // Stop flag bits
  typedef enum {
    kSignal,
    kAtKink,
    kAtVtx,
    kBragg,
    kAtTj,
    kFlagBitSize     ///< don't mess with this line
  } StopFlag_t; 
  
  extern const std::vector<std::string> AlgBitNames;
  extern const std::vector<std::string> StopFlagNames;
  
  struct TjStuff {
    // These variables don't change in size from event to event
    float UnitsPerTick;     ///< scale factor from Tick to WSE equivalent units
    std::vector<unsigned int> NumWires;
    std::vector<float> MaxPos0;
    std::vector<float> MaxPos1;
    std::vector<unsigned int> FirstWire;    ///< the first wire with a hit
    std::vector<unsigned int> LastWire;      ///< the last wire with a hit
    unsigned short NumPlanes;
    float XLo; // fiducial volume of the current tpc
    float XHi;
    float YLo;
    float YHi;
    float ZLo;
    float ZHi;
    // The variables below do change in size from event to event
    std::vector<Trajectory> allTraj; ///< vector of all trajectories in each plane
    std::vector<TCHit> fHits;
    // vector of pairs of first (.first) and last+1 (.second) hit on each wire
    // in the range fFirstWire to fLastWire. A value of -2 indicates that there
    // are no hits on the wire. A value of -1 indicates that the wire is dead
    std::vector<std::vector< std::pair<int, int>>> WireHitRange;
    unsigned short WireHitRangeCstat;
    unsigned short WireHitRangeTPC;
    std::vector<float> AngleRanges; ///< list of max angles for each angle range
    std::vector<short> inClus;    ///< Hit -> cluster ID (0 = unused)
    std::vector< ClusterStore > tcl; ///< the clusters we are creating
    std::vector< VtxStore > vtx; ///< 2D vertices
    std::vector< Vtx3Store > vtx3; ///< 3D vertices
    std::vector<MatchStruct> matchVec; ///< 3D matching vector
    std::vector<unsigned short> matchVecPFPList;  /// list of matchVec entries that will become PFPs
    std::vector<ShowerStruct> cots;       // Clusters of Trajectories that define 2D showers
    std::vector<ShowerStruct3D> showers;  // 3D showers
    std::vector<float> Vertex2DCuts; ///< Max position pull, max Position error rms
    float Vertex3DChiCut;   ///< 2D vtx -> 3D vtx matching cut (chisq/dof)
    std::vector<short> DeltaRayTag; ///< min length, min MCSMom and min separation (WSE) for a delta ray tag
    std::vector<short> MuonTag; ///< min length and min MCSMom for a muon tag
    std::vector<float> ShowerTag; ///< [min MCSMom, max separation, min # Tj < separation] for a shower tag
    std::vector<float> Match3DCuts;  ///< 3D matching cuts
    std::vector<const simb::MCParticle*> MCPartList;
    std::bitset<64> UseAlg;  ///< Allow user to mask off specific algorithms
    const geo::GeometryCore* geom;
    const detinfo::DetectorProperties* detprop;
    bool IgnoreNegChiHits;
   };

} // namespace tca

#endif // ifndef TRAJCLUSTERALGDATASTRUCT_H<|MERGE_RESOLUTION|>--- conflicted
+++ resolved
@@ -165,12 +165,8 @@
     unsigned short Multiplicity {1};
     unsigned short LocalIndex {0};
     geo::WireID WireID;
-<<<<<<< HEAD
-    short InTraj {0};
+    int InTraj {0};
     unsigned short MCPartListIndex {USHRT_MAX};
-=======
-    int InTraj {0};
->>>>>>> 89ce18d8
   };
 
   // Struct for 3D trajectory matching
