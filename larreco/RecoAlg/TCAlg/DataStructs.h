////////////////////////////////////////////////////////////////////////
//
//
// TCAlg data structs
//
// Bruce Baller
//
///////////////////////////////////////////////////////////////////////
#ifndef TRAJCLUSTERALGDATASTRUCT_H
#define TRAJCLUSTERALGDATASTRUCT_H


// C/C++ standard libraries
#include <array>
#include <vector>
#include <bitset>

// LArSoft libraries
#include "larcoreobj/SimpleTypesAndConstants/geo_types.h"
#include "canvas/Persistency/Common/Ptr.h"
#include "lardataobj/RecoBase/Hit.h"
#include "lardataobj/RecoBase/Wire.h"
#include "lardataobj/RecoBase/PFParticle.h"

namespace tca {
  
  // some functions to handle the CTP_t type
  typedef unsigned int CTP_t;
  constexpr unsigned int CTPpad = 1000; // alignment for CTP sub-items
  inline CTP_t EncodeCTP(unsigned int cryo, unsigned int tpc, unsigned int plane) { return cryo * CTPpad*CTPpad + tpc * CTPpad + plane; }
  inline CTP_t EncodeCTP(const geo::PlaneID& planeID) { return EncodeCTP(planeID.Cryostat, planeID.TPC, planeID.Plane); }
  inline CTP_t EncodeCTP(const geo::WireID& wireID) { return EncodeCTP(wireID.Cryostat, wireID.TPC, wireID.Plane); }
  inline geo::PlaneID DecodeCTP(CTP_t CTP) { return { CTP / (CTPpad*CTPpad), CTP / CTPpad % CTPpad, CTP % CTPpad }; }

  /// @{
  /// @name Data structures for the reconstruction results
  
  /// struct of temporary clusters
  struct ClusterStore {
    short ID {0};         // Cluster ID. ID < 0 = abandoned cluster
    CTP_t CTP {0};        // Cryostat/TPC/Plane code
    unsigned short PDGCode {0}; // PDG-like code shower-like or line-like
    unsigned short ParentCluster {0};
    float BeginWir {0};   // begin wire
    float BeginTim {0};   // begin tick
    float BeginAng {0};   // begin angle
    float BeginChg {0};   // beginning average charge
    short BeginVtx {-1}; 	// ID of the Begin vertex
    float EndWir {0};     // end wire
    float EndTim {0};     // end tick
    float EndAng {0};     // end angle
    float EndChg {0};     // ending average charge
    short EndVtx {-1};     // ID of the end vertex
    std::vector<unsigned int> tclhits; // hits on the cluster
  }; // ClusterStore
  
  /// struct of temporary 2D vertices (end points)
  struct VtxStore {
    std::array<float, 2> Pos {{0,0}};
    std::array<float, 2> PosErr {{2,1}};
    unsigned short NTraj {0};  // = 0 for abandoned vertices
    unsigned short Pass {0};   // Pass in which this vertex was created
    float ChiDOF {0};
    short Topo {0}; 			// 0 = end0-end0, 1 = end0(1)-end1(0), 2 = end1-end1, 5 = Star, 6 = hammer, 7 = photon conversion, 8 = dead region
    CTP_t CTP {0};
    unsigned short ID {0};
    short Ptr3D {SHRT_MAX};
    std::bitset<16> Stat {0};        ///< Vertex status bits using kVtxBit_t
  };
  
  typedef enum {
    kFixed,           ///< vertex position fixed manually - no fitting done
    kVtxTrjTried,     ///< FindVtxTraj algorithm tried
    kOnDeadWire,
    kVtxRefined,
    kNiceVtx,
    kVtxBitSize     ///< don't mess with this line
  } VtxBit_t;
  
  /// struct of temporary 3D vertices
  struct Vtx3Store {
    float X {0};                    // x position
    float XErr {0.5};                 // x position error
    float Y {0};                    // y position
    float YErr {0.5};                 // y position error
    float Z {0};                    // z position
    float ZErr {0.5};                 // z position error
    short Wire {-1};                 // wire number for an incomplete 3D vertex, SHRT_MAX = abandoned vertex
    unsigned short CStat {0};
    unsigned short TPC {0};
    std::array<short, 3> Ptr2D {{-1, -1, -1}}; // pointers to 2D vertices in each plane
  };
  
  struct TrajPoint {
    CTP_t CTP {0};                   ///< Cryostat, TPC, Plane code
    std::array<float, 2> HitPos {{0,0}}; // Charge weighted position of hits in wire equivalent units
    std::array<float, 2> Pos {{0,0}}; // Trajectory position in wire equivalent units
    std::array<double, 2> Dir {{0,0}}; // Direction cosines in the StepDir direction
    double HitPosErr2 {0};         // Uncertainty^2 of the hit position perpendiclar to the direction
    // HitPosErr2 < 0 = HitPos not defined because no hits used
    double Ang {0};                // Trajectory angle (-pi, +pi)
    double AngErr {0.1};             // Trajectory angle error
    float Chg {0};                // Charge
    float AveChg {-1};             // Average charge of last ~20 TPs
    float ChgPull {0.1};          //  = (Chg - AveChg) / ChgRMS
    float Delta {0};              // Deviation between trajectory and hits (WSE)
    float DeltaRMS {0.02};           // RMS of Deviation between trajectory and hits (WSE)
    float FitChi {0};             // Chi/DOF of the fit
    unsigned short NTPsFit {2}; // Number of trajectory points fitted to make this point
    unsigned short Step {0};      // Step number at which this TP was created
    unsigned short AngleCode {0};          // 0 = small angle, 1 = large angle, 2 = very large angle
    std::vector<unsigned int> Hits; // vector of fHits indices
    std::bitset<16> UseHit {0};   // set true if the hit is used in the fit
  };
  
  // Global information for the trajectory
  struct Trajectory {
    std::vector<TrajPoint> Pts;    ///< Trajectory points
    CTP_t CTP {0};                      ///< Cryostat, TPC, Plane code
    std::bitset<64> AlgMod;        ///< Bit set if algorithm AlgBit_t modifed the trajectory
    unsigned short PDGCode {0};            ///< shower-like or track-like {default is track-like}
    unsigned short ParentTrajID {0};     ///< ID of the parent (if PDG = 12)
    float AveChg {0};                   ///< Calculated using ALL hits
    float ChgRMS {0.5};                 /// Normalized RMS using ALL hits. Assume it is 50% to start
    short MCSMom {-1};         //< Crude 2D estimate to use for shower-like vs track-like discrimination
    int TruPDG {0};                    ///< MC truth
    int TruKE {0};                     ///< MeV
    float EffPur {0};                     ///< Efficiency * Purity
    std::array<unsigned short, 2> VtxID {{0,0}};      ///< ID of 2D vertex
    std::array<unsigned short, 2> EndPt {{0,0}}; ///< First and last point in the trajectory that has charge
    short ID;
    unsigned short ClusterIndex {USHRT_MAX};   ///< Index not the ID...
    unsigned short Pass {0};            ///< the pass on which it was created
    short StepDir {0};                 ///< -1 = going US (CC proper order), 1 = going DS
    short TjDir {0};                     ///< direction determined by dQ/ds, delta ray direction, etc
                                        ///< 1 = in the StepDir direction, -1 in the opposite direction, 0 = don't know
    int WorkID {0};
    std::array<std::bitset<8>, 2> StopFlag {};  // Bitset that encodes the reason for stopping
  };
  
  // Local version of recob::Hit
  struct TCHit {
    raw::TDCtick_t StartTick {0};
    raw::TDCtick_t EndTick {0};
    float PeakTime {0};     ///< Note that this the time in WSE units - NOT ticks
    float SigmaPeakTime {1};
    float PeakAmplitude {1};
    float SigmaPeakAmp {1};
    float Integral {1};
    float SigmaIntegral {1};
    float RMS {1};
    float GoodnessOfFit {0};
    unsigned short NDOF {0};
    unsigned short Multiplicity {1};
    unsigned short LocalIndex {0};
    geo::WireID WireID;
    short InTraj {0};
  };

  // Struct for 3D trajectory matching
  struct MatchStruct {
    // IDs of Trajectories that match in all planes
    std::vector<unsigned short> TjIDs;
    std::vector<unsigned short> ClusterIndices;
    // Count of the number of time-matched hits
    int Count {0};
    std::array<float, 3> sXYZ;        // XYZ position at the start (NOT WSE units)
    std::array<float, 3> eXYZ;        // XYZ position at the other end
    unsigned short sVtx3DIndex {USHRT_MAX};
    unsigned short eVtx3DIndex {USHRT_MAX};
    // stuff for constructing the PFParticle
    int PDGCode;
    std::vector<size_t> DtrIndices;
    size_t Parent;
  };
  
  // A temporary structure that defines a 2D shower-like cluster
  struct ShowerStruct {
    unsigned short ShowerTjID {USHRT_MAX};      // ID of the Trajectory composed of many shower Tjs
    std::vector<unsigned short> TjIDs;
    std::vector<std::array<float, 2>> Envelope;  // Vertices of a polygon that encompasses the shower
    unsigned short ParentTjID {USHRT_MAX};      // ID of the shower Tj parent
  };

  // Algorithm modification bits
  typedef enum {
    kMaskHits,
    kCTKink,        ///< kink found in CheckWork
    kCTStepChk,
    kTryWithNextPass,
    kRevProp,
    kChkHiMultHits,
    kSplitTraj,
    kComp3DVx,
    kComp3DVxIG,
    kHiEndDelta,
    kHamVx,
    kHamVx2,
    kJunkTj,
    kKilled,
    kEndMerge,
    kTrimEndPts,
    kChkHiMultEndHits,
    kFillGap,
    kUseGhostHits,
    kChkInTraj,
    kStopBadFits,
    kFixBegin,
    kFixEnd,
    kUseUnusedHits,
    kVtxTj,
    kRefineVtx,
    kMaskBadTPs,
    kNoKinkChk,
    kSoftKink,
    kChkStop,
    kChkAllStop,
    kFTBRevProp,
    kStopAtTj,
    kMatch3D,
<<<<<<< HEAD
    kVtxHitsSwap,
    kSplitHiChgHits,
=======
    kInShower,
>>>>>>> 1eb541e9
    kShowerParent,
    kShowerTj,
    kAlgBitSize     ///< don't mess with this line
  } AlgBit_t;
  
  // Stop flag bits
  typedef enum {
    kSignal,
    kAtKink,
    kAtVtx,
    kBragg,
    kRvPrp,
    kAtTj,
    kBadFits,
    kFlagBitSize     ///< don't mess with this line
  } StopFlag_t; 
  
  extern const std::vector<std::string> AlgBitNames;
  extern const std::vector<std::string> StopFlagNames;
  
  struct TjStuff {
    // These variables don't change in size from event to event
    float UnitsPerTick;     ///< scale factor from Tick to WSE equivalent units
    std::vector<unsigned int> NumWires;
    std::vector<float> MaxPos0;
    std::vector<float> MaxPos1;
    std::vector<unsigned int> FirstWire;    ///< the first wire with a hit
    std::vector<unsigned int> LastWire;      ///< the last wire with a hit
    unsigned short NumPlanes;
    float XLo; // fiducial volume of the current tpc
    float XHi;
    float YLo;
    float YHi;
    float ZLo;
    float ZHi;
    // The variables below do change in size from event to event
    std::vector<Trajectory> allTraj; ///< vector of all trajectories in each plane
    std::vector<TCHit> fHits;
    // vector of pairs of first (.first) and last+1 (.second) hit on each wire
    // in the range fFirstWire to fLastWire. A value of -2 indicates that there
    // are no hits on the wire. A value of -1 indicates that the wire is dead
    std::vector<std::vector< std::pair<int, int>>> WireHitRange;
    unsigned short WireHitRangeCstat;
    unsigned short WireHitRangeTPC;
    std::vector<short> inClus;    ///< Hit -> cluster ID (0 = unused)
    std::vector< ClusterStore > tcl; ///< the clusters we are creating
    std::vector< VtxStore > vtx; ///< 2D vertices
    std::vector< Vtx3Store > vtx3; ///< 3D vertices
    std::vector<MatchStruct> matchVec; ///< 3D matching vector
    std::vector<unsigned short> matchVecPFPList;  /// list of matchVec entries that will become PFPs
    std::vector<ShowerStruct> cots;
   };

} // namespace tca

#endif // ifndef TRAJCLUSTERALGDATASTRUCT_H<|MERGE_RESOLUTION|>--- conflicted
+++ resolved
@@ -218,12 +218,9 @@
     kFTBRevProp,
     kStopAtTj,
     kMatch3D,
-<<<<<<< HEAD
     kVtxHitsSwap,
     kSplitHiChgHits,
-=======
     kInShower,
->>>>>>> 1eb541e9
     kShowerParent,
     kShowerTj,
     kAlgBitSize     ///< don't mess with this line
