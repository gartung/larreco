--- conflicted
+++ resolved
@@ -195,11 +195,7 @@
     bool endBraggPeak {false};
   };
 
-<<<<<<< HEAD
   // Temporary 3D trajectory points composed of triplet or doublet wire intersections
-=======
-  // struct used for TrajCluster 3D trajectory points
->>>>>>> 41a52d8d
   struct TrajPoint3 {
     Point3_t Pos {{ 0.0, 0.0, 0.0 }};
     Vector3_t Dir  {{ 0.0, 0.0, 0.0 }};
@@ -462,13 +458,8 @@
     kOutFV,
     kNoFitVx,
     kFlagBitSize     ///< don't mess with this line
-<<<<<<< HEAD
   } EndFlag_t; 
-  
-=======
-  } StopFlag_t;
-
->>>>>>> 41a52d8d
+
   // Environment near a trajectory point
   typedef enum {
     kEnvDeadWire,
@@ -568,8 +559,6 @@
     int InTraj {0};     // ID of the trajectory this hit is used in, 0 = none, < 0 = Tj under construction
   };
 
-<<<<<<< HEAD
-=======
   // lower/upper range of hits indexed into allHits for a CTP - wire pair
   struct AllHitsRange {
     CTP_t CTP;
@@ -578,7 +567,6 @@
     unsigned int lastHit {UINT_MAX};
   };
 
->>>>>>> 41a52d8d
   struct SptHits {
     unsigned int sptIndex {UINT_MAX};                   ///< index into SpacePoint collection offset by sptHandle
     std::array<unsigned int, 3> allHitsIndex {{UINT_MAX}}; ///< index into allHits collection for each plane
