--- conflicted
+++ resolved
@@ -402,10 +402,7 @@
     kShowerTj,
     kShwrParent,
     kChkShwrParEnd,
-<<<<<<< HEAD
-=======
     kKillShwrNuPFP,
->>>>>>> b2476c68
     kMergeOverlap,
     kMergeSubShowers,
     kMergeNrShowers,
