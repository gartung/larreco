////////////////////////////////////////////////////////////////////////
//
//
// TCAlg data structs
//
// Bruce Baller
//
///////////////////////////////////////////////////////////////////////
#ifndef TRAJCLUSTERALGDATASTRUCT_H
#define TRAJCLUSTERALGDATASTRUCT_H


// C/C++ standard libraries
#include <array>
#include <vector>
#include <bitset>

// LArSoft libraries
#include "larcore/Geometry/Geometry.h"
#include "lardata/DetectorInfoServices/LArPropertiesService.h"
#include "lardata/DetectorInfoServices/DetectorPropertiesService.h"
#include "larcoreobj/SimpleTypesAndConstants/geo_types.h"
#include "canvas/Persistency/Common/Ptr.h"
#include "lardataobj/RecoBase/Hit.h"
#include "lardataobj/RecoBase/Wire.h"
#include "lardataobj/RecoBase/PFParticle.h"
#include "lardataobj/RecoBase/Shower.h"
#include "larreco/Calorimetry/CalorimetryAlg.h"
#include "nusimdata/SimulationBase/MCParticle.h"

#include "TMVA/Reader.h"

namespace tca {
  
  using Point3_t = std::array<double, 3>;
  using Vector3_t = std::array<double, 3>;
  using Point2_t = std::array<float, 2>;
  using Vector2_t = std::array<double, 2>;

  // some functions to handle the CTP_t type
  typedef unsigned int CTP_t;
  constexpr unsigned int Tpad = 10; // alignment for CTP sub-items - TPC
  constexpr unsigned int Cpad = 10000; // alignment for CTP sub-items - Cryostat
  
  inline CTP_t EncodeCTP(unsigned int cryo, unsigned int tpc, unsigned int plane) { return cryo * Cpad + tpc * Tpad + plane; }
  inline CTP_t EncodeCTP(const geo::PlaneID& planeID) { return EncodeCTP(planeID.Cryostat, planeID.TPC, planeID.Plane); }
  inline CTP_t EncodeCTP(const geo::WireID& wireID) { return EncodeCTP(wireID.Cryostat, wireID.TPC, wireID.Plane); }
  geo::PlaneID DecodeCTP(CTP_t CTP);

  /// @{
  /// @name Data structures for the reconstruction results

  /// struct of temporary 2D vertices (end points)
  struct VtxStore {
    Point2_t Pos {{0,0}};
    Point2_t PosErr {{2,1}};
    unsigned short NTraj {0};  
    unsigned short Pass {0};   // Pass in which this vertex was created
    float ChiDOF {0};
<<<<<<< HEAD
    short Topo {0}; 			// 0 = end0-end0, 1 = end0(1)-end1(0), 2 = end1-end1, 3 = CI3DV, 4 = C3DIVIG, 5 = FHV, 6 = FHV2, 7 = SHCH
    CTP_t CTP {0};
    unsigned short ID {0};
    unsigned short Vtx3ID {0};
    short Score {0};
=======
    // Topo: 0 = end0-end0, 1 = end0(1)-end1(0), 2 = end1-end1, 3 = CI3DV, 
    //       4 = C3DIVIG, 5 = FHV, 6 = FHV2, 7 = SHCH, 8 = CTBC, 9 = Junk, 10 = 3D split, 11 = neutral decay (pizero)
    short Topo {0}; 			
    CTP_t CTP {0};
    int ID {0};          ///< set to 0 if killed
    int UID {0};          ///< unique global ID
    int Vx3ID {0};
    float Score {0};
>>>>>>> 278a535c
    float TjChgFrac {0};            ///< Fraction of charge near the vertex that is from hits on the vertex Tjs
    std::bitset<16> Stat {0};        ///< Vertex status bits using kVtxBit_t
  };
  
  typedef enum {
    kVtxTrjTried,     ///< FindVtxTraj algorithm tried
    kFixed,           ///< vertex position fixed manually - no fitting done
    kOnDeadWire,
<<<<<<< HEAD
    kVtxRefined,
    kVtxKilled,
    kVtxTruMatch,      ///< tagged as a vertex between Tjs that are matched to MC truth neutrino interaction particles
=======
    kHiVx3Score,      ///< matched to a high-score 3D vertex
    kVtxTruMatch,      ///< tagged as a vertex between Tjs that are matched to MC truth neutrino interaction particles
    kVtxMerged,
>>>>>>> 278a535c
    kVtxBitSize     ///< don't mess with this line
  } VtxBit_t;
  
  /// struct of temporary 3D vertices
  struct Vtx3Store {
    float X {0};                    // x position
    float XErr {0.5};                 // x position error
    float Y {0};                    // y position
    float YErr {0.5};                 // y position error
    float Z {0};                    // z position
    float ZErr {0.5};                 // z position error
    float Score {0};
    short Wire {-1};                 // wire number for an incomplete 3D vertex
<<<<<<< HEAD
    unsigned short CStat {0};
    unsigned short TPC {0};
    std::array<unsigned short, 3> Vtx2ID {{0}}; // List of 2D vertex IDs in each plane
    unsigned short ID {0};          // 0 = obsolete vertex
=======
    geo::TPCID TPCID;
    std::vector<int> Vx2ID; // List of 2D vertex IDs in each plane
    int ID {0};          // 0 = obsolete vertex
    int UID {0};          ///< unique global ID
    bool Primary {false};
    bool Neutrino {false};
>>>>>>> 278a535c
  };
  
  // A temporary struct for matching trajectory points; 1 struct for each TP for
  // each trajectory. These are put into mallTraj which is then sorted by increasing xlo
  struct Tj2Pt{
    Vector2_t dir;
    unsigned int wire;
    // x range spanned by hits on the TP
    float xlo;
    float xhi;
    CTP_t ctp;
    // the Trajectory ID
    unsigned short id;
    unsigned short ipt; // The trajectory point
    // the number of points in the Tj so that the minimum Tj length cut (MatchCuts[2]) can be made
    unsigned short npts;
    short score; // 0 = Tj with nice vertex, 1 = high quality Tj, 2 = normal, -1 = already matched
  };

  struct TrajPoint {
    CTP_t CTP {0};                   ///< Cryostat, TPC, Plane code
    Point2_t HitPos {{0,0}}; // Charge weighted position of hits in wire equivalent units
    Point2_t Pos {{0,0}}; // Trajectory position in wire equivalent units
    Vector2_t Dir {{0,0}}; // Direction cosines in the StepDir direction
    double HitPosErr2 {0};         // Uncertainty^2 of the hit position perpendiclar to the direction
    // HitPosErr2 < 0 = HitPos not defined because no hits used
    double Ang {0};                // Trajectory angle (-pi, +pi)
    double AngErr {0.1};             // Trajectory angle error
    float Chg {0};                // Chargetj2pt
    float AveChg {-1};             // Average charge of last ~20 TPs
    float ChgPull {0.1};          //  = (Chg - AveChg) / ChgRMS
    float Delta {0};              // Deviation between trajectory and hits (WSE)
    float DeltaRMS {0.02};           // RMS of Deviation between trajectory and hits (WSE)
    float FitChi {0};             // Chi/DOF of the fit
    unsigned short NTPsFit {2}; // Number of trajectory points fitted to make this point
    unsigned short Step {0};      // Step number at which this TP was created
    unsigned short AngleCode {0};          // 0 = small angle, 1 = large angle, 2 = very large angle
    std::vector<unsigned int> Hits; // vector of fHits indices
    std::bitset<16> UseHit {0};   // set true if the hit is used in the fit
    std::bitset<8> Environment {0};    // TPEnvironment_t bitset that describes the environment, e.g. nearby showers or other Tjs
  };
  
  // Global information for the trajectory
  struct Trajectory {
    std::vector<TrajPoint> Pts;    ///< Trajectory points
    CTP_t CTP {0};                      ///< Cryostat, TPC, Plane code
    std::bitset<64> AlgMod;        ///< Bit set if algorithm AlgBit_t modifed the trajectory
    int WorkID {0};
<<<<<<< HEAD
    int ParentTrajID {0};     ///< ID of the parent
=======
    int ParentID {-1};     ///< ID of the parent, or the ID of the Tj this one was merged with if it is killed
>>>>>>> 278a535c
    float AveChg {0};                   ///< Calculated using ALL hits
    float TotChg {0};                   ///< Total including an estimate for dead wires
    float ChgRMS {0.5};                 /// Normalized RMS using ALL hits. Assume it is 50% to start
    float DirFOM {0.5};         ///< confidence level that the Tj points are ordered correctly using  charge pattern
    short MCSMom {0};         //< Crude 2D estimate to use for shower-like vs track-like discrimination
    float EffPur {0};                     ///< Efficiency * Purity
    Point2_t dEdx {{0,0}};      ///< dE/dx for 3D matched trajectories
    std::array<unsigned short, 2> VtxID {{0,0}};      ///< ID of 2D vertex
    std::array<unsigned short, 2> EndPt {{0,0}}; ///< First and last point in the trajectory that has charge
<<<<<<< HEAD
    int ID;
    unsigned short PDGCode {0};            ///< shower-like or track-like {default is track-like}
    unsigned short ClusterIndex {USHRT_MAX};   ///< Index not the ID...
    unsigned short Pass {0};            ///< the pass on which it was created
    short StepDir {0};                 ///< -1 = going US (CC proper order), 1 = going DS
    short TjDir {0};                     ///< direction determined by dQ/ds, delta ray direction, etc
                                        ///< 1 = in the StepDir direction, -1 in the opposite direction, 0 = don't know
    unsigned short MCPartListIndex {USHRT_MAX};
    unsigned short NNeighbors {0};    /// number of neighbors within window defined by ShowerTag
=======
    int ID;                 ///< ID that is local to one slice
    int UID;                ///< a unique ID for all slices
    int SSID {0};          ///< ID of a 2D shower struct that this tj is in
    unsigned short PDGCode {0};            ///< shower-like or track-like {default is track-like}
//    unsigned int ClusterIndex {USHRT_MAX};   ///< Index not the ID...
    unsigned short Pass {0};            ///< the pass on which it was created
    short StepDir {0};                 ///< -1 = going US (-> small wire#), 1 = going DS (-> large wire#)
    unsigned int mcpListIndex {UINT_MAX};
>>>>>>> 278a535c
    std::array<std::bitset<8>, 2> StopFlag {};  // Bitset that encodes the reason for stopping
    bool NeedsUpdate {false};          ///< Set true when the Tj needs to be updated (only for the TP Environment right now)
  };
  
  // struct used for TrajCluster 3D trajectory points
  struct TrajPoint3 {
    Point3_t Pos {{ 0.0, 0.0, 0.0 }};
    Vector3_t Dir  {{ 0.0, 0.0, 0.0 }};
    std::vector<Tj2Pt> Tj2Pts;  // list of trajectory points
    float dEdx {0};             // The charge is stored here before dE/dx is calculated
    Point2_t AlongTrans;         // Longitudinal & transverse position (cm) relative to the trajectory
  };

  // Struct for 3D trajectory matching
  struct MatchStruct {
    // IDs of Trajectories that match in all planes
    std::vector<int> TjIDs;
    std::vector<float> TjCompleteness;  // fraction of TP points that are 3D-matched
    // Count of the number of X-matched hits and de-weight by angle
    float Count {0};                    // Set to 0 if matching failed
    Point3_t Pos;               // Position center using 3D-matched points on the Tjs - 3D fit
    Vector3_t Dir;              // Direction using 3D-matched points on the Tjs - 3D fit
  };
  
  struct PFPStruct {
    std::vector<int> TjIDs;             // used to reference Tjs within a slice
    std::vector<int> TjUIDs;             // used to reference Tjs in any slice
    std::vector<float> TjCompleteness;  // fraction of TP points that are 3D-matched
    std::vector<TrajPoint3> Tp3s;    // TrajCluster 3D trajectory points
    // Start is 0, End is 1
    std::array<Point3_t, 2> XYZ;        // XYZ position at both ends (cm)
    std::array<Vector3_t, 2> Dir;
    std::array<Vector3_t, 2> DirErr;
    std::array<std::vector<float>, 2> dEdx;
    std::array<std::vector<float>, 2> dEdxErr;
    std::array<int, 2> Vx3ID {{ 0, 0 }};
    int BestPlane {-1};
    // stuff for constructing the PFParticle
    int PDGCode {-1};
    std::vector<int> DtrUIDs;
    size_t ParentUID {0};       // Parent PFP UID (or 0 if no parent exists)
    geo::TPCID TPCID;
    float EffPur {0};                     ///< Efficiency * Purity
    unsigned int mcpListIndex {UINT_MAX};
    unsigned short MatchVecIndex {USHRT_MAX};
    float CosmicScore{0};
    int ID {0};
    int UID {0};              // unique global ID
    bool Primary;             // PFParticle is attached to a primary vertex
    bool NeedsUpdate {true};    // Set true if the PFParticle needs to be (re-)defined
  };

  struct ShowerPoint {
    Point2_t Pos;       // Hit Position in the normal coordinate system
    Point2_t RotPos;    // Position rotated into the shower coordinate system (0 = along, 1 = transverse)
    float Chg {0};                      // Charge of this point
    unsigned int HitIndex;                       // the hit index
    unsigned short TID;             // The ID of the tj the point (hit) is in. TODO eliminate this redundant variable
  };

  // A temporary structure that defines a 2D shower-like cluster of trajectories
  struct ShowerStruct {
    CTP_t CTP;
    int ShowerTjID {0};      // ID of the shower Trajectory composed of many InShower Tjs
    std::vector<int> TjIDs;  // list of InShower Tjs
    std::vector<int> NearTjIDs;   // list of Tjs that are not InShower but satisfy the maxSep cut
<<<<<<< HEAD
    std::vector<ShowerPoint> Pts;    // Trajectory points inside the shower
=======
    std::vector<ShowerPoint> ShPts;    // Trajectory points inside the shower
>>>>>>> 278a535c
    float Angle {0};                   // Angle of the shower axis
    float AngleErr {3};                 // Error
    float AspectRatio {1};              // The ratio of charge weighted transverse/longitudinal positions
    float DirectionFOM {1};
    std::vector<Point2_t> Envelope; // Vertices of a polygon that encompasses the shower
    float EnvelopeArea {0};
    float ChgDensity {0};                   // Charge density inside the Envelope
    float Energy {0};
    float ParentFOM {10};
<<<<<<< HEAD
    int ParentID {0};  // The ID of an external parent Tj that was added to the shower
    bool NewParent {false};       // This is set true whenever the ParentID is changed
    unsigned short TruParentID {0};
=======
    int ID {0}; 
    int UID {0};          ///< unique global ID
    int ParentID {0};  // The ID of a parent Tj - the one at the start of the shower
    int TruParentID {0};
    int SS3ID {0};     // ID of a ShowerStruct3D to which this 2D shower is matched
    bool NeedsUpdate {true};       // Needs to be updated (e.g. after adding a tj, defining a parent, etc)
>>>>>>> 278a535c
  };
  
  // Shower variables filled in MakeShowers. These are in cm and radians
  struct ShowerStruct3D {
    Vector3_t Dir;              //
    Vector3_t DirErr;           // DirErr is hijacked to store the shower rms at the start, center and end sections
    Point3_t Start;               //
    Point3_t StartErr;            // PosErr is hijacked to temporarily store the charge in the three sections
    Point3_t ChgPos;            // position of the center of charge
    Point3_t End;            // end position
    double Len {1};
    double OpenAngle {0.12};
    std::vector<double> Energy;
    std::vector<double> EnergyErr;
    std::vector<double> MIPEnergy;
    std::vector<double> MIPEnergyErr;
    std::vector<double> dEdx;
    std::vector<double> dEdxErr;
    geo::TPCID TPCID;
    std::vector<int> CotIDs;  // list of indices of 2D showers in tjs.cots
    std::vector<unsigned int> Hits;
    int BestPlane;
    int ID;
    int UID {0};          ///< unique global ID
    int ParentID {0};       // The ID of a track-like pfp at the start of the shower, e.g. an electron
    float MatchFOM;
    unsigned short PFPIndex {USHRT_MAX};    // The index of the pfp for this shower
    int Vx3ID {0};
    bool NeedsUpdate {true};       // This is set true whenever the shower needs to be updated
    bool Cheat {false};
  };
  
  struct DontClusterStruct {
    std::array<int, 2> TjIDs;     // pairs of Tjs that shouldn't be clustered in shower reconstruction because...
    int Vx2ID;                    // they share a 2D vertex that may be matched to...
    int Vx3ID;                    // a high-score 3D vertex
  };

  struct ShowerTreeVars {
    // run, subrun, and event are also saved to this tree

    std::vector<float> BeginWir;   // begin wire
    std::vector<float> BeginTim;   // begin tick
    std::vector<float> BeginAng;   // begin angle
    std::vector<float> BeginChg;   // beginning average charge
    std::vector<short> BeginVtx;   // ID of begin vertex
    std::vector<float> EndWir;   // end wire
    std::vector<float> EndTim;   // end tick
    std::vector<float> EndAng;   // end angle
    std::vector<float> EndChg;   // ending average charge
    std::vector<short> EndVtx;   //ID of end vertex
    
    std::vector<short> MCSMom;

    std::vector<short> PlaneNum; 
   
    std::vector<int> TjID;
    std::vector<int> IsShowerTj; // indicates tj is an shower trajectory
    std::vector<int> ShowerID; // shower ID associated w/ trajectory. -1 = no shower
    std::vector<int> IsShowerParent; // this tj was chosen as a parent tj
    std::vector<int> StageNum; // stage of reconstruction
    std::vector<std::string> StageName; // stage name

    // envelope information
    std::vector<float> Envelope;
    std::vector<int>EnvPlane;
    std::vector<int>EnvStage;
    std::vector<int>EnvShowerID;

    int nStages {0};
    unsigned short nPlanes {0};

  };

  struct CRTreeVars {
    std::vector<int>   cr_origin;
    std::vector<float> cr_pfpxmin;
    std::vector<float> cr_pfpxmax;
    std::vector<float> cr_pfpyzmindis;
  };

  // Algorithm modification bits
  typedef enum {
    kMaskHits,
    kMaskBadTPs,
    kMichel,
    kDeltaRay,
    kCTKink,        ///< kink found in CheckTraj
    kCTStepChk,
    kTryWithNextPass,
    kRvPrp,
    kCHMUH,
    kSplit,
    kComp3DVx,
    kComp3DVxIG,
    kHED, // High End Delta
    kHamVx,
    kHamVx2,
    kJunkVx,
    kJunkTj,
    kKilled,
    kMerge,
    kTEP,
    kCHMEH,
    kFillGap,
    kUseGhostHits,
    kMrgGhost,
    kChkInTraj,
    kStopBadFits,
    kFixBegin,
    kFTBChg,
    kBeginChg,
    kFixEnd,
    kUUH,
    kVtxTj,
    kChkVxTj,
    kMisdVxTj,
    kPhoton,
    kNoFitToVx,
    kVxMerge,
    kVxNeutral,
    kNoKinkChk,
    kSoftKink,
    kChkStop,
<<<<<<< HEAD
    kFTBRevProp,
=======
    kChkStopEP,
    kChkChgAsym,
    kFTBRvProp,
>>>>>>> 278a535c
    kStopAtTj,
    kMat3D,
    kMat3DMerge,
    kSplit3DKink,
    kTjHiVx3Score,
    kVtxHitsSwap,
    kSplitHiChgHits,
    kShowerLike,
    kKillInShowerVx,
    kShowerTj,
    kShwrParent,
    kMergeOverlap,
    kMergeSubShowers,
    kMergeSubShowersTj,
    kMergeNrShowers,
    kMergeShChain,
    kCompleteShower,
    kSplitTjCVx,
    kSetDir,
    kAlgBitSize     ///< don't mess with this line
  } AlgBit_t;
  
  // Stop flag bits
  typedef enum {
    kSignal,
    kAtKink,
    kAtVtx,
    kBragg,
    kAtTj,
    kOutFV,
    kFlagBitSize     ///< don't mess with this line
  } StopFlag_t; 
  
  // Environment near a trajectory point
  typedef enum {
    kEnvNearTj,
    kEnvNearShower,
    kEnvOverlap,
    kEnvUnusedHits,
    kEnvClean,      ///< the charge fraction is small near this point
    kEnvFlag       ///< a general purpose flag bit used in 3D matching
  } TPEnvironment_t;
  
  // TrajClusterAlg configuration bits
  typedef enum {
    kStepDir,         ///< step from US -> DS (true) or DS -> US (false)
    kTestBeam,        ///< Expect tracks entering from the front face. Don't create neutrino PFParticles
    kDebug,           ///< master switch for turning on debug mode
    kStudy1,           ///< call study functions to develop cuts, etc (see TCTruth.cxx)
    kStudy2,           ///< call study functions to develop cuts, etc
    kStudy3,           ///< call study functions to develop cuts, etc
    kStudy4,           ///< call study functions to develop cuts, etc
    kSaveCRTree,      ///< save cosmic ray tree
    kTagCosmics,      ///< tag cosmic rays
    kSaveShowerTree  ///< save shower tree
  } TCModes_t;
  
  extern const std::vector<std::string> AlgBitNames;
  extern const std::vector<std::string> StopFlagNames;
  extern const std::vector<std::string> VtxBitNames;
<<<<<<< HEAD
  
  struct TjStuff {
    // These variables don't change in size from event to event
    float UnitsPerTick;     ///< scale factor from Tick to WSE equivalent units
    geo::TPCID TPCID;
    std::vector<unsigned int> NumWires;
    std::vector<float> MaxPos0;
    std::vector<float> MaxPos1;
    std::vector<unsigned int> FirstWire;    ///< the first wire with a hit
    std::vector<unsigned int> LastWire;      ///< the last wire with a hit
    unsigned short NumPlanes;
    float XLo; // fiducial volume of the current tpc
    float XHi;
    float YLo;
    float YHi;
    float ZLo;
    float ZHi;
=======

  // struct for configuration - used in all slices
  struct TCConfig {
    std::vector<float> vtx2DCuts; ///< Max position pull, max Position error rms
    std::vector<float> vtx3DCuts;   ///< 2D vtx -> 3D vtx matching cuts 
    std::vector<float> vtxScoreWeights;
    std::vector<float> neutralVxCuts;
    std::vector<short> deltaRayTag; ///< min length, min MCSMom and min separation (WSE) for a delta ray tag
    std::vector<short> muonTag; ///< min length and min MCSMom for a muon tag
    std::vector<float> chkStopCuts; ///< [Min Chg ratio, Chg slope pull cut, Chg fit chi cut]
    std::vector<float> showerTag; ///< [min MCSMom, max separation, min # Tj < separation] for a shower tag
    std::vector<float> kinkCuts; ///< kink angle, nPts fit, (alternate) kink angle significance
    std::vector<float> match3DCuts;  ///< 3D matching cuts
    std::vector<float> matchTruth;     ///< Match to MC truth
    std::vector<float> chargeCuts;
    std::vector<float> qualityCuts; ///< Min points/wire, min consecutive pts after a gap
    std::vector<float> pfpStitchCuts;      ///< cuts for stitching between TPCs
    std::vector<float> testBeamCuts;
    std::vector<unsigned short> minPtsFit; ///< Reconstruct in several passes
    std::vector<unsigned short> minPts;    ///< min number of Pts required to make a trajectory
    std::vector<unsigned short> maxAngleCode;   ///< max allowed angle code for each pass
    std::vector<short> minMCSMom;   ///< Min MCSMom for each pass
    std::vector<float> angleRanges; ///< list of max angles for each angle range
    float wirePitch;
    float unitsPerTick;     ///< scale factor from Tick to WSE equivalent units
    std::vector<float> maxPos0;
    std::vector<float> maxPos1;
    float multHitSep;      ///< preferentially "merge" hits with < this separation
    float maxChi;
    const geo::GeometryCore* geom;
    const detinfo::DetectorProperties* detprop;
    calo::CalorimetryAlg* caloAlg;
    TMVA::Reader* showerParentReader;
    std::vector<float> showerParentVars;
    float hitErrFac;
    float maxWireSkipNoSignal;    ///< max number of wires to skip w/o a signal on them
    float maxWireSkipWithSignal;  ///< max number of wires to skip with a signal on them
    float projectionErrFactor;
    float VLAStepSize;
    float JTMaxHitSep2;  /// Max hit separation for making junk trajectories. < 0 to turn off
    std::bitset<128> useAlg;  ///< Allow user to mask off specific algorithms
    std::bitset<128> dbgAlg;  ///< Allow user to turn on debug printing in algorithms (that print...)
    short recoSlice {0};     ///< only reconstruct the slice with ID (0 = all)
    bool dbgSlc {true};          ///< debug only in the user-defined slice? default is all slices
    bool dbgStp {false};          ///< debug stepping using debug.Cryostat, debug.TPC, etc
    bool dbgMrg {false};
    bool dbg2V {false};           ///< debug 2D vertex finding
    bool dbgVxNeutral {false};
    bool dbgVxMerge {false};
    bool dbgVxJunk {false};
    bool dbg3V {false};           ///< debug 3D vertex finding
    bool dbgPFP {false};
    bool dbgDeltaRayTag {false};
    bool dbgMuonTag {false};
    bool dbg2S {false};
    bool dbg3S {false};
    bool dbgStitch {false};    ///< debug PFParticle stitching
    bool dbgSummary {false};    ///< print a summary report
    short nPtsAve;         /// number of points to find AveChg
    std::bitset<16> modes;   /// See TCMode_t above
  };

  struct TCHit {
    unsigned int allHitsIndex; // index into fHits
    int InTraj {0};     // ID of the trajectory this hit is used in, 0 = none, < 0 = Tj under construction
  };

  // hit collection for all slices, TPCs and cryostats + event information
  // Note: Ideally this hit collection would be the FULL hit collection before cosmic removal
  struct TCEvent {
    std::vector<recob::Hit> const* allHits = nullptr;
    unsigned int event;
    unsigned int run;
    unsigned int subRun;
    unsigned int eventsProcessed;
    std::vector<float> aveHitRMS;      ///< average RMS of an isolated hit
    bool aveHitRMSValid {false};          ///< set true when the average hit RMS is well-known
    int globalTjID;
    int globalPFPID;
    int globalVx2ID;
    int globalVx3ID;
    int globalS2ID;
    int globalS3ID;
  };

  struct TCSlice {
    std::vector<unsigned int> nWires;
    std::vector<unsigned int> firstWire;    ///< the first wire with a hit
    std::vector<unsigned int> lastWire;      ///< the last wire with a hit
    float xLo; // fiducial volume of the current tpc
    float xHi;
    float yLo;
    float yHi;
    float zLo;
    float zHi;
    geo::TPCID TPCID;
    unsigned short nPlanes;
    int ID;           ///< ID of the recob::Slice (not the sub-slice)
>>>>>>> 278a535c
    // The variables below do change in size from event to event

    // Save histograms to develop cosmic removal tools
    CRTreeVars crt;
    std::vector<TCHit> slHits;
    std::vector<Trajectory> tjs; ///< vector of all trajectories in each plane
    std::vector<Tj2Pt> mallTraj;      ///< vector of trajectory points ordered by increasing X
    // vector of pairs of first (.first) and last+1 (.second) hit on each wire
    // in the range fFirstWire to fLastWire. A value of -2 indicates that there
    // are no hits on the wire. A value of -1 indicates that the wire is dead
    std::vector<std::vector< std::pair<int, int>>> wireHitRange;
    std::vector< VtxStore > vtxs; ///< 2D vertices
    std::vector< Vtx3Store > vtx3s; ///< 3D vertices
    std::vector<MatchStruct> matchVec; ///< 3D matching vector
    std::vector<PFPStruct> pfps;
    std::vector<ShowerStruct> cots;       // Clusters of Trajectories that define 2D showers
    std::vector<DontClusterStruct> dontCluster; // pairs of Tjs that shouldn't clustered in one shower
    std::vector<ShowerStruct3D> showers;  // 3D showers
<<<<<<< HEAD
    std::vector<float> Vertex2DCuts; ///< Max position pull, max Position error rms
    float Vertex3DChiCut;   ///< 2D vtx -> 3D vtx matching cut (chisq/dof)
    std::vector<float> VertexScoreWeights;
    std::vector<short> DeltaRayTag; ///< min length, min MCSMom and min separation (WSE) for a delta ray tag
    std::vector<short> MuonTag; ///< min length and min MCSMom for a muon tag
    std::vector<float> ShowerTag; ///< [min MCSMom, max separation, min # Tj < separation] for a shower tag
    std::vector<float> Match3DCuts;  ///< 3D matching cuts
    std::vector<const simb::MCParticle*> MCPartList;
    std::bitset<64> UseAlg;  ///< Allow user to mask off specific algorithms
    const geo::GeometryCore* geom;
    const detinfo::DetectorProperties* detprop;
    bool IgnoreNegChiHits;
=======
    bool isValid {false};                 // set false if this slice failed reconstruction
>>>>>>> 278a535c
   };

  extern TCEvent evt;
  extern TCConfig tcc;
  extern ShowerTreeVars stv;

  // vector of hits, tjs, etc in each slice
  extern std::vector<TCSlice> slices;
  //    TruthMatcher tm{tjs};

} // namespace tca

#endif // ifndef TRAJCLUSTERALGDATASTRUCT_H<|MERGE_RESOLUTION|>--- conflicted
+++ resolved
@@ -57,13 +57,6 @@
     unsigned short NTraj {0};  
     unsigned short Pass {0};   // Pass in which this vertex was created
     float ChiDOF {0};
-<<<<<<< HEAD
-    short Topo {0}; 			// 0 = end0-end0, 1 = end0(1)-end1(0), 2 = end1-end1, 3 = CI3DV, 4 = C3DIVIG, 5 = FHV, 6 = FHV2, 7 = SHCH
-    CTP_t CTP {0};
-    unsigned short ID {0};
-    unsigned short Vtx3ID {0};
-    short Score {0};
-=======
     // Topo: 0 = end0-end0, 1 = end0(1)-end1(0), 2 = end1-end1, 3 = CI3DV, 
     //       4 = C3DIVIG, 5 = FHV, 6 = FHV2, 7 = SHCH, 8 = CTBC, 9 = Junk, 10 = 3D split, 11 = neutral decay (pizero)
     short Topo {0}; 			
@@ -72,7 +65,6 @@
     int UID {0};          ///< unique global ID
     int Vx3ID {0};
     float Score {0};
->>>>>>> 278a535c
     float TjChgFrac {0};            ///< Fraction of charge near the vertex that is from hits on the vertex Tjs
     std::bitset<16> Stat {0};        ///< Vertex status bits using kVtxBit_t
   };
@@ -81,15 +73,9 @@
     kVtxTrjTried,     ///< FindVtxTraj algorithm tried
     kFixed,           ///< vertex position fixed manually - no fitting done
     kOnDeadWire,
-<<<<<<< HEAD
-    kVtxRefined,
-    kVtxKilled,
-    kVtxTruMatch,      ///< tagged as a vertex between Tjs that are matched to MC truth neutrino interaction particles
-=======
     kHiVx3Score,      ///< matched to a high-score 3D vertex
     kVtxTruMatch,      ///< tagged as a vertex between Tjs that are matched to MC truth neutrino interaction particles
     kVtxMerged,
->>>>>>> 278a535c
     kVtxBitSize     ///< don't mess with this line
   } VtxBit_t;
   
@@ -103,19 +89,12 @@
     float ZErr {0.5};                 // z position error
     float Score {0};
     short Wire {-1};                 // wire number for an incomplete 3D vertex
-<<<<<<< HEAD
-    unsigned short CStat {0};
-    unsigned short TPC {0};
-    std::array<unsigned short, 3> Vtx2ID {{0}}; // List of 2D vertex IDs in each plane
-    unsigned short ID {0};          // 0 = obsolete vertex
-=======
     geo::TPCID TPCID;
     std::vector<int> Vx2ID; // List of 2D vertex IDs in each plane
     int ID {0};          // 0 = obsolete vertex
     int UID {0};          ///< unique global ID
     bool Primary {false};
     bool Neutrino {false};
->>>>>>> 278a535c
   };
   
   // A temporary struct for matching trajectory points; 1 struct for each TP for
@@ -164,11 +143,7 @@
     CTP_t CTP {0};                      ///< Cryostat, TPC, Plane code
     std::bitset<64> AlgMod;        ///< Bit set if algorithm AlgBit_t modifed the trajectory
     int WorkID {0};
-<<<<<<< HEAD
-    int ParentTrajID {0};     ///< ID of the parent
-=======
     int ParentID {-1};     ///< ID of the parent, or the ID of the Tj this one was merged with if it is killed
->>>>>>> 278a535c
     float AveChg {0};                   ///< Calculated using ALL hits
     float TotChg {0};                   ///< Total including an estimate for dead wires
     float ChgRMS {0.5};                 /// Normalized RMS using ALL hits. Assume it is 50% to start
@@ -178,17 +153,6 @@
     Point2_t dEdx {{0,0}};      ///< dE/dx for 3D matched trajectories
     std::array<unsigned short, 2> VtxID {{0,0}};      ///< ID of 2D vertex
     std::array<unsigned short, 2> EndPt {{0,0}}; ///< First and last point in the trajectory that has charge
-<<<<<<< HEAD
-    int ID;
-    unsigned short PDGCode {0};            ///< shower-like or track-like {default is track-like}
-    unsigned short ClusterIndex {USHRT_MAX};   ///< Index not the ID...
-    unsigned short Pass {0};            ///< the pass on which it was created
-    short StepDir {0};                 ///< -1 = going US (CC proper order), 1 = going DS
-    short TjDir {0};                     ///< direction determined by dQ/ds, delta ray direction, etc
-                                        ///< 1 = in the StepDir direction, -1 in the opposite direction, 0 = don't know
-    unsigned short MCPartListIndex {USHRT_MAX};
-    unsigned short NNeighbors {0};    /// number of neighbors within window defined by ShowerTag
-=======
     int ID;                 ///< ID that is local to one slice
     int UID;                ///< a unique ID for all slices
     int SSID {0};          ///< ID of a 2D shower struct that this tj is in
@@ -197,7 +161,6 @@
     unsigned short Pass {0};            ///< the pass on which it was created
     short StepDir {0};                 ///< -1 = going US (-> small wire#), 1 = going DS (-> large wire#)
     unsigned int mcpListIndex {UINT_MAX};
->>>>>>> 278a535c
     std::array<std::bitset<8>, 2> StopFlag {};  // Bitset that encodes the reason for stopping
     bool NeedsUpdate {false};          ///< Set true when the Tj needs to be updated (only for the TP Environment right now)
   };
@@ -264,11 +227,7 @@
     int ShowerTjID {0};      // ID of the shower Trajectory composed of many InShower Tjs
     std::vector<int> TjIDs;  // list of InShower Tjs
     std::vector<int> NearTjIDs;   // list of Tjs that are not InShower but satisfy the maxSep cut
-<<<<<<< HEAD
-    std::vector<ShowerPoint> Pts;    // Trajectory points inside the shower
-=======
     std::vector<ShowerPoint> ShPts;    // Trajectory points inside the shower
->>>>>>> 278a535c
     float Angle {0};                   // Angle of the shower axis
     float AngleErr {3};                 // Error
     float AspectRatio {1};              // The ratio of charge weighted transverse/longitudinal positions
@@ -278,18 +237,12 @@
     float ChgDensity {0};                   // Charge density inside the Envelope
     float Energy {0};
     float ParentFOM {10};
-<<<<<<< HEAD
-    int ParentID {0};  // The ID of an external parent Tj that was added to the shower
-    bool NewParent {false};       // This is set true whenever the ParentID is changed
-    unsigned short TruParentID {0};
-=======
     int ID {0}; 
     int UID {0};          ///< unique global ID
     int ParentID {0};  // The ID of a parent Tj - the one at the start of the shower
     int TruParentID {0};
     int SS3ID {0};     // ID of a ShowerStruct3D to which this 2D shower is matched
     bool NeedsUpdate {true};       // Needs to be updated (e.g. after adding a tj, defining a parent, etc)
->>>>>>> 278a535c
   };
   
   // Shower variables filled in MakeShowers. These are in cm and radians
@@ -414,13 +367,9 @@
     kNoKinkChk,
     kSoftKink,
     kChkStop,
-<<<<<<< HEAD
-    kFTBRevProp,
-=======
     kChkStopEP,
     kChkChgAsym,
     kFTBRvProp,
->>>>>>> 278a535c
     kStopAtTj,
     kMat3D,
     kMat3DMerge,
@@ -481,25 +430,6 @@
   extern const std::vector<std::string> AlgBitNames;
   extern const std::vector<std::string> StopFlagNames;
   extern const std::vector<std::string> VtxBitNames;
-<<<<<<< HEAD
-  
-  struct TjStuff {
-    // These variables don't change in size from event to event
-    float UnitsPerTick;     ///< scale factor from Tick to WSE equivalent units
-    geo::TPCID TPCID;
-    std::vector<unsigned int> NumWires;
-    std::vector<float> MaxPos0;
-    std::vector<float> MaxPos1;
-    std::vector<unsigned int> FirstWire;    ///< the first wire with a hit
-    std::vector<unsigned int> LastWire;      ///< the last wire with a hit
-    unsigned short NumPlanes;
-    float XLo; // fiducial volume of the current tpc
-    float XHi;
-    float YLo;
-    float YHi;
-    float ZLo;
-    float ZHi;
-=======
 
   // struct for configuration - used in all slices
   struct TCConfig {
@@ -598,7 +528,6 @@
     geo::TPCID TPCID;
     unsigned short nPlanes;
     int ID;           ///< ID of the recob::Slice (not the sub-slice)
->>>>>>> 278a535c
     // The variables below do change in size from event to event
 
     // Save histograms to develop cosmic removal tools
@@ -617,22 +546,7 @@
     std::vector<ShowerStruct> cots;       // Clusters of Trajectories that define 2D showers
     std::vector<DontClusterStruct> dontCluster; // pairs of Tjs that shouldn't clustered in one shower
     std::vector<ShowerStruct3D> showers;  // 3D showers
-<<<<<<< HEAD
-    std::vector<float> Vertex2DCuts; ///< Max position pull, max Position error rms
-    float Vertex3DChiCut;   ///< 2D vtx -> 3D vtx matching cut (chisq/dof)
-    std::vector<float> VertexScoreWeights;
-    std::vector<short> DeltaRayTag; ///< min length, min MCSMom and min separation (WSE) for a delta ray tag
-    std::vector<short> MuonTag; ///< min length and min MCSMom for a muon tag
-    std::vector<float> ShowerTag; ///< [min MCSMom, max separation, min # Tj < separation] for a shower tag
-    std::vector<float> Match3DCuts;  ///< 3D matching cuts
-    std::vector<const simb::MCParticle*> MCPartList;
-    std::bitset<64> UseAlg;  ///< Allow user to mask off specific algorithms
-    const geo::GeometryCore* geom;
-    const detinfo::DetectorProperties* detprop;
-    bool IgnoreNegChiHits;
-=======
     bool isValid {false};                 // set false if this slice failed reconstruction
->>>>>>> 278a535c
    };
 
   extern TCEvent evt;
