////////////////////////////////////////////////////////////////////////
//
//
// TCAlg data structs
//
// Bruce Baller
//
///////////////////////////////////////////////////////////////////////
#ifndef TRAJCLUSTERALGDATASTRUCT_H
#define TRAJCLUSTERALGDATASTRUCT_H


// C/C++ standard libraries
#include <array>
#include <vector>
#include <bitset>

// LArSoft libraries
#include "larcoreobj/SimpleTypesAndConstants/geo_types.h"
#include "canvas/Persistency/Common/Ptr.h"
#include "lardataobj/RecoBase/Hit.h"
#include "lardataobj/RecoBase/Wire.h"
#include "lardataobj/RecoBase/PFParticle.h"

namespace tca {
  
  // some functions to handle the CTP_t type
  typedef unsigned int CTP_t;
  constexpr unsigned int CTPpad = 1000; // alignment for CTP sub-items
  inline CTP_t EncodeCTP(unsigned int cryo, unsigned int tpc, unsigned int plane) { return cryo * CTPpad*CTPpad + tpc * CTPpad + plane; }
  inline CTP_t EncodeCTP(const geo::PlaneID& planeID) { return EncodeCTP(planeID.Cryostat, planeID.TPC, planeID.Plane); }
  inline CTP_t EncodeCTP(const geo::WireID& wireID) { return EncodeCTP(wireID.Cryostat, wireID.TPC, wireID.Plane); }
  inline geo::PlaneID DecodeCTP(CTP_t CTP) { return { CTP / (CTPpad*CTPpad), CTP / CTPpad % CTPpad, CTP % CTPpad }; }

  /// @{
  /// @name Data structures for the reconstruction results
  
  /// struct of temporary clusters
  struct ClusterStore {
    short ID {0};         // Cluster ID. ID < 0 = abandoned cluster
    CTP_t CTP {0};        // Cryostat/TPC/Plane code
    unsigned short PDGCode {0}; // PDG-like code shower-like or line-like
    unsigned short ParentCluster {0};
    float BeginWir {0};   // begin wire
    float BeginTim {0};   // begin tick
    float BeginAng {0};   // begin angle
    float BeginChg {0};   // beginning average charge
    short BeginVtx {-1}; 	// ID of the Begin vertex
    float EndWir {0};     // end wire
    float EndTim {0};     // end tick
    float EndAng {0};     // end angle
    float EndChg {0};     // ending average charge
    short EndVtx {-1};     // ID of the end vertex
    std::vector<unsigned int> tclhits; // hits on the cluster
  }; // ClusterStore
  
  /// struct of temporary 2D vertices (end points)
  struct VtxStore {
    std::array<float, 2> Pos {{0,0}};
    std::array<float, 2> PosErr {{2,1}};
    unsigned short NTraj {0};  // = 0 for abandoned vertices
    unsigned short Pass {0};   // Pass in which this vertex was created
    float ChiDOF {0};
    short Topo {0}; 			// 0 = end0-end0, 1 = end0(1)-end1(0), 2 = end1-end1, 5 = Star, 6 = hammer, 7 = photon conversion, 8 = dead region
    CTP_t CTP {0};
    unsigned short ID {0};
    short Ptr3D {SHRT_MAX};
    std::bitset<16> Stat {0};        ///< Vertex status bits using kVtxBit_t
  };
  
  typedef enum {
    kFixed,           ///< vertex position fixed manually - no fitting done
    kVtxTrjTried,     ///< FindVtxTraj algorithm tried
    kOnDeadWire,
    kVtxRefined,
    kNiceVtx,
    kVtxBitSize     ///< don't mess with this line
  } VtxBit_t;
  
  /// struct of temporary 3D vertices
  struct Vtx3Store {
    float X {0};                    // x position
    float XErr {0.5};                 // x position error
    float Y {0};                    // y position
    float YErr {0.5};                 // y position error
    float Z {0};                    // z position
    float ZErr {0.5};                 // z position error
    short Wire {-1};                 // wire number for an incomplete 3D vertex, SHRT_MAX = abandoned vertex
    unsigned short CStat {0};
    unsigned short TPC {0};
    std::array<short, 3> Ptr2D {{-1, -1, -1}}; // pointers to 2D vertices in each plane
  };
  
  struct TrajPoint {
    CTP_t CTP {0};                   ///< Cryostat, TPC, Plane code
    std::array<float, 2> HitPos {{0,0}}; // Charge weighted position of hits in wire equivalent units
    std::array<float, 2> Pos {{0,0}}; // Trajectory position in wire equivalent units
    std::array<double, 2> Dir {{0,0}}; // Direction cosines in the StepDir direction
    double HitPosErr2 {0};         // Uncertainty^2 of the hit position perpendiclar to the direction
    // HitPosErr2 < 0 = HitPos not defined because no hits used
    double Ang {0};                // Trajectory angle (-pi, +pi)
    double AngErr {0.1};             // Trajectory angle error
    float Chg {0};                // Charge
    float AveChg {-1};             // Average charge of last ~20 TPs
    float ChgPull {0.1};          //  = (Chg - AveChg) / ChgRMS
    float Delta {0};              // Deviation between trajectory and hits (WSE)
    float DeltaRMS {0.02};           // RMS of Deviation between trajectory and hits (WSE)
    float FitChi {0};             // Chi/DOF of the fit
    unsigned short NTPsFit {2}; // Number of trajectory points fitted to make this point
    unsigned short Step {0};      // Step number at which this TP was created
    unsigned short AngleCode {0};          // 0 = small angle, 1 = large angle, 2 = very large angle
    std::vector<unsigned int> Hits; // vector of fHits indices
    std::bitset<16> UseHit {0};   // set true if the hit is used in the fit
  };
  
  // Global information for the trajectory
  struct Trajectory {
    std::vector<TrajPoint> Pts;    ///< Trajectory points
    CTP_t CTP {0};                      ///< Cryostat, TPC, Plane code
    std::bitset<64> AlgMod;        ///< Bit set if algorithm AlgBit_t modifed the trajectory
    unsigned short PDGCode {0};            ///< shower-like or track-like {default is track-like}
    unsigned short ParentTrajID {0};     ///< ID of the parent (if PDG = 12)
    float AveChg {0};                   ///< Calculated using ALL hits
    float ChgRMS {0.5};                 /// Normalized RMS using ALL hits. Assume it is 50% to start
    short MCSMom {-1};         //< Crude 2D estimate to use for shower-like vs track-like discrimination
    int TruPDG {0};                    ///< MC truth
    int TruKE {0};                     ///< MeV
    float EffPur {0};                     ///< Efficiency * Purity
    std::array<unsigned short, 2> VtxID {{0,0}};      ///< ID of 2D vertex
    std::array<unsigned short, 2> EndPt {{0,0}}; ///< First and last point in the trajectory that has charge
    short ID;
    unsigned short ClusterIndex {USHRT_MAX};   ///< Index not the ID...
    unsigned short Pass {0};            ///< the pass on which it was created
    short StepDir {0};                 ///< -1 = going US (CC proper order), 1 = going DS
    short TjDir {0};                     ///< direction determined by dQ/ds, delta ray direction, etc
                                        ///< 1 = in the StepDir direction, -1 in the opposite direction, 0 = don't know
    int WorkID {0};
    std::array<std::bitset<8>, 2> StopFlag {};  // Bitset that encodes the reason for stopping
  };
  
  // Local version of recob::Hit
  struct TCHit {
    raw::TDCtick_t StartTick {0};
    raw::TDCtick_t EndTick {0};
    float PeakTime {0};     ///< Note that this the time in WSE units - NOT ticks
    float SigmaPeakTime {1};
    float PeakAmplitude {1};
    float SigmaPeakAmp {1};
    float Integral {1};
    float SigmaIntegral {1};
    float RMS {1};
    float GoodnessOfFit {0};
    unsigned short NDOF {0};
    unsigned short Multiplicity {1};
    unsigned short LocalIndex {0};
    geo::WireID WireID;
    short InTraj {0};
  };

  // Struct for 3D trajectory matching
  struct MatchStruct {
    // IDs of Trajectories that match in all planes
    std::vector<unsigned short> TjIDs;
    std::vector<unsigned short> ClusterIndices;
    // Count of the number of time-matched hits
    int Count {0};
    std::array<float, 3> sXYZ;        // XYZ position at the start (NOT WSE units)
    std::array<float, 3> eXYZ;        // XYZ position at the other end
    unsigned short sVtx3DIndex {USHRT_MAX};
    unsigned short eVtx3DIndex {USHRT_MAX};
    // stuff for constructing the PFParticle
    int PDGCode;
    std::vector<size_t> DtrIndices;
    size_t Parent;
  };
  
  // A temporary structure that defines a 2D shower-like cluster
  struct ShowerStruct {
    unsigned short ShowerTjID {USHRT_MAX};      // ID of the Trajectory composed of many shower Tjs
    std::vector<unsigned short> TjIDs;
    std::vector<std::array<float, 2>> Envelope;  // Vertices of a polygon that encompasses the shower
    unsigned short ParentTjID {USHRT_MAX};      // ID of the shower Tj parent
  };

  // Algorithm modification bits
  typedef enum {
    kMaskHits,
    kCTKink,        ///< kink found in CheckWork
    kCTStepChk,
    kTryWithNextPass,
    kRevProp,
    kChkHiMultHits,
    kSplitTraj,
    kComp3DVx,
    kComp3DVxIG,
    kHiEndDelta,
    kHamVx,
    kHamVx2,
    kJunkTj,
    kKilled,
    kEndMerge,
    kTrimEndPts,
    kChkHiMultEndHits,
    kFillGap,
    kUseGhostHits,
    kChkInTraj,
    kFixBegin,
    kFixEnd,
    kUseUnusedHits,
    kVtxTj,
    kRefineVtx,
    kMaskBadTPs,
    kNoKinkChk,
    kSoftKink,
    kChkStop,
    kChkAllStop,
    kFTBRevProp,
    kStopAtTj,
    kMatch3D,
<<<<<<< HEAD
    kVtxHitsSwap,
    kSplitHiChgHits,
    kShowerTag,
=======
    kShowerParent,
>>>>>>> 83a7beb7
    kShowerTj,
    kAlgBitSize     ///< don't mess with this line
  } AlgBit_t;
  
  // Stop flag bits
  typedef enum {
    kSignal,
    kAtKink,
    kAtVtx,
    kBragg,
    kRvPrp,
    kAtTj,
    kFlagBitSize     ///< don't mess with this line
  } StopFlag_t; 
  
  extern const std::vector<std::string> AlgBitNames;
  extern const std::vector<std::string> StopFlagNames;
  
  struct TjStuff {
    // These variables don't change in size from event to event
    float UnitsPerTick;     ///< scale factor from Tick to WSE equivalent units
    std::vector<unsigned int> NumWires;
    std::vector<float> MaxPos0;
    std::vector<float> MaxPos1;
    std::vector<unsigned int> FirstWire;    ///< the first wire with a hit
    std::vector<unsigned int> LastWire;      ///< the last wire with a hit
    unsigned short NumPlanes;
    float XLo; // fiducial volume of the current tpc
    float XHi;
    float YLo;
    float YHi;
    float ZLo;
    float ZHi;
    // The variables below do change in size from event to event
    std::vector<Trajectory> allTraj; ///< vector of all trajectories in each plane
    std::vector<TCHit> fHits;
    // vector of pairs of first (.first) and last+1 (.second) hit on each wire
    // in the range fFirstWire to fLastWire. A value of -2 indicates that there
    // are no hits on the wire. A value of -1 indicates that the wire is dead
    std::vector<std::vector< std::pair<int, int>>> WireHitRange;
    unsigned short WireHitRangeCstat;
    unsigned short WireHitRangeTPC;
    std::vector<short> inClus;    ///< Hit -> cluster ID (0 = unused)
    std::vector< ClusterStore > tcl; ///< the clusters we are creating
    std::vector< VtxStore > vtx; ///< 2D vertices
    std::vector< Vtx3Store > vtx3; ///< 3D vertices
    std::vector<MatchStruct> matchVec; ///< 3D matching vector
    std::vector<unsigned short> matchVecPFPList;  /// list of matchVec entries that will become PFPs
    std::vector<ShowerStruct> cots;
   };

} // namespace tca

#endif // ifndef TRAJCLUSTERALGDATASTRUCT_H<|MERGE_RESOLUTION|>--- conflicted
+++ resolved
@@ -217,13 +217,9 @@
     kFTBRevProp,
     kStopAtTj,
     kMatch3D,
-<<<<<<< HEAD
     kVtxHitsSwap,
     kSplitHiChgHits,
-    kShowerTag,
-=======
     kShowerParent,
->>>>>>> 83a7beb7
     kShowerTj,
     kAlgBitSize     ///< don't mess with this line
   } AlgBit_t;
