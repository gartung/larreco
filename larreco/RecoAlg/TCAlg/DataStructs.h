////////////////////////////////////////////////////////////////////////
//
//
// TCAlg data structs
//
// Bruce Baller
//
///////////////////////////////////////////////////////////////////////
#ifndef TRAJCLUSTERALGDATASTRUCT_H
#define TRAJCLUSTERALGDATASTRUCT_H


// C/C++ standard libraries
#include <array>
#include <vector>
#include <bitset>

// LArSoft libraries
#include "larcoreobj/SimpleTypesAndConstants/geo_types.h"
#include "canvas/Persistency/Common/Ptr.h"
#include "lardataobj/RecoBase/Hit.h"
#include "lardataobj/RecoBase/Wire.h"
#include "lardataobj/RecoBase/PFParticle.h"

namespace tca {
  
  // some functions to handle the CTP_t type
  typedef unsigned int CTP_t;
  constexpr unsigned int Tpad = 10; // alignment for CTP sub-items - TPC
  constexpr unsigned int Cpad = 10000; // alignment for CTP sub-items - Cryostat
  
  inline CTP_t EncodeCTP(unsigned int cryo, unsigned int tpc, unsigned int plane) { return cryo * Cpad + tpc * Tpad + plane; }
  inline CTP_t EncodeCTP(const geo::PlaneID& planeID) { return EncodeCTP(planeID.Cryostat, planeID.TPC, planeID.Plane); }
  inline CTP_t EncodeCTP(const geo::WireID& wireID) { return EncodeCTP(wireID.Cryostat, wireID.TPC, wireID.Plane); }
  geo::PlaneID DecodeCTP(CTP_t CTP);

  /// @{
  /// @name Data structures for the reconstruction results
  
  /// struct of temporary clusters
  struct ClusterStore {
    short ID {0};         // Cluster ID. ID < 0 = abandoned cluster
    CTP_t CTP {0};        // Cryostat/TPC/Plane code
    unsigned short PDGCode {0}; // PDG-like code shower-like or line-like
    unsigned short ParentCluster {0};
    float BeginWir {0};   // begin wire
    float BeginTim {0};   // begin tick
    float BeginAng {0};   // begin angle
    float BeginChg {0};   // beginning average charge
    short BeginVtx {-1}; 	// ID of the Begin vertex
    float EndWir {0};     // end wire
    float EndTim {0};     // end tick
    float EndAng {0};     // end angle
    float EndChg {0};     // ending average charge
    short EndVtx {-1};     // ID of the end vertex
    std::vector<unsigned int> tclhits; // hits on the cluster
  }; // ClusterStore
  
  /// struct of temporary 2D vertices (end points)
  struct VtxStore {
    std::array<float, 2> Pos {{0,0}};
    std::array<float, 2> PosErr {{2,1}};
    unsigned short NTraj {0};  // = 0 for abandoned vertices
    unsigned short Pass {0};   // Pass in which this vertex was created
    float ChiDOF {0};
    short Topo {0}; 			// 0 = end0-end0, 1 = end0(1)-end1(0), 2 = end1-end1, 5 = Star, 6 = hammer, 7 = photon conversion, 8 = dead region
    CTP_t CTP {0};
    unsigned short ID {0};
    short Ptr3D {SHRT_MAX};
    std::bitset<16> Stat {0};        ///< Vertex status bits using kVtxBit_t
  };
  
  typedef enum {
    kFixed,           ///< vertex position fixed manually - no fitting done
    kVtxTrjTried,     ///< FindVtxTraj algorithm tried
    kOnDeadWire,
    kVtxRefined,
    kNiceVtx,
<<<<<<< HEAD
=======
    kVtxInShower,
>>>>>>> d446865e
    kVtxBitSize     ///< don't mess with this line
  } VtxBit_t;
  
  /// struct of temporary 3D vertices
  struct Vtx3Store {
    float X {0};                    // x position
    float XErr {0.5};                 // x position error
    float Y {0};                    // y position
    float YErr {0.5};                 // y position error
    float Z {0};                    // z position
    float ZErr {0.5};                 // z position error
    short Wire {-1};                 // wire number for an incomplete 3D vertex, SHRT_MAX = abandoned vertex
    unsigned short CStat {0};
    unsigned short TPC {0};
    std::array<short, 3> Ptr2D {{-1, -1, -1}}; // pointers to 2D vertices in each plane
  };
  
  struct TrajPoint {
    CTP_t CTP {0};                   ///< Cryostat, TPC, Plane code
    std::array<float, 2> HitPos {{0,0}}; // Charge weighted position of hits in wire equivalent units
    std::array<float, 2> Pos {{0,0}}; // Trajectory position in wire equivalent units
    std::array<double, 2> Dir {{0,0}}; // Direction cosines in the StepDir direction
    double HitPosErr2 {0};         // Uncertainty^2 of the hit position perpendiclar to the direction
    // HitPosErr2 < 0 = HitPos not defined because no hits used
    double Ang {0};                // Trajectory angle (-pi, +pi)
    double AngErr {0.1};             // Trajectory angle error
    float Chg {0};                // Charge
    float AveChg {-1};             // Average charge of last ~20 TPs
    float ChgPull {0.1};          //  = (Chg - AveChg) / ChgRMS
    float Delta {0};              // Deviation between trajectory and hits (WSE)
    float DeltaRMS {0.02};           // RMS of Deviation between trajectory and hits (WSE)
    float FitChi {0};             // Chi/DOF of the fit
    unsigned short NTPsFit {2}; // Number of trajectory points fitted to make this point
    unsigned short Step {0};      // Step number at which this TP was created
    unsigned short AngleCode {0};          // 0 = small angle, 1 = large angle, 2 = very large angle
    std::vector<unsigned int> Hits; // vector of fHits indices
    std::bitset<16> UseHit {0};   // set true if the hit is used in the fit
  };
  
  // Global information for the trajectory
  struct Trajectory {
    std::vector<TrajPoint> Pts;    ///< Trajectory points
    CTP_t CTP {0};                      ///< Cryostat, TPC, Plane code
    std::bitset<64> AlgMod;        ///< Bit set if algorithm AlgBit_t modifed the trajectory
    unsigned short PDGCode {0};            ///< shower-like or track-like {default is track-like}
    unsigned short ParentTrajID {0};     ///< ID of the parent (if PDG = 12)
    float AveChg {0};                   ///< Calculated using ALL hits
    float ChgRMS {0.5};                 /// Normalized RMS using ALL hits. Assume it is 50% to start
    short MCSMom {-1};         //< Crude 2D estimate to use for shower-like vs track-like discrimination
    int TruPDG {0};                    ///< MC truth
    int TruKE {0};                     ///< MeV
    float EffPur {0};                     ///< Efficiency * Purity
    std::array<unsigned short, 2> VtxID {{0,0}};      ///< ID of 2D vertex
    std::array<unsigned short, 2> EndPt {{0,0}}; ///< First and last point in the trajectory that has charge
    short ID;
    unsigned short ClusterIndex {USHRT_MAX};   ///< Index not the ID...
    unsigned short Pass {0};            ///< the pass on which it was created
    short StepDir {0};                 ///< -1 = going US (CC proper order), 1 = going DS
    short TjDir {0};                     ///< direction determined by dQ/ds, delta ray direction, etc
                                        ///< 1 = in the StepDir direction, -1 in the opposite direction, 0 = don't know
    int WorkID {0};
    unsigned short NNeighbors {0};    /// number of neighbors within window defined by ShowerTag
    std::array<std::bitset<8>, 2> StopFlag {};  // Bitset that encodes the reason for stopping
  };
  
  // Local version of recob::Hit
  struct TCHit {
    raw::TDCtick_t StartTick {0};
    raw::TDCtick_t EndTick {0};
<<<<<<< HEAD
    float PeakTime {0};     ///< Note that this the time in WSE units - NOT ticks
=======
    float PeakTime {0};
>>>>>>> d446865e
    float SigmaPeakTime {1};
    float PeakAmplitude {1};
    float SigmaPeakAmp {1};
    float Integral {1};
    float SigmaIntegral {1};
    float RMS {1};
    float GoodnessOfFit {0};
    unsigned short NDOF {0};
    unsigned short Multiplicity {1};
    unsigned short LocalIndex {0};
    geo::WireID WireID;
    short InTraj {0};
  };

  // Struct for 3D trajectory matching
  struct MatchStruct {
    // IDs of Trajectories that match in all planes
    std::vector<unsigned short> TjIDs;
    std::vector<unsigned short> ClusterIndices;
    // Count of the number of time-matched hits
    int Count {0};
    std::array<float, 3> sXYZ;        // XYZ position at the start (NOT WSE units)
    std::array<float, 3> eXYZ;        // XYZ position at the other end
    unsigned short sVtx3DIndex {USHRT_MAX};
    unsigned short eVtx3DIndex {USHRT_MAX};
    // stuff for constructing the PFParticle
    int PDGCode;
    std::vector<size_t> DtrIndices;
    size_t Parent;
  };
  
<<<<<<< HEAD
  // A temporary structure that defines a 2D shower-like cluster
  struct ShowerStruct {
    unsigned short ShowerTjID {USHRT_MAX};      // ID of the Trajectory composed of many shower Tjs
    std::vector<unsigned short> TjIDs;
    std::vector<std::array<float, 2>> Envelope;  // Vertices of a polygon that encompasses the shower
    unsigned short ParentTjID {USHRT_MAX};      // ID of the shower Tj parent
=======
  // A temporary structure that defines a 2D shower-like cluster of trajectories
  struct ShowerStruct {
    CTP_t CTP;
    unsigned short ShowerTjID {0};      // ID of the shower Trajectory composed of many InShower Tjs
    std::vector<unsigned short> TjIDs;          // list of InShower Tjs
    float TPAngAve {0};                             // Average angle of all InShower Tj points
    float TPAngErr {0.5};
    std::vector<std::array<float, 2>> Envelope; // Vertices of a polygon that encompasses the shower
    float EnvelopeArea;
    float EnvelopeLength;
    float ChgDensity {0};                   // Charge density inside the Envelope
    float EnvelopeAspectRatio {0};
    unsigned short ParentTrajID {0};    // ID of the shower Tj parent
    unsigned short ParentTrajEnd {0};           // the Start end of the parent trajectory
    float ParentFOM {100};                            // FOM = (min separation) * (angle difference) * Delta / (parent length)
    // Allow for an alternate parent that is not quite as good
    unsigned short FailedParentTrajID {0};    // ID of the next most likely shower Tj parent
    unsigned short FailedParentTrajEnd {0};           // the Start end of the parent trajectory
    float FailedParentFOM;                            // FOM = (min separation) * (angle difference) * Delta / (parent length)
    float ShowerFOM {100};
>>>>>>> d446865e
  };

  // Algorithm modification bits
  typedef enum {
    kMaskHits,
<<<<<<< HEAD
=======
    kMaskBadTPs,
>>>>>>> d446865e
    kCTKink,        ///< kink found in CheckWork
    kCTStepChk,
    kTryWithNextPass,
    kRevProp,
    kChkHiMultHits,
    kSplitTraj,
    kComp3DVx,
    kComp3DVxIG,
    kHiEndDelta,
    kHamVx,
    kHamVx2,
    kJunkTj,
    kKilled,
    kEndMerge,
    kTrimEndPts,
    kChkHiMultEndHits,
    kFillGap,
    kUseGhostHits,
    kChkInTraj,
    kStopBadFits,
    kFixBegin,
    kFixEnd,
    kUseUnusedHits,
    kVtxTj,
    kRefineVtx,
    kNoKinkChk,
    kSoftKink,
    kChkStop,
    kChkAllStop,
    kFTBRevProp,
    kStopAtTj,
    kMatch3D,
<<<<<<< HEAD
=======
    kVtxHitsSwap,
    kSplitHiChgHits,
>>>>>>> d446865e
    kInShower,
    kShowerParent,
    kShowerTj,
    kAlgBitSize     ///< don't mess with this line
  } AlgBit_t;
  
  // Stop flag bits
  typedef enum {
    kSignal,
    kAtKink,
    kAtVtx,
    kBragg,
<<<<<<< HEAD
    kRvPrp,
    kAtTj,
    kBadFits,
=======
    kAtTj,
>>>>>>> d446865e
    kFlagBitSize     ///< don't mess with this line
  } StopFlag_t; 
  
  extern const std::vector<std::string> AlgBitNames;
  extern const std::vector<std::string> StopFlagNames;
  
  struct TjStuff {
    // These variables don't change in size from event to event
    float UnitsPerTick;     ///< scale factor from Tick to WSE equivalent units
    std::vector<unsigned int> NumWires;
    std::vector<float> MaxPos0;
    std::vector<float> MaxPos1;
    std::vector<unsigned int> FirstWire;    ///< the first wire with a hit
    std::vector<unsigned int> LastWire;      ///< the last wire with a hit
    unsigned short NumPlanes;
    float XLo; // fiducial volume of the current tpc
    float XHi;
    float YLo;
    float YHi;
    float ZLo;
    float ZHi;
    // The variables below do change in size from event to event
    std::vector<Trajectory> allTraj; ///< vector of all trajectories in each plane
    std::vector<TCHit> fHits;
    // vector of pairs of first (.first) and last+1 (.second) hit on each wire
    // in the range fFirstWire to fLastWire. A value of -2 indicates that there
    // are no hits on the wire. A value of -1 indicates that the wire is dead
    std::vector<std::vector< std::pair<int, int>>> WireHitRange;
    unsigned short WireHitRangeCstat;
    unsigned short WireHitRangeTPC;
    std::vector<short> inClus;    ///< Hit -> cluster ID (0 = unused)
    std::vector< ClusterStore > tcl; ///< the clusters we are creating
    std::vector< VtxStore > vtx; ///< 2D vertices
    std::vector< Vtx3Store > vtx3; ///< 3D vertices
    std::vector<MatchStruct> matchVec; ///< 3D matching vector
    std::vector<unsigned short> matchVecPFPList;  /// list of matchVec entries that will become PFPs
    std::vector<ShowerStruct> cots;
   };

} // namespace tca

#endif // ifndef TRAJCLUSTERALGDATASTRUCT_H<|MERGE_RESOLUTION|>--- conflicted
+++ resolved
@@ -76,10 +76,7 @@
     kOnDeadWire,
     kVtxRefined,
     kNiceVtx,
-<<<<<<< HEAD
-=======
     kVtxInShower,
->>>>>>> d446865e
     kVtxBitSize     ///< don't mess with this line
   } VtxBit_t;
   
@@ -149,11 +146,7 @@
   struct TCHit {
     raw::TDCtick_t StartTick {0};
     raw::TDCtick_t EndTick {0};
-<<<<<<< HEAD
-    float PeakTime {0};     ///< Note that this the time in WSE units - NOT ticks
-=======
     float PeakTime {0};
->>>>>>> d446865e
     float SigmaPeakTime {1};
     float PeakAmplitude {1};
     float SigmaPeakAmp {1};
@@ -185,14 +178,6 @@
     size_t Parent;
   };
   
-<<<<<<< HEAD
-  // A temporary structure that defines a 2D shower-like cluster
-  struct ShowerStruct {
-    unsigned short ShowerTjID {USHRT_MAX};      // ID of the Trajectory composed of many shower Tjs
-    std::vector<unsigned short> TjIDs;
-    std::vector<std::array<float, 2>> Envelope;  // Vertices of a polygon that encompasses the shower
-    unsigned short ParentTjID {USHRT_MAX};      // ID of the shower Tj parent
-=======
   // A temporary structure that defines a 2D shower-like cluster of trajectories
   struct ShowerStruct {
     CTP_t CTP;
@@ -213,16 +198,12 @@
     unsigned short FailedParentTrajEnd {0};           // the Start end of the parent trajectory
     float FailedParentFOM;                            // FOM = (min separation) * (angle difference) * Delta / (parent length)
     float ShowerFOM {100};
->>>>>>> d446865e
   };
 
   // Algorithm modification bits
   typedef enum {
     kMaskHits,
-<<<<<<< HEAD
-=======
     kMaskBadTPs,
->>>>>>> d446865e
     kCTKink,        ///< kink found in CheckWork
     kCTStepChk,
     kTryWithNextPass,
@@ -255,11 +236,8 @@
     kFTBRevProp,
     kStopAtTj,
     kMatch3D,
-<<<<<<< HEAD
-=======
     kVtxHitsSwap,
     kSplitHiChgHits,
->>>>>>> d446865e
     kInShower,
     kShowerParent,
     kShowerTj,
@@ -272,13 +250,7 @@
     kAtKink,
     kAtVtx,
     kBragg,
-<<<<<<< HEAD
-    kRvPrp,
     kAtTj,
-    kBadFits,
-=======
-    kAtTj,
->>>>>>> d446865e
     kFlagBitSize     ///< don't mess with this line
   } StopFlag_t; 
   
