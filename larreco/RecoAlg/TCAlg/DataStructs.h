--- conflicted
+++ resolved
@@ -159,7 +159,6 @@
     raw::TDCtick_t StartTick {0};
     raw::TDCtick_t EndTick {0};
     float PeakTime {0};
-    float X;
     float SigmaPeakTime {1};
     float PeakAmplitude {1};
     float SigmaPeakAmp {1};
@@ -266,13 +265,9 @@
     std::vector<short> MCSMom;
 
     std::vector<short> PlaneNum; 
-<<<<<<< HEAD
    
     std::vector<int> TjID;
     std::vector<int> IsShowerTj;
-=======
-    
->>>>>>> a2f7448c
     std::vector<int> ShowerID; // shower ID associated w/ trajectory. -1 = no shower
     std::vector<int> IsShowerParent;
     std::vector<int> StageNum; // stage of reconstruction
@@ -323,10 +318,7 @@
     kFTBRvProp,
     kStopAtTj,
     kMat3D,
-<<<<<<< HEAD
-=======
     kMatTj,
->>>>>>> a2f7448c
     kMat3DMerge,
     kTjHiVx3Score,
     kVtxHitsSwap,
