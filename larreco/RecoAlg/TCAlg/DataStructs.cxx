--- conflicted
+++ resolved
@@ -51,13 +51,9 @@
     "NoKinkChk",
     "SoftKink",
     "ChkStop",
-<<<<<<< HEAD
-    "FTBRevProp",
-=======
     "ChkStopEP",
     "ChkChgAsym",
     "FTBRvProp",
->>>>>>> 278a535c
     "StopAtTj",
     "Mat3D",
     "Mat3DMerge",
@@ -92,16 +88,9 @@
     "VtxTrjTried",
     "Fixed",
     "OnDeadWire",
-<<<<<<< HEAD
-    "VtxRefined",
-    "InShower",
-    "VtxKilled",
-    "VtxTruMatch"
-=======
     "HiVx3Score",
     "VtxTruMatch",
     "VtxMerged"
->>>>>>> 278a535c
   } ;
   
   geo::PlaneID DecodeCTP(CTP_t CTP) {
