#include "larreco/RecoAlg/TCAlg/DataStructs.h"

namespace tca {
  const std::vector<std::string> AlgBitNames {
    "MaskHits",
    "MaskBadTPs",
    "CTKink",
    "CTStepChk",
    "TryNextPass",
    "RevProp",
    "CHMH",
    "Split",
    "Comp3DVx",
    "Comp3DVxIG",
    "HED",
    "HamVx",
    "HamVx2",
    "JunkTj",
    "Killed",
    "Merge",
    "TEP",
    "CHMEH",
    "FillGap",
    "Ghost",
    "ChkInTraj",
    "StopBadFits",
    "FixBegin",
    "FixEnd",
    "UUH",
    "VtxTj",
    "RefVtx",
    "NoKinkChk",
    "SoftKink",
    "ChkStop",
    "FTBRvProp",
    "StopAtTj",
    "Mat3D",
<<<<<<< HEAD
=======
    "MatTj",
>>>>>>> a2f7448c
    "Mat3DMerge",
    "TjHiVx3Score",
    "VtxHitsSwap",
    "SplitHiChgHits",
    "InShower",
    "ShowerTj",
    "ShwrParent",
    "MergeOverlap",
    "MergeSubShowers",
    "MergeNrShowers"
  };

  const std::vector<std::string> StopFlagNames {
    "Signal",
    "AtKink",
    "AtVtx",
    "Bragg",
    "AtTj"
  };
  
  const std::vector<std::string> VtxBitNames {
    "VtxTrjTried",
    "Fixed",
    "OnDeadWire",
    "VtxRefined",
    "HiVx3Score",
    "VtxTruMatch"
  } ;
  
  geo::PlaneID DecodeCTP(CTP_t CTP) {
    geo::PlaneID tmp;
    tmp.Cryostat = CTP / Cpad;
    tmp.TPC = (CTP - tmp.Cryostat * Cpad) / Tpad;
    tmp.Plane = (CTP % 10);
    return tmp;
  }
  
} // namespace tca
<|MERGE_RESOLUTION|>--- conflicted
+++ resolved
@@ -35,10 +35,7 @@
     "FTBRvProp",
     "StopAtTj",
     "Mat3D",
-<<<<<<< HEAD
-=======
     "MatTj",
->>>>>>> a2f7448c
     "Mat3DMerge",
     "TjHiVx3Score",
     "VtxHitsSwap",
