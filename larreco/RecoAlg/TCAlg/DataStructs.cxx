#include "larreco/RecoAlg/TCAlg/DataStructs.h"

namespace tca {
  const std::vector<std::string> AlgBitNames {
    "MaskHits",
    "MaskBadTPs",
    "CTKink",
    "CTStepChk",
    "TryNextPass",
    "RevProp",
    "CHMH",
    "SplitTraj",
    "Comp3DVx",
    "Comp3DVxIG",
    "HED",
    "HamVx",
    "HamVx2",
    "JunkTj",
    "Killed",
    "EndMerge",
    "TrimEndPts",
    "CHMEH",
    "FillGap",
    "Ghost",
    "ChkInTraj",
    "StopBadFits",
    "FixBegin",
    "FixEnd",
    "UseUnusedHits",
    "VtxTj",
    "RefVtx",
    "NoKinkChk",
    "SoftKink",
    "ChkStop",
    "ChkAllStop",
    "FTBRevProp",
    "StopAtTj",
    "Match3D",
    "VtxHitsSwap",
    "SplitHiChgHits",
    "InShower",
<<<<<<< HEAD
    "ShowerTj"
=======
    "ShowerTj",
    "MergeOverlap",
    "MergeSubShowers"
>>>>>>> bcc0425c
  };

  const std::vector<std::string> StopFlagNames {
    "Signal",
    "AtKink",
    "AtVtx",
    "Bragg",
    "AtTj"
  };
  
  const std::vector<std::string> VtxBitNames {
    "Fixed",
    "VtxTrjTried",
    "OnDeadWire",
    "VtxRefined",
    "NiceVtx",
    "kInShower"
  } ;
  
  geo::PlaneID DecodeCTP(CTP_t CTP) {
    geo::PlaneID tmp;
    tmp.Cryostat = CTP / Cpad;
    tmp.TPC = (CTP - tmp.Cryostat * Cpad) / Tpad;
    tmp.Plane = (CTP % 10);
    return tmp;
  }
  
} // namespace tca
<|MERGE_RESOLUTION|>--- conflicted
+++ resolved
@@ -39,13 +39,9 @@
     "VtxHitsSwap",
     "SplitHiChgHits",
     "InShower",
-<<<<<<< HEAD
-    "ShowerTj"
-=======
     "ShowerTj",
     "MergeOverlap",
     "MergeSubShowers"
->>>>>>> bcc0425c
   };
 
   const std::vector<std::string> StopFlagNames {
