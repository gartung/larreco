--- conflicted
+++ resolved
@@ -39,13 +39,9 @@
     "VtxHitsSwap",
     "SplitHiChgHits",
     "InShower",
-<<<<<<< HEAD
-    "ShowerTj"
-=======
     "ShowerTj",
     "MergeOverlap",
     "MergeSubShowers"
->>>>>>> 40418bb0
   };
 
   const std::vector<std::string> StopFlagNames {
