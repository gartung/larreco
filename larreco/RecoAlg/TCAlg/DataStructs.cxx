#include "larreco/RecoAlg/TCAlg/DataStructs.h"

namespace tca {
  const std::vector<std::string> AlgBitNames {
    "MaskHits",
    "MaskBadTPs",
    "Michel",
    "DeltaRay",
    "CTKink",
    "CTStepChk",
    "TryNextPass",
    "RvPrp",
    "CHMH",
    "Split",
    "Comp3DVx",
    "Comp3DVxIG",
    "HED",
    "HamVx",
    "HamVx2",
    "JunkTj",
    "Killed",
    "Merge",
    "TEP",
    "CHMEH",
    "FillGap",
    "Ghost",
    "ChkInTraj",
    "StopBadFits",
    "FixBegin",
    "BeginChg",
    "FixEnd",
    "UUH",
    "MisdVxTj",
    "VtxTj",
    "ChkVxTj",
    "RefVtx",
    "VxMerge",
    "NoKinkChk",
    "SoftKink",
    "ChkStop",
    "ChkStopEP",
    "FTBRvProp",
    "StopAtTj",
    "M3D",
    "Mat3DMerge",
    "TjHiVx3Score",
     "VtxHitsSwap",
    "SplitHiChgHits",
    "InShower",
    "ShowerTj",
    "ShwrParent",
    "MergeOverlap",
    "MergeSubShowers",
    "MergeNrShowers",
    "MergeShChain",
<<<<<<< HEAD
    "SplitTjCVx",
    "SetDir"
=======
    "SplitTrajCV"  
>>>>>>> d0f52935
  };

  const std::vector<std::string> StopFlagNames {
    "Signal",
    "AtKink",
    "AtVtx",
    "Bragg",
    "AtTj"
  };
  
  const std::vector<std::string> VtxBitNames {
    "VtxTrjTried",
    "Fixed",
    "OnDeadWire",
    "VtxRefined",
    "HiVx3Score",
    "VtxTruMatch",
    "VtxMerged"
  } ;
  
  geo::PlaneID DecodeCTP(CTP_t CTP) {
    auto const cryo = (CTP / Cpad);
    return geo::PlaneID(
      /* Cryostat */ cryo,
           /* TPC */ (CTP - cryo * Cpad) / Tpad,
         /* Plane */ (CTP % 10)
      );
  }
  
} // namespace tca
<|MERGE_RESOLUTION|>--- conflicted
+++ resolved
@@ -17,6 +17,7 @@
     "HED",
     "HamVx",
     "HamVx2",
+    "BlobVx",
     "JunkTj",
     "Killed",
     "Merge",
@@ -41,10 +42,10 @@
     "ChkStopEP",
     "FTBRvProp",
     "StopAtTj",
-    "M3D",
+    "Mat3D",
     "Mat3DMerge",
     "TjHiVx3Score",
-     "VtxHitsSwap",
+    "VtxHitsSwap",
     "SplitHiChgHits",
     "InShower",
     "ShowerTj",
@@ -53,12 +54,8 @@
     "MergeSubShowers",
     "MergeNrShowers",
     "MergeShChain",
-<<<<<<< HEAD
     "SplitTjCVx",
     "SetDir"
-=======
-    "SplitTrajCV"  
->>>>>>> d0f52935
   };
 
   const std::vector<std::string> StopFlagNames {
