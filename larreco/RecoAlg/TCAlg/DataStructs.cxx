#include "larreco/RecoAlg/TCAlg/DataStructs.h"

namespace tca {
  const std::vector<std::string> AlgBitNames {
    "MaskHits",
<<<<<<< HEAD
=======
    "MaskBadTPs",
>>>>>>> d446865e
    "CTKink",
    "CTStepChk",
    "TryNextPass",
    "RevProp",
    "CHMH",
    "SplitTraj",
    "Comp3DVx",
    "Comp3DVxIG",
    "HED",
    "HamVx",
    "HamVx2",
    "JunkTj",
    "Killed",
    "EndMerge",
    "TrimEndPts",
    "CHMEH",
    "FillGap",
    "Ghost",
    "ChkInTraj",
    "StopBadFits",
    "FixBegin",
    "FixEnd",
    "UseUnusedHits",
    "VtxTj",
    "RefVtx",
<<<<<<< HEAD
    "MBadTPs",
=======
>>>>>>> d446865e
    "NoKinkChk",
    "SoftKink",
    "ChkStop",
    "ChkAllStop",
    "FTBRevProp",
    "StopAtTj",
    "Match3D",
<<<<<<< HEAD
=======
    "VtxHitsSwap",
    "SplitHiChgHits",
>>>>>>> d446865e
    "InShower",
    "ShowerParent",
    "ShowerTj"
  };

  const std::vector<std::string> StopFlagNames {
    "Signal",
    "AtKink",
    "AtVtx",
    "Bragg",
<<<<<<< HEAD
    "RvPrp",
    "AtTj",
    "BadFits"
=======
    "AtTj"
>>>>>>> d446865e
  };
  
  const std::vector<std::string> VtxBitNames {
    "Fixed",
    "VtxTrjTried",
    "OnDeadWire",
    "VtxRefined",
<<<<<<< HEAD
    "NiceVtx"
=======
    "NiceVtx",
    "kInShower"
>>>>>>> d446865e
  } ;
  
  geo::PlaneID DecodeCTP(CTP_t CTP) {
    geo::PlaneID tmp;
    tmp.Cryostat = CTP / Cpad;
    tmp.TPC = (CTP - tmp.Cryostat * Cpad) / Tpad;
    tmp.Plane = (CTP % 10);
    return tmp;
  }
  
} // namespace tca
<|MERGE_RESOLUTION|>--- conflicted
+++ resolved
@@ -3,10 +3,7 @@
 namespace tca {
   const std::vector<std::string> AlgBitNames {
     "MaskHits",
-<<<<<<< HEAD
-=======
     "MaskBadTPs",
->>>>>>> d446865e
     "CTKink",
     "CTStepChk",
     "TryNextPass",
@@ -32,10 +29,6 @@
     "UseUnusedHits",
     "VtxTj",
     "RefVtx",
-<<<<<<< HEAD
-    "MBadTPs",
-=======
->>>>>>> d446865e
     "NoKinkChk",
     "SoftKink",
     "ChkStop",
@@ -43,11 +36,8 @@
     "FTBRevProp",
     "StopAtTj",
     "Match3D",
-<<<<<<< HEAD
-=======
     "VtxHitsSwap",
     "SplitHiChgHits",
->>>>>>> d446865e
     "InShower",
     "ShowerParent",
     "ShowerTj"
@@ -58,13 +48,7 @@
     "AtKink",
     "AtVtx",
     "Bragg",
-<<<<<<< HEAD
-    "RvPrp",
-    "AtTj",
-    "BadFits"
-=======
     "AtTj"
->>>>>>> d446865e
   };
   
   const std::vector<std::string> VtxBitNames {
@@ -72,12 +56,8 @@
     "VtxTrjTried",
     "OnDeadWire",
     "VtxRefined",
-<<<<<<< HEAD
-    "NiceVtx"
-=======
     "NiceVtx",
     "kInShower"
->>>>>>> d446865e
   } ;
   
   geo::PlaneID DecodeCTP(CTP_t CTP) {
