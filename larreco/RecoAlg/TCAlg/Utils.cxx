--- conflicted
+++ resolved
@@ -753,88 +753,6 @@
   } // MatchedTjs
   
   ////////////////////////////////////////////////
-<<<<<<< HEAD
-  unsigned short Matched3DVtx(TjStuff& tjs, unsigned short im)
-  {
-    // Checks for a 3D vertex associated with trajectories in the MatchStruct. If one or more are found,
-    // define sVtx3DIndex and eVtx3DIndex (if there are a 2 vertices) and return true
-    
-    if(im > tjs.matchVecPFPList.size() - 1) return 0;
-    
-    auto& ms = tjs.matchVec[im];
-    if(ms.TjIDs.empty()) return 0;
-    
-    // There should be at most 2 unless there is a problem
-    std::vector<unsigned short> vIndex;
-    
-    for(unsigned short ii = 0; ii < ms.TjIDs.size(); ++ii) {
-      unsigned short itj = ms.TjIDs[ii] - 1;
-      Trajectory& tj = tjs.allTraj[itj];
-      for(unsigned short end = 0; end < 2; ++end) {
-        if(tj.VtxID[end] <= 0) continue;
-        // Has a 2D vertex
-        unsigned short iv2 = tj.VtxID[end] - 1;
-        if(tjs.vtx[iv2].Vtx3ID == 0) continue;
-        // Has a 3D vertex
-        unsigned short iv3 = tjs.vtx[iv2].Vtx3ID - 1;
-        // already in the list?
-        if(std::find(vIndex.begin(), vIndex.end(), iv3) != vIndex.end()) continue;
-        vIndex.push_back(iv3);
-      } // end
-    } // ii
-    
-    if(vIndex.empty()) return 0;
-    
-    // Need to do something here when there are more than 2 vertices
-    if(vIndex.size() > 2) {
-      mf::LogVerbatim("TC")<<"MatchHas3DVtx found more than 2 3D vertices. Ignore for now - Write some code";
-      vIndex.resize(2);
-    }
-    
-    if(vIndex.size() == 2) {
-      // Determine which should be the start vertex. Pick the one at larger X
-      if(tjs.vtx3[vIndex[0]].X > tjs.vtx3[vIndex[1]].X) {
-        ms.sVtx3DIndex = vIndex[0];
-        ms.eVtx3DIndex = vIndex[1];
-      } else {
-        ms.sVtx3DIndex = vIndex[1];
-        ms.eVtx3DIndex = vIndex[0];
-      }
-      // This shouldn't be necessary but do it anyway
-      ms.sXYZ[0] = tjs.vtx3[ms.sVtx3DIndex].X;
-      ms.sXYZ[1] = tjs.vtx3[ms.sVtx3DIndex].Y;
-      ms.sXYZ[2] = tjs.vtx3[ms.sVtx3DIndex].X;
-      ms.eXYZ[0] = tjs.vtx3[ms.eVtx3DIndex].X;
-      ms.eXYZ[1] = tjs.vtx3[ms.eVtx3DIndex].Y;
-      ms.eXYZ[2] = tjs.vtx3[ms.eVtx3DIndex].X;
-      return 2;
-    } // vIndex.size() == 2
-    
-    // Have 1 3D vertex. Make it the start vertex
-    ms.sVtx3DIndex = vIndex[0];
-    ms.sXYZ[0] = tjs.vtx3[ms.sVtx3DIndex].X;
-    ms.sXYZ[1] = tjs.vtx3[ms.sVtx3DIndex].Y;
-    ms.sXYZ[2] = tjs.vtx3[ms.sVtx3DIndex].X;
-    return 1;
-    
-  } // Matched3DVtx
-
-  ////////////////////////////////////////////////
-  unsigned int MatchVecIndex(const TjStuff& tjs, int tjID)
-  {
-    // returns the index into the tjs.matchVec vector of the first 3D match that
-    // includes tjID
-    for(unsigned int ipfp = 0; ipfp < tjs.matchVecPFPList.size(); ++ipfp) {
-      unsigned int ims = tjs.matchVecPFPList[ipfp];
-      const MatchStruct& ms = tjs.matchVec[ims];
-      if(std::find(ms.TjIDs.begin(), ms.TjIDs.end(), tjID) != ms.TjIDs.end()) return ims;
-    } // indx
-    return INT_MAX;
-  } // MatchedTjs
-  
-  ////////////////////////////////////////////////
-=======
->>>>>>> 0b561d2f
   unsigned int MatchVecIndex(const TjStuff& tjs, int tjID1, int tjID2)
   {
     // returns the index into the tjs.matchVec vector of the first 3D match that
@@ -1273,7 +1191,6 @@
     }
     return false;
   } // TrajHitsOK
-<<<<<<< HEAD
   
   /////////////////////////////////////////
   bool TrajHitsOK(TjStuff& tjs, const unsigned int iht, const unsigned int jht)
@@ -1301,35 +1218,6 @@
 
   
   /////////////////////////////////////////
-=======
-  
-  /////////////////////////////////////////
-  bool TrajHitsOK(TjStuff& tjs, const unsigned int iht, const unsigned int jht)
-  {
-    // ensure that two adjacent hits have an acceptable overlap
-    if(iht > tjs.fHits.size() - 1) return false;
-    if(jht > tjs.fHits.size() - 1) return false;
-    // require that they be on adjacent wires
-    TCHit& ihit = tjs.fHits[iht];
-    TCHit& jhit = tjs.fHits[jht];
-    unsigned int iwire = ihit.WireID.Wire;
-    unsigned int jwire = jhit.WireID.Wire;
-    if(abs(iwire - jwire) > 1) return false;
-    if(ihit.PeakTime > jhit.PeakTime) {
-      float minISignal = ihit.PeakTime - 3 * ihit.RMS;
-      float maxJSignal = jhit.PeakTime + 3 * ihit.RMS;
-      if(maxJSignal > minISignal) return true;
-    } else {
-      float maxISignal = ihit.PeakTime + 3 * ihit.RMS;
-      float minJSignal = jhit.PeakTime - 3 * ihit.RMS;
-      if(minJSignal > maxISignal) return true;
-    }
-    return false;
-  } // TrajHitsOK
-
-  
-  /////////////////////////////////////////
->>>>>>> 0b561d2f
   bool SignalAtTp(TjStuff& tjs, const TrajPoint& tp)
   {
     // returns true if there is a hit near tp.Pos
