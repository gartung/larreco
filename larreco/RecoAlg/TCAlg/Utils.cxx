--- conflicted
+++ resolved
@@ -565,11 +565,7 @@
     if(itj == USHRT_MAX) {
       // Print summary trajectory information
       std::vector<unsigned int> tmp;
-<<<<<<< HEAD
-      myprt<<someText<<" TRJ  ID CTP Pass Pts frm  to     W:Tick   Ang   AveQ     W:T      Ang   AveQ  ChgRMS  Qual __Vtx__ PDG Parent TRuPDG   EP   KE  WorkID\n";
-=======
       myprt<<someText<<" TRJ  ID CTP Pass Pts frm  to     W:Tick   Ang   AveQ     W:T      Ang   AveQ  ChgRMS  Qual tkness __Vtx__ PDG Parent TRuPDG   EP   KE  WorkID\n";
->>>>>>> 8bc19008
       for(unsigned short ii = 0; ii < tjs.allTraj.size(); ++ii) {
         auto const& aTj = tjs.allTraj[ii];
         if(debug.Plane >=0 && debug.Plane < 3 && (unsigned short)debug.Plane != aTj.CTP) continue;
@@ -597,10 +593,7 @@
         myprt<<std::setw(7)<<(int)tp.AveChg;
         myprt<<std::setw(7)<<std::setprecision(2)<<aTj.ChgRMS;
         myprt<<std::setw(7)<<std::setprecision(2)<<aTj.Quality;
-<<<<<<< HEAD
-=======
         myprt<<std::setw(7)<<std::setprecision(2)<<aTj.Trackness;
->>>>>>> 8bc19008
 /*
         // find average number of used hits / TP
         PutTrajHitsInVector(aTj, true, tmp);
