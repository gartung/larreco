--- conflicted
+++ resolved
@@ -1094,17 +1094,6 @@
   ////////////////////////////////////////////////
   bool StoreTraj(TjStuff& tjs, Trajectory& tj)
   {
-<<<<<<< HEAD
-      
-      if(!(tj.StepDir == 1 || tj.StepDir == -1)) {
-          mf::LogError("TC")<<"StoreTraj: Invalid StepDir "<<tj.StepDir;
-          return false;
-      }
-      
-      if(tjs.allTraj.size() >= USHRT_MAX) {
-          mf::LogError("TC")<<"StoreTraj: Too many trajectories "<<tjs.allTraj.size();
-          return false;
-=======
     
     if(!(tj.StepDir == 1 || tj.StepDir == -1)) {
       mf::LogError("TC")<<"StoreTraj: Invalid StepDir "<<tj.StepDir;
@@ -1183,97 +1172,27 @@
         mf::LogWarning("TC")<<"StoreTraj: Hit "<<PrintHit(tjs.fHits[iht])<<" thinks it belongs to T"<<tj.ID<<" but it isn't in the Tj\n";
 //        PrintTrajectory("ST", tjs, tj, USHRT_MAX);
         return false;
->>>>>>> 3d2d2fca
       }
-      
-      // This shouldn't be necessary but do it anyway
-      SetEndPoints(tjs, tj);
-      
-      if(tj.EndPt[1] <= tj.EndPt[0]) return false;
-      if(tj.EndPt[1] > tj.Pts.size()) return false;
-      unsigned short npts = tj.EndPt[1] - tj.EndPt[0] + 1;
-      if(npts < 2) return false;
-      
-      auto& endTp0 = tj.Pts[tj.EndPt[0]];
-      auto& endTp1 = tj.Pts[tj.EndPt[1]];
-      
-      // Calculate the charge near the end and beginning if necessary. This must be a short
-      // trajectory. Find the average using 4 points
-      if(endTp0.AveChg <= 0) {
-          unsigned short cnt = 0;
-          float sum = 0;
-          for(unsigned short ipt = tj.EndPt[0]; ipt <= tj.EndPt[1]; ++ipt) {
-              if(tj.Pts[ipt].Chg == 0) continue;
-              sum += tj.Pts[ipt].Chg;
-              ++cnt;
-              if(cnt == 4) break;
-          }
-          tj.Pts[tj.EndPt[0]].AveChg = sum / (float)cnt;
-      }
-      if(endTp1.AveChg <= 0 && npts < 5) endTp1.AveChg = endTp0.AveChg;
-      if(endTp1.AveChg <= 0) {
-          float sum = 0;
-          unsigned short cnt = 0;
-          for(unsigned short ii = 0; ii < tj.Pts.size(); ++ii) {
-              short ipt = tj.EndPt[1] - ii;
-              if(ipt < 0) break;
-              if(tj.Pts[ipt].Chg == 0) continue;
-              sum += tj.Pts[ipt].Chg;
-              ++cnt;
-              if(cnt == 4) break;
-              if(ipt == 0) break;
-          } // ii
-          tj.Pts[tj.EndPt[1]].AveChg = sum / (float)cnt;
-      } // begin charge == end charge
-      
-      
-      tj.DirFOM = TjDirFOM(tjs, tj, false);
-      UpdateTjChgProperties("ST",  tjs, tj, false);
-      
-      int trID = tjs.allTraj.size() + 1;
-      
-      for(unsigned short ipt = tj.EndPt[0]; ipt <= tj.EndPt[1]; ++ipt) {
-          for(unsigned short ii = 0; ii < tj.Pts[ipt].Hits.size(); ++ii) {
-              if(tj.Pts[ipt].UseHit[ii]) {
-                  unsigned int iht = tj.Pts[ipt].Hits[ii];
-                  if(tjs.fHits[iht].InTraj > 0) {
-                      mf::LogWarning("TC")<<"StoreTraj: Failed trying to store hit "<<PrintHit(tjs.fHits[iht])<<" in T"<<trID<<" but it is used in T"<<tjs.fHits[iht].InTraj<<" with WorkID "<<tjs.allTraj[tjs.fHits[iht].InTraj-1].WorkID<<" Print and quit";
-                      //            PrintTrajectory("ST", tjs, tj, USHRT_MAX);
-                      ReleaseHits(tjs, tj);
-                      return false;
-                  } // error
-                  tjs.fHits[iht].InTraj = trID;
-              }
-          } // ii
+    } // iht
+    
+    tj.WorkID = tj.ID;
+    tj.ID = trID;
+    // Don't clobber the ParentID if it was defined by the calling function
+    if(tj.ParentID == 0) tj.ParentID = trID;
+    tjs.allTraj.push_back(tj);
+//    if(prt) mf::LogVerbatim("TC")<<"StoreTraj trID "<<trID<<" CTP "<<tj.CTP<<" EndPts "<<tj.EndPt[0]<<" "<<tj.EndPt[1];
+    if(debug.Hit != UINT_MAX) {
+      // print out some debug info
+      for(unsigned short ipt = 0; ipt < tj.Pts.size(); ++ipt) {
+        for(unsigned short ii = 0; ii < tj.Pts[ipt].Hits.size(); ++ii) {
+          unsigned int iht = tj.Pts[ipt].Hits[ii];
+          if(iht == debug.Hit) std::cout<<"Debug hit appears in trajectory w WorkID "<<tj.WorkID<<" UseHit "<<tj.Pts[ipt].UseHit[ii]<<"\n";
+        } // ii
       } // ipt
-      
-      // ensure that inTraj is clean for the ID
-      for(unsigned int iht = 0; iht < tjs.fHits.size(); ++iht) {
-          if(tjs.fHits[iht].InTraj == tj.ID) {
-              mf::LogWarning("TC")<<"StoreTraj: Hit "<<PrintHit(tjs.fHits[iht])<<" thinks it belongs to T"<<tj.ID<<" but it isn't in the Tj\n";
-              //        PrintTrajectory("ST", tjs, tj, USHRT_MAX);
-              return false;
-          }
-      } // iht
-      
-      tj.WorkID = tj.ID;
-      tj.ID = trID;
-      // Don't clobber the ParentID if it was defined by the calling function
-      if(tj.ParentID == 0) tj.ParentID = trID;
-      tjs.allTraj.push_back(tj);
-      //    if(prt) mf::LogVerbatim("TC")<<"StoreTraj trID "<<trID<<" CTP "<<tj.CTP<<" EndPts "<<tj.EndPt[0]<<" "<<tj.EndPt[1];
-      if(debug.Hit != UINT_MAX) {
-          // print out some debug info
-          for(unsigned short ipt = 0; ipt < tj.Pts.size(); ++ipt) {
-              for(unsigned short ii = 0; ii < tj.Pts[ipt].Hits.size(); ++ii) {
-                  unsigned int iht = tj.Pts[ipt].Hits[ii];
-                  if(iht == debug.Hit) std::cout<<"Debug hit appears in trajectory w WorkID "<<tj.WorkID<<" UseHit "<<tj.Pts[ipt].UseHit[ii]<<"\n";
-              } // ii
-          } // ipt
-      } // debug.Hit ...
-      
-      return true;
-      
+    } // debug.Hit ...
+    
+    return true;
+    
   } // StoreTraj
 
   ////////////////////////////////////////////////
