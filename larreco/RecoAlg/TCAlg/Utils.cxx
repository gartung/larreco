--- conflicted
+++ resolved
@@ -1694,15 +1694,9 @@
     // require that they be on adjacent wires
     TCHit& ihit = tjs.fHits[iht];
     TCHit& jhit = tjs.fHits[jht];
-<<<<<<< HEAD
     int iwire = ihit.ArtPtr->WireID().Wire;
     int jwire = jhit.ArtPtr->WireID().Wire;
     if(std::abs(iwire - jwire) > 1) return false;
-=======
-    unsigned int iwire = ihit.ArtPtr->WireID().Wire;
-    unsigned int jwire = jhit.ArtPtr->WireID().Wire;
-    if(util::absDiff(iwire, jwire) > 1) return false;
->>>>>>> b2d871c0
     if(ihit.PeakTime > jhit.PeakTime) {
       float minISignal = ihit.PeakTime - 3 * ihit.RMS;
       float maxJSignal = jhit.PeakTime + 3 * ihit.RMS;
