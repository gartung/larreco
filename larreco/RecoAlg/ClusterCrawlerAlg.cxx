--- conflicted
+++ resolved
@@ -3641,20 +3641,11 @@
     for(unsigned short it = 0; it < fcl2hits.size(); ++it) {
       hit = fcl2hits[it];
       if(inClus[hit] != 0) {
-<<<<<<< HEAD
-        mf::LogWarning("CC")<<"TmpStore: Trying to use obsolete/used hit "<<hit<<" inClus "<<inClus[hit]
-          <<" while creating cluster. ProcCode "<<clProcCode<<" fcl2hits[0] hit "<<fHits[fcl2hits[0]].WireID().Plane<<":"<<fHits[fcl2hits[0]].WireID().Wire<<":"<<(int)fHits[fcl2hits[0]].PeakTime();
-        for(unsigned short jj = 0; jj < fcl2hits.size(); ++jj) {
-          hit = fcl2hits[jj];
-          mf::LogVerbatim("CC")<<jj<<" "<<hit<<" "<<fHits[hit].WireID().Plane<<":"<<fHits[hit].WireID().Wire<<":"<<(int)fHits[hit].PeakTime()<<" inClus "<<inClus[hit];
-        }
-=======
 /*
         mf::LogError("CC")<<"TmpStore: Trying to use obsolete/used hit "<<hit<<" inClus "<<inClus[hit]
           <<" on wire "<<fHits[hit].WireID().Wire<<" on cluster "<<NClusters
           <<" in plane "<<plane<<" ProcCode "<<clProcCode;
 */
->>>>>>> 650f8b28
         --NClusters;
         return false;
       }
@@ -3669,12 +3660,8 @@
         return false;
       }
       // check for decreasing wire number
-<<<<<<< HEAD
       if(clProcCode < 900 && it > 0 && fHits[hit].WireID().Wire >= lastWire) {
-=======
-      if(clStopCode != 8 && it > 0 && fHits[hit].WireID().Wire >= lastWire) {
 /*
->>>>>>> 650f8b28
         mf::LogError("CC")<<"TmpStore: Hits not in correct wire order. Seed hit "<<fHits[fcl2hits[0]].WireID().Plane<<":"
           <<fHits[fcl2hits[0]].WireID().Wire<<":"<<(int)fHits[fcl2hits[0]].PeakTime()<<" it "<<it<<" hit wire "<<fHits[hit].WireID().Wire
           <<" ProcCode "<<clProcCode;
