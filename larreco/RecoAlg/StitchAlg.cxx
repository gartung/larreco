--- conflicted
+++ resolved
@@ -1,7 +1,3 @@
-<<<<<<< HEAD
-=======
-
-
 ////////////////////////////////////////////////////////////////////////
 //
 // StitchAlg.cxx
@@ -589,5 +585,4 @@
   
   return match;
   
-}   // end of bool CommonComponentStitch()
->>>>>>> 9d99737c
+}   // end of bool CommonComponentStitch()