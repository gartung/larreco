#include "trackfinderalgorithms.fcl"
#include "cluster3dalgorithms.fcl"
#include "calorimetry.fcl"
#include "kalmanfilterfittrackmakertool.fcl"
BEGIN_PROLOG

standard_trajclusteralg:
{
   Mode: 1                  # 1(-1) step from US(DS) to DS(US), 2 = don't use
   NPtsAve: 10              # Number of points to find average charge, Ave chg rms
   MinPtsFit: [3, 3, 3]     # Min number of points in the trajectory fit required on each pass
   MinPts:    [5, 5, 3]     # Min number of points in the trajectory required on each pass
   MaxAngleCode: [0, 1, 2]  # Max angle range code allowed on each pass
   MinMCSMom: [0, 0, 0]   # Minimum MCSMom for each pass
   MaxChi: 20               # Max Chi/DOF for accepting a trajectory fit (long muons)
   HitErrFac: 0.4          # hit time error for fitting = fHitErrFac * (hit RMS)
   MinAmp:  1               # Min amplitude for a wire signal being considered present (must be > 0)
   AngleRanges: [40, 85, 90]  # Max angle (degrees) for small, intermediate and large angle trajectories
   MultHitSep: 2.5          # Hits separated by < MultHitSep * RMS may be combined in a trajectory point
   ChargeCuts: [4, 0.15, 0.25]  # [Max(min) chg pull, Min allowed chg RMS, Max allowed chg RMS]
   KinkCuts: [0.4, 1.5, 3] # kink angle, MCS kink significance, nPts fit
   ProjectionErrFactor: 2   # Factor applied to calculated trajectory error
   VLAStepSize: 1.5         # Step size for Very Large Angle trajectories
   JTMaxHitSep: 3           # max hit separation (WSE units) for making Junk Trajectories (<0) turn off
   MaxWireSkipNoSignal:  3  # max allowed number of not-dead wires if no signal is present
   MaxWireSkipWithSignal: 100  # max allowed number of not-dead wires if a signal is present
   QualityCuts: [ 0.8, 3] # Min points/wire, min consecutive pts after a gap
   MuonTag: [40, 500, 40, 3]    # minLength, minMCSMom, maxWireSkip,(min delta-ray length for muon direction tag)
   DeltaRayTag:  [10, 5, 500] # Tag short TJs as delta-rays close to muons [min sep, min MCSMom, max MCSMom]
<<<<<<< HEAD
#                0   1   2   3   4  5    6   7  8  9 10 11 12
   ShowerTag: [ -1, 50, 20, 0.5, 3, 2, 100, 10, 1, 1, 1, 0, 0]
  # 0 Mode (<= 0 OFF, 1 = tag only, 2 = find showers)
=======
#               0   1   2   3   4  5    6   7  8  9 10 11 12
   ShowerTag: [ 1, 100, 10, 50, 2.5, 1, 15, 3, 5, 0.7, 1, 10, -13]
# 0 Mode (<= 0 OFF, 1 = tag only, 2 = find showers)
>>>>>>> 278a535c
  # 1 Max Tj MCSMom for a shower tag
  # 2 Max separation
  # 3 Min energy (MeV)
  # 4 rms width factor
  # 5 Min shower 1/2 width (WSE units)
  # 6 Min total Tj Pts
  # 7 Min Tjs
  # 8 max parent FOM
  # 9 max direction FOM
  # 10 max aspect ratio
<<<<<<< HEAD
  # 11 min Score to preserve a vertex and its Tjs
  # 12 Debug in CTP (>10 debug cotIndex + 10)
   ChkStopCuts: [5, 8, 1.5] # [Min chg ratio, Chg slope pull cut, Chg fit Chi cut]
   Vertex2DCuts:  [6, 8, 40, 3, 5, 60, 0.6, 3, 0]
=======
  # 11 not used
  # 12 Print 2D showers in plane (0,1,2) or all planes (3) or just 3D matching (4)
   SaveShowerTree: false
   SaveCRTree: false
   TagCosmics: false
   ChkStopCuts: [5, 8, 1.5] # [Min chg ratio, Chg slope pull cut, Chg fit Chi cut]
   VertexScoreWeights: [1, 2, 10, 2]
    # 0 = Vertex error weight
    # 1 = 3D match weight
    # 2 = Charge fraction of vertex Tjs near the vertex weight
    # 3 = Tj MCSMom, ChgRMS, Angle difference significance between Tjs weight
   Vertex2DCuts:  [6, 8, 45, 3, 3, 50, 0.6, 0, 0.8, 0.8]
>>>>>>> 278a535c
   # 0 User definition of a short Tj => max number of Tj points
   # 1 max separation between a vertex and the start of a trajectory for a user-defined short Tj
   # 2 max separation for a user-defined long Tj
   # 3 max position pull when attaching a Tj to a vertex
   # 4 max position error for creating a Tj or attaching Tjs to an existing vertex
   # 5 Min MCSMom of Tjs that can be used to create a vertex
   # 6 min frac of Points/Wire between a vtx and a Tj. Ideally one if the efficiency is good
   # 7 min Score
<<<<<<< HEAD
   # 8 ID of a vertex for printing special debugging information
   Vertex3DChiCut: 3.5       # 3D vertex Chi/DOF cut
   Match3DCuts: [ 0.3, 0, 3, 1 ] 
   # dx (cm) matching cut, min MCSMom, min length for 2-view match, 2-view missing plane requirement
   SkipAlgs: [  "VtxHitsSwap", "SplitHiChgHits", "CTKink", "HED" ]   # List of algs that should not be called
   SpecialAlgs: []          # list of special purpose algs, e.g. "StopAtTj", "ChkInTraj" 
   StudyMode: false         # Set true to generate histograms
=======
   # 8 Min charge fraction near a vertex or merge point
   # 9 max MCSmom asymmetry for a merge
   Vertex3DCuts: [0.8, 2]       # [ dX match cut, dY and dZ match cut]
   Match3DCuts: [ 0.3, -0.3, 4, 0.9, 2000, 10, 0.2] 
   # 0 dx (cm) matching cut
   # 1 delta angle cut (radians). Set <= 0 to turn off angle checking
   # 2 min length for 2-view match 
   # 3 min AspectRatio (if max Tj length > 10)
   # 4 max allowed number of 3D combinations
   # 5 min 2D length for 3D merging
   # 6 angle cut for 3D merging (radians)
   SkipAlgs: [ "Mat3DMerge", "Split3DKink", "VtxHitsSwap", "SplitHiChgHits", "CTKink"]   # List of algs that should not be called
   SpecialAlgs: []          # list of special purpose algs, e.g. "StopAtTj", "ChkInTraj" 
>>>>>>> 278a535c
   MatchTruth: [-1, 0, 0.5, 10] # [1(nu), 2(cosmics), printLevel, Max EP, Min TruHits]
   DebugConfig: []
}
standard_trajclusteralg.CaloAlg: @local::standard_calorimetryalgmc

standard_clustercrawleralg:
{
  NumPass:              3  # number of passes through the hit list. 0 = no cluster reco
  MaxHitsFit: [ 100,  8, 4] # number of hits fitted to a line
  MinHits:    [ 50,  8, 3] # minimum size of a cluster
  NHitsAve:   [ 20,  8, 2] # number of hits to find the average charge and width
                           # at the end of the cluster. NHitsAve should be 1 or 2
  ChgCut:    [ .8, .8, .8] # max fractional hit charge difference for adding hits
  ChiCut:    [ 4, 8, 10] # stop adding hits to clusters if ChiCut is reached
  MaxWirSkip:   [25, 8, 0] # max number of wires to skip without adding a hit
  MinWirAfterSkip: [2, 2, 1] # min reqd number of consecutive wires with a hit after a skip
  KinkChiRat: [1.2, 1.2, 0.] # Max consecutive chisq increase for the last 3 hits on the cluster
                             # 0. = no kink check when following
  KinkAngCut: [0.4, 0.4, 1.5] # kink angle cut (radians) used to follow and merge
  DoMerge:   [false, true, true] # run cluster merging code?
  TimeDelta: [ 8, 8, 20] # max time difference for cluster merging
  MergeChgCut: [0.8, 0.8, 0.8] # max charge ratio for cluster merging
  FindVertices: [true, true, true]  # make 2D vertices after clustering?
  LACrawl:     [true, true, true]  # crawl Large Angle clusters?
  LAClusAngleCut:       60 # Large cluster angle cut (0 < 90 degrees). <0 to turn off
	LAClusMaxHitsFit: 		 4 #
	MinHitFrac: 				 0.6 # Drop clusters having < (#hits/#wires)
	MinAmp: 			 [5, 5, 5] # Min hit signal amplitude for merging
	ChgNearWindow:				40 # #of ticks for summing charge near a cluster
	ChgNearCut: 				 1.5 # Cluster end is shower-like if (nearby chg)/(cls chg)> cut
  HitMergeChiCut:      2.5 # Merge cluster hit-multiplets if the separation chisq
                           # is < cut. Set < 0 for no merging
  MergeAllHits:      false # merge all hits before reconstructing clusters
  MergeOverlapAngCut:  0.1 # Set <= 0 to turn off overlapping cluster merging
  ChkClusterDS:       true # Check reconstruction at DS end of clusters?
  KillGarbageClusters: 0.1 # Kill ghost clusters, set to 0 to turn off
  VtxClusterSplit:    true # Split clusters that cross vertices
  FindStarVertices:   true # Find vertices with a star topology
  HitErrFac:           0.2 # hit time error for fitting = fHitErrFac * (hit width)
  HitMinAmp:             2 # ignore hits with PH < this value
  ClProjErrFac:          3 # cluster projection error factor
  AllowNoHitWire:        1 # Allow skipping N wires w no hits (if poor purity)
	Vertex2DCut:					10 # Max chisq cut for attaching a cluster to a vtx
  Vertex3DCut:           5 # 2D vtx -> 3D vtx matching cut (chisq)
	FindHammerClusters: true # look for hammer type clusters
  RefineVertexClusters: false # (not ready)
  FindVLAClusters: false # find Very Large Angle clusters (not ready)
  DebugPlane:          -1  # print info only in this plane
  DebugWire:            0  # set to the Begin Wire and Hit of a cluster to print
  DebugHit:             0  # out detailed information while crawling
}

standard_blurredclusteralg:
{
  BlurWire:            6
  BlurTick:            12
  SigmaWire:           4
  SigmaTick:           6
  ClusterWireDistance: 2
  ClusterTickDistance: 2
  MaxTickWidthBlur:    10
  NeighboursThreshold: 0
  MinNeighbours:       0
  MinSize:             2
  MinSeed:             0.1
  TimeThreshold:       500
  ChargeThreshold:     0.07
}

standard_mergeclusteralg:
{
  MinMergeClusterSize: 3
  MaxMergeSeparation:  30
  ProjWidthThreshold:  0.2
}

standard_houghbasealg:
{
  MaxLines:                 50   # The maximum number of Hough lines to look for, 20 had been working!
  MinHits:                  5
  SaveAccumulator:          0
  NumAngleCells:            20000 # The number of angle cells to create for the Hough transform,
  RhoResolutionFactor:      5    # Was set to 5
  MaxDistance:              1.0  # 0.1 was working (okay, not really, larger is probably better,
  MaxSlope:                 80.0 # 80 was working fine previously
  RhoZeroOutRange:          0
  ThetaZeroOutRange:        0
  HitsPerCluster:           1
  MissedHits:               1    # Was set to 0
  MissedHitsDistance:       2.0  # 
  MissedHitsToLineSize:     0.25    # Was set to 0
}

standard_endpointalg:
{
  TimeBins:            256
  MaxCorners:          20
  Gsigma:              1.
  Window:              5
  Threshold:           0.1
  SaveVertexMap:       -1
}


standard_cornerfinderalg:
{
  RawDataModuleLabel:           "daq"
  CalDataModuleLabel:		"caldata"
  Trimming_threshold:      10
  Trimming_totalThreshold: 5e4
  Conversion_algorithm:         "standard"
  Conversion_function:          "TMath::Gaus(x,0,1)*TMath::Gaus(y,0,1)"
  Conversion_func_neighborhood: 3
  Conversion_threshold:		0
  Conversion_bins_per_input_x:	1
  Conversion_bins_per_input_y:	1
  Derivative_method: 		"Sobel" #Noble
  Derivative_neighborhood:	1 
  Derivative_BlurFunc:	"NotImplemented" 
  Derivative_BlurNeighborhood:	5 
  CornerScore_Noble_epsilon:    1e-5
  CornerScore_Harris_kappa:     0.05
  CornerScore_neighborhood:	1
  CornerScore_algorithm:	"Nobel" #Harris
  MaxSuppress_neighborhood:	3
  MaxSuppress_threshold:	1000
  Integral_bin_threshold:       5
  Integral_fraction_threshold:  0.95
  

}

standard_dbscanalg:
{
  eps:    1.0
  epstwo: 1.5
  minPts: 2
  Method: 0   # 0 -- naive findNeighbor implemention                     
              # 1 -- findNeigbors with R*-tree                           
              # 2 -- DBScan from the paper with R*-tree                  
  Metric: 3   # Which RegionQuery distance metric to use.                
              # **ONLY APPLIES** if Method is 1 or 2.                    
              #                                                          
	      # 0 -- rectangle (no bad channels) **not implemented**     
	      # 1 -- Manhattan distance (only uses eps, no bad channels) 
              #                                  **not implemented**     
	      # 2 -- Eliptical (no bad channels) **not implemented**     
	      # 3 -- findNeighbors-alike: Elliptical and bad             
              #                           channel aware (not working)    
}

standard_dbscan3dalg:
{
    epsilon:          5.0
    minpts:           2
    neighbors:        100
    badchannelweight: 0.
}

standard_tcshoweralg:
{
    CalorimetryAlg: @local::standard_calorimetryalgmc
    ProjectionMatchingAlg:    @local::standard_projectionmatchingalg 
}

standard_fuzzyclusteralg:
{
  RunHough:       true    # Turns on and off the Hough line finder, useful for diagnostics 
  NumberTimeBoundaries:             3	# Number of boundaries in ticks for the drift window to be divided up to make the Hough line finder easier on memory
  NumberWireBoundaries:             3	# Number of boundaries in wires for the drift window to be divided up to make the Hough line finder easier on memory
  GenerateHoughLinesOnly:       false # Show only the results of the Hough line finder, hits not in a line will not be clustered
  HoughBaseAlg:{
    MaxLines:             100
    MaxDistance:          1
    MinHits:              5
    NumAngleCells:        10800
    SaveAccumulator:          0
    RhoResolutionFactor:      5     
    MaxSlope:                 80.0 # 80 was working fine previously
    RhoZeroOutRange:          0
    ThetaZeroOutRange:        0
    HitsPerCluster:           1
    MissedHits:               1    # Was set to 0
    MissedHitsDistance:       1.0  # 
    MissedHitsToLineSize:     0.5    # Was set to 0
  }
  DBScanAlg:                @local::standard_dbscanalg
  DoFuzzyRemnantMerge:      true # Tell the algorithm to merge fuzzy cluster remnants into showers or tracks (0-off, 1-on)
  FuzzyRemnantMergeCutoff: 20    # Cut off on distance from hough line to hit in the remnant of the fuzzy cluster
  
  DoTrackClusterMerge:     true # Turns on merging of track-like Hough lines (0-off, 1-on)
  ChargeAsymAngleCut:        0.1 # Cut on product of charge asymmetry and the square of the sin of angle between slopes of lines, only for track-like
  SigmaChargeAsymAngleCut:   1.0  # Cut on product of charge sigma asymmetry and the sin of angle between slopes of lines, only for track-like
  TrackClusterMergeCutoff: 5.0 # The maximum distance between track-like Hough line endpoints before they can be merged,
  
  DoShowerClusterMerge:     true # Turns on merging of shower-like Hough line (0-off, 1-on)
  ShowerClusterMergeAngle: 30    # The maximum angle between slopes of shower-like lines to be merged,
  ShowerClusterMergeCutoff:  7.5 # The maximum distance between shower-like line endpoints before they can be merged,

  DoShowerTrackClusterMerge:     true # Turns on merging of shower-like and track-like lines (0-off, 1-on)
  ShowerTrackClusterMergeAngle:  15   # The maximum angle between slopes of shower-like and track-like lines to be merged,
  ShowerTrackClusterMergeCutoff: 7.5  # The maximum distance between shower-like and track-like line endpoints before they can be merged,
  ShowerLikenessCut:       10    # Cut on shower likeness (the larger the more shower like, the smaller the less shower like)
  MaxVertexLines:          100   # Max number of line end points allowed in a Hough line merge region for a merge to happen 
  VertexLinesCutoff:       5.0   #  Size of the vertex region to count up lines for MaxVertexLines 
}

standard_clusterparamsalg:
 {
  ChargeCutoffThreshold:    [500,500,1000]
  SelectBoxSizePar:               10     #distance along axis
  SelectBoxSizePerp:              3      #distance perpendicular to axis
  ForceRightGoing:        	  false
  MinHitListSize:		  40
  fOutlierRadius:		  5 
  #HoughBaseAlg.NumAngleCells:       3000
  #HoughBaseAlg.RhoResolutionFactor:       4
  #HoughBaseAlg.MaxLines:       100
  HitDensityCutoff:             1.9  # Showers is high, tracks low, 0 don't use cut
  MultiHitWireCutoff: 		 2.1  # Showers is high, tracks low, 0 don't use cut
  OffAxisHitsCutoff:            0    # Showers is high, tracks low, 0 don't use cut
  PrincipalComponentCutoff:     0    # Tracks is high ~1, showers low, 0 don't use cut
  ShowerSelisORorAND:           0    # 0 = OR, 1 = AND

  HoughBaseAlg:                   @local::standard_houghbasealg

 }

 standard_clustermatchalg:
 {
  DebugMode: true
  StoreSpacePoint: true
  MatchAlgoList:                [0, 1, 2, 3] # Algorithms enum to be enabled
  CutParam_NumSpacePoint:       100          # Number of minimum space point to claim a cluster by kSpacePoint
  CutParam_OverlayTimeFraction: 0.0          # Minimum fraction of overlayed time period used by kRoughTime
  CutParam_SumChargeRatio:      1000.0       # Maximum difference in fraction of clusters' charge sum used by kSumCharge
  SpacePointAlg:                @local::microboone_spacepointalg
  }
 standard_clustermatchalg.SpacePointAlg.Filter: false

 standard_clustermergealg:
 {
  VerboseMode:    false
  MaxAngleDiff:   0
  MaxSquaredDist: 0
  }

standard_smallclustalg:
 {
  RadiusSizePar:   	3	  #radius of circle in "cm"
  NHitsInClust:		4	  # Max Number of hits in cluster
  Verbose:			false
 }

standard_clustermatchtq:
{
  KSCut: 0.9
  EnableU: true
  EnableV: true
  EnableZ: true
}

standard_dbscanalg_fast:        @local::standard_dbscanalg
standard_dbscanalg_fast.eps:    1.25
standard_dbscanalg_fast.epstwo: 1.75
standard_dbscanalg_fast.Method: 2

jp250L_dbscanalg:                  @local::standard_dbscanalg      
jp250L_fuzzyclusteralg:            @local::standard_fuzzyclusteralg
jp250L_houghbasealg:               @local::standard_houghbasealg   
jp250L_houghbasealg.MaxLines:      15
jp250L_houghbasealg.MinHits:       3
jp250L_houghbasealg.NumAngleCells: 5000
jp250L_houghbasealg.MaxDistance:   5.0
jp250L_endpointalg:                @local::standard_endpointalg

bo_dbscanalg:                   @local::standard_dbscanalg      
bo_fuzzyclusteralg:             @local::standard_fuzzyclusteralg
bo_houghbasealg:                @local::standard_houghbasealg   
bo_houghbasealg.MaxLines:       15
bo_houghbasealg.MinHits:        3
bo_houghbasealg.NumAngleCells:  5000
bo_houghbasealg.MaxDistance:    5.0
bo_endpointalg:                 @local::standard_endpointalg
bo_clustercrawleralg:           @local::standard_clustercrawleralg
bo_clustercrawleralg.NumPass: 1
bo_clustercrawleralg.MaxHitsFit: [ 8 ]
bo_clustercrawleralg.MinHits: [ 3 ]
bo_clustercrawleralg.ChgCut: [ 2. ]
bo_clustercrawleralg.WidCut: [ 2. ]
bo_clustercrawleralg.ChiCut: [ 20. ]
bo_clustercrawleralg.MaxWirSkip: [ 25 ]
bo_clustercrawleralg.MinWirAfterSkip: [ 1 ]
bo_clustercrawleralg.KinkChiRat: [ 2. ]
bo_clustercrawleralg.KinkAngCut: [ 0.5 ]
bo_clustercrawleralg.DoMerge:  [ true ]
bo_clustercrawleralg.TimeDelta:  [ 10. ]
bo_clustercrawleralg.FindVertices: [ false ]
bo_clustercrawleralg.HitErrFac: 1.
bo_clustermatchtq:             @local::standard_clustermatchtq

argoneut_dbscanalg:                  @local::standard_dbscanalg       
argoneut_fuzzyclusteralg:            @local::standard_fuzzyclusteralg
argoneut_houghbasealg:               @local::standard_houghbasealg   
argoneut_houghbasealg.MaxLines:      15                              
argoneut_houghbasealg.MinHits:       3                               
argoneut_houghbasealg.NumAngleCells: 5000
argoneut_houghbasealg.MaxDistance:   5.0
argoneut_endpointalg:                @local::standard_endpointalg
argoneut_cornerfinderalg:		      @local::standard_cornerfinderalg
argoneut_clusterparamsalg:       @local::standard_clusterparamsalg
argoneut_clusterparamsalg.HoughBaseAlg: @local::argoneut_houghbasealg
argoneut_clusterparamsalg.HoughBaseAlg.NumAngleCells:       3000
argoneut_clusterparamsalg.HoughBaseAlg.RhoResolutionFactor:       4
argoneut_clusterparamsalg.HoughBaseAlg.MaxLines:       100
argoneut_clusterparamsalg.ChargeCutoffThreshold:  [200,400]
argoneut_clusterparamsalg.ForceRightGoing:   true
argoneut_smallclustalg:	@local::standard_smallclustalg
argoneut_clustermatchtq:             @local::standard_clustermatchtq
argoneut_clustermatchtq.KSCut:              0.5


microboone_dbscanalg:                         @local::standard_dbscanalg_fast 
microboone_endpointalg:                       @local::standard_endpointalg    
microboone_houghbasealg:                      @local::standard_houghbasealg   
microboone_houghbasealg.MaxLines:             20
microboone_houghbasealg.MaxDistance:          1.0
microboone_houghbasealg.MinHits:              5
microboone_houghbasealg.NumAngleCells:        20000
microboone_houghbasealg.DoHoughLineMerge:     1
microboone_fuzzyclusteralg:                   @local::standard_fuzzyclusteralg 
microboone_fuzzyclusteralg.Threshold          : -20.0
microboone_cornerfinderalg:		      @local::standard_cornerfinderalg
microboone_clusterparamsalg:                  @local::standard_clusterparamsalg
microboone_smallclustalg:	              @local::standard_smallclustalg
microboone_clustercrawleralg:                 @local::standard_clustercrawleralg

microboone_trajclusteralg:                    @local::standard_trajclusteralg
microboone_trajclusteralg.MultHitSep: 3.2
microboone_trajclusteralg.MaxWireSkipNoSignal: 2
microboone_trajclusteralg.MuonTag: [40, 500, 10, 3]
microboone_trajclusteralg.VLAStepSize: 1
microboone_trajclusteralg.Vertex2DCuts: [ 6, 8, 45, 3, 3, 50, 0.6, 10, 0.8, 0.8]
microboone_trajclusteralg.Vertex3DCuts: [1, 2]
microboone_trajclusteralg.Match3DCuts: [ 0.3, -0.3, 4, 0.9, 2000, 10, 0.2]
microboone_trajclusteralg.SkipAlgs: [ "Mat3DMerge", "Split3DKink", "CTKink", "SplitHiChgHits" ]

microboone_clustermatchalg:                   @local::standard_clustermatchalg
microboone_clustermergealg:                   @local::standard_clustermergealg
microboone_clustermatchtq:                    @local::standard_clustermatchtq

dune35t_dbscanalg:    @local::standard_dbscanalg_fast
dune35t_dbscanalg.eps:    2.0
dune35t_dbscanalg.epstwo: 2.0
dune35t_houghbasealg: @local::standard_houghbasealg
#dune35t_houghbasealg.DoHoughLineMerge:     1
dune35t_endpointalg:  @local::standard_endpointalg 
dune35t_fuzzyclusteralg:                   @local::standard_fuzzyclusteralg 
dune35t_fuzzyclusteralg.HoughBaseAlg:      @local::dune35t_houghbasealg 
#dune35t_fuzzyclusteralg.Threshold:         -50.0
dune35t_clustercrawleralg:                 @local::standard_clustercrawleralg
dune35t_clustermatchtq:                    @local::standard_clustermatchtq
dune35t_clustermatchtq.KSCut:              0.7

dunefd_dbscanalg:    @local::standard_dbscanalg_fast
dunefd_houghbasealg: @local::standard_houghbasealg
dunefd_endpointalg:  @local::standard_endpointalg 
dunefd_fuzzyclusteralg:                   @local::standard_fuzzyclusteralg 
dunefd_fuzzyclusteralg.HoughBaseAlg:      @local::dunefd_houghbasealg 
dunefd_clustercrawleralg:                 @local::standard_clustercrawleralg
dunefd_clustermatchtq:                    @local::standard_clustermatchtq
dunefd_clustermatchtq.KSCut:              0.7


END_PROLOG<|MERGE_RESOLUTION|>--- conflicted
+++ resolved
@@ -27,15 +27,9 @@
    QualityCuts: [ 0.8, 3] # Min points/wire, min consecutive pts after a gap
    MuonTag: [40, 500, 40, 3]    # minLength, minMCSMom, maxWireSkip,(min delta-ray length for muon direction tag)
    DeltaRayTag:  [10, 5, 500] # Tag short TJs as delta-rays close to muons [min sep, min MCSMom, max MCSMom]
-<<<<<<< HEAD
-#                0   1   2   3   4  5    6   7  8  9 10 11 12
-   ShowerTag: [ -1, 50, 20, 0.5, 3, 2, 100, 10, 1, 1, 1, 0, 0]
-  # 0 Mode (<= 0 OFF, 1 = tag only, 2 = find showers)
-=======
 #               0   1   2   3   4  5    6   7  8  9 10 11 12
    ShowerTag: [ 1, 100, 10, 50, 2.5, 1, 15, 3, 5, 0.7, 1, 10, -13]
 # 0 Mode (<= 0 OFF, 1 = tag only, 2 = find showers)
->>>>>>> 278a535c
   # 1 Max Tj MCSMom for a shower tag
   # 2 Max separation
   # 3 Min energy (MeV)
@@ -46,12 +40,6 @@
   # 8 max parent FOM
   # 9 max direction FOM
   # 10 max aspect ratio
-<<<<<<< HEAD
-  # 11 min Score to preserve a vertex and its Tjs
-  # 12 Debug in CTP (>10 debug cotIndex + 10)
-   ChkStopCuts: [5, 8, 1.5] # [Min chg ratio, Chg slope pull cut, Chg fit Chi cut]
-   Vertex2DCuts:  [6, 8, 40, 3, 5, 60, 0.6, 3, 0]
-=======
   # 11 not used
   # 12 Print 2D showers in plane (0,1,2) or all planes (3) or just 3D matching (4)
    SaveShowerTree: false
@@ -64,7 +52,6 @@
     # 2 = Charge fraction of vertex Tjs near the vertex weight
     # 3 = Tj MCSMom, ChgRMS, Angle difference significance between Tjs weight
    Vertex2DCuts:  [6, 8, 45, 3, 3, 50, 0.6, 0, 0.8, 0.8]
->>>>>>> 278a535c
    # 0 User definition of a short Tj => max number of Tj points
    # 1 max separation between a vertex and the start of a trajectory for a user-defined short Tj
    # 2 max separation for a user-defined long Tj
@@ -73,15 +60,6 @@
    # 5 Min MCSMom of Tjs that can be used to create a vertex
    # 6 min frac of Points/Wire between a vtx and a Tj. Ideally one if the efficiency is good
    # 7 min Score
-<<<<<<< HEAD
-   # 8 ID of a vertex for printing special debugging information
-   Vertex3DChiCut: 3.5       # 3D vertex Chi/DOF cut
-   Match3DCuts: [ 0.3, 0, 3, 1 ] 
-   # dx (cm) matching cut, min MCSMom, min length for 2-view match, 2-view missing plane requirement
-   SkipAlgs: [  "VtxHitsSwap", "SplitHiChgHits", "CTKink", "HED" ]   # List of algs that should not be called
-   SpecialAlgs: []          # list of special purpose algs, e.g. "StopAtTj", "ChkInTraj" 
-   StudyMode: false         # Set true to generate histograms
-=======
    # 8 Min charge fraction near a vertex or merge point
    # 9 max MCSmom asymmetry for a merge
    Vertex3DCuts: [0.8, 2]       # [ dX match cut, dY and dZ match cut]
@@ -95,7 +73,6 @@
    # 6 angle cut for 3D merging (radians)
    SkipAlgs: [ "Mat3DMerge", "Split3DKink", "VtxHitsSwap", "SplitHiChgHits", "CTKink"]   # List of algs that should not be called
    SpecialAlgs: []          # list of special purpose algs, e.g. "StopAtTj", "ChkInTraj" 
->>>>>>> 278a535c
    MatchTruth: [-1, 0, 0.5, 10] # [1(nu), 2(cosmics), printLevel, Max EP, Min TruHits]
    DebugConfig: []
 }
