--- conflicted
+++ resolved
@@ -138,23 +138,6 @@
     debug.Wire            = pset.get< int >("DebugWire", -1);
     debug.Tick            = pset.get< int >("DebugTick", -1);
     debug.WorkID          = pset.get< short>("DebugWorkID", 0);
-
-    // convert the max traj separation into a separation^2
-    fMaxTrajSep *= fMaxTrajSep;
-    if(fJTMaxHitSep2 > 0) fJTMaxHitSep2 *= fJTMaxHitSep2;
-    
-    if(fMinPtsFit.size() != fMinPts.size()) badinput = true;
-    if(fMaxVertexTrajSep.size() != fMinPts.size()) badinput = true;
-    if(fMaxAngleRange.size() != fMinPts.size()) badinput = true;
-    if(badinput) throw art::Exception(art::errors::Configuration)<< "Bad input from fcl file. Vector lengths for MinPtsFit, MaxVertexTrajSep and MaxAngleRange should be defined for each reconstruction pass";
-    
-    if(fVertex2DCuts.size() != 6) throw art::Exception(art::errors::Configuration)<<"Vertex2DCuts must be size 6\n 0 = Max length definitino for short TJs\n 1 = Max vtx-TJ sep short TJs\n 2 = Max vtx-TJ sep long TJs\n 3 = Max position pull for >2 TJs\n 4 = Max vtx position error\n 5 = Min MCSMom for one of two TJs";
-    if(fKinkCuts.size() != 3) throw art::Exception(art::errors::Configuration)<<"KinkCuts must be size 2\n 0 = Hard kink angle cut\n 1 = Kink angle significance\n 2 = nPts fit";
-    
-    if(fMuonTag.size() != 4) throw art::Exception(art::errors::Configuration)<<"MuonTag must be size 4\n 0 = minPtsFit\n 1 = minMCSMom\n 2= maxWireSkipNoSignal\n 3 = min delta ray length for tagging";
-    if(fDeltaRayTag.size() != 3) throw art::Exception(art::errors::Configuration)<<"DeltaRayTag must be size 3\n 0 = Max endpoint sep\n 1 = min MCSMom\n 2 = max MCSMom";
-    if(fChkStopCuts.size() != 3) throw art::Exception(art::errors::Configuration)<<"ChkStopCuts must be size 3\n 0 = Min Charge ratio\n 1 = Charge slope pull cut\n 2 = Charge fit chisq cut";
-    if(fShowerTag.size() != 3) throw art::Exception(art::errors::Configuration)<< "ShowerTag must be size 3";
     
     // Define the step size for the last angle range
     fVLAStepSize = 1.5;
@@ -315,11 +298,6 @@
     // then by start of the region of interest in time, then by the multiplet
     std::sort(tjs.fHits.begin(), tjs.fHits.end(), &SortByMultiplet);
 
-<<<<<<< HEAD
-//    SetHitMultiplicity();
-
-=======
->>>>>>> 53bdd0be
     // check for debugging mode triggered by Plane, Wire, Tick
     if(debug.Plane >= 0 && debug.Plane < 3 && debug.WorkID >= 0 && debug.Wire > 0 && debug.Tick > 0) {
       std::cout<<"Looking for debug hit "<<debug.Plane<<":"<<debug.Wire<<":"<<debug.Tick;
@@ -351,24 +329,17 @@
     fIsRealData = evt.isRealData();
     didPrt = false;
     
-<<<<<<< HEAD
-    fStepDir = fMode;
-=======
     if(fMode > 0) {
       fStepDir = 1;
     } else {
       fStepDir = -1;
     }
->>>>>>> 53bdd0be
     InitializeAllTraj();
     for (geo::TPCID const& tpcid: geom->IterateTPCIDs()) {
       geo::TPCGeo const& TPC = geom->TPC(tpcid);
       FillWireHitRange(tpcid);
-<<<<<<< HEAD
-=======
       // temp for evaluation
 //      if(abs(fMode) > 1) SetHitMultiplicity();
->>>>>>> 53bdd0be
       if(fQuitAlg) return;
       for(fPlane = 0; fPlane < TPC.Nplanes(); ++fPlane) {
         // no hits on this plane?
@@ -487,19 +458,12 @@
         float ave = EPTSums[pdgIndex] / (float)EPSums[pdgIndex];
         myprt<<" "<<std::fixed<<std::setprecision(2)<<ave;
         myprt<<" "<<EPCnts[pdgIndex];
-<<<<<<< HEAD
-        sum  += EPSums[pdgIndex];
-        sumt += EPTSums[pdgIndex];
-      } // pdgIndex
-      if(sum > 0) myprt<<" combined "<<std::fixed<<std::setprecision(2)<<sumt / sum;
-=======
         if(pdgIndex > 0) {
           sum  += EPSums[pdgIndex];
           sumt += EPTSums[pdgIndex];
         }
       } // pdgIndex
       if(sum > 0) myprt<<" MuPiKP "<<std::fixed<<std::setprecision(2)<<sumt / sum;
->>>>>>> 53bdd0be
     } // fMatchTruth[0] >= 0
 
     // convert vertex time from WSE to ticks
@@ -753,7 +717,6 @@
             // Only consider hits that are available
             if(tjs.fHits[iht].InTraj != 0) continue;
             if(tjs.fHits[jht].InTraj != 0) continue;
-//            if(prt) std::cout<<"pass "<<pass<<" "<<PrintHit(tjs.fHits[jht])<<" "<<jHitsInMultiplet.size()<<"\n";
             // clear out any leftover work inTraj's that weren't cleaned up properly
             for(unsigned short oht = jfirsthit; oht < jlasthit; ++oht) {
               if(tjs.fHits[oht].InTraj < 0) {
@@ -1355,19 +1318,6 @@
       unsigned short pdg = abs(part->PdgCode());
       bool isCharged = (pdg == 11) || (pdg == 13) || (pdg == 211) || (pdg == 321) || (pdg == 2212);
       if(!isCharged) continue;
-<<<<<<< HEAD
-      if(fMatchTruth[1] > 2) std::cout<<partList.size()<<" PDG Code  "<<part->PdgCode()<<" TrackId "<<part->TrackId()<<" sourcePtclTrackID  "<<sourcePtclTrackID<<" Origin "<<theTruth->Origin()<<" Process "<<part->Process()<<"\n";
-      partList.push_back(part);
-    } // ipart
-    // Match all hits to the truth. Put the MC track ID in a temp vector
-    std::vector<int> hitTruTrkID(tjs.fHits.size());
-    // Prepare to count of the number of hits matched to each MC Track in each plane
-    std::vector<std::vector<unsigned short>> nMatchedHitsInPartList(plist.size());
-    for(unsigned short ipl = 0; ipl < plist.size(); ++ipl) nMatchedHitsInPartList[ipl].resize(tjs.NumPlanes);
-    // and make a list of the TJs and hit count for each MC Track
-    std::vector<std::vector<std::array<unsigned short, 2>>> nMatchedHitsInTj(partList.size());
-    
-=======
       if(fMatchTruth[1] > 2) std::cout<<partList.size()<<" PDG Code  "<<part->PdgCode()<<" TrackId "<<part->TrackId()<<" Mother  "<<part->Mother()<<" Origin "<<theTruth->Origin()<<" Process "<<part->Process()<<"\n";
       partList.push_back(part);
     } // ipart
@@ -1417,7 +1367,6 @@
     // and make a list of the TJs and hit count for each MC Track
     std::vector<std::vector<std::array<unsigned short, 2>>> nMatchedHitsInTj(partList.size());
     
->>>>>>> 53bdd0be
     for(unsigned int iht = 0; iht < tjs.fHits.size(); ++iht) {
       TCHit& hit = tjs.fHits[iht];
       raw::ChannelID_t channel = geom->PlaneWireToChannel((int)hit.WireID.Plane, (int)hit.WireID.Wire, (int)hit.WireID.TPC, (int)hit.WireID.Cryostat);
@@ -1436,15 +1385,12 @@
       } // itid
       // not matched (confidently) to a MC track
       if(hitTruTrkID[iht] == 0) continue;
-<<<<<<< HEAD
-=======
 
       // Try to re-assign it to a mother. Note that the mother-daughter pairs
       // are in reverse order, so this loop will transfer all-generation daughters
       // to the (grand) mother
       for(auto& md : moda) if(md.second == hitTruTrkID[iht]) hitTruTrkID[iht] = md.first;
 
->>>>>>> 53bdd0be
       // count the number of matched hits for each MC track in each plane
       for(unsigned short ipl = 0; ipl < partList.size(); ++ipl) {
         if(hitTruTrkID[iht] == partList[ipl]->TrackId()) {
@@ -1505,14 +1451,10 @@
           unsigned int lht = 0;
           for(unsigned int iht = 0; iht < tjs.fHits.size(); ++iht) {
             if(tjs.fHits[iht].WireID.Plane != plane) continue;
-<<<<<<< HEAD
-            if(hitTruTrkID[iht] != partList[ipl]->TrackId()) continue;
-=======
             unsigned short momTrackID = partList[ipl]->TrackId();
             // Look for the real mother
             for(auto& md : moda) if(md.second == momTrackID) momTrackID = md.first;
             if(hitTruTrkID[iht] != momTrackID) continue;
->>>>>>> 53bdd0be
             if(fht == UINT_MAX) fht = iht;
             lht = iht;
           } // iht
@@ -1523,11 +1465,7 @@
       } // ipl
     }
 
-<<<<<<< HEAD
-    // Declare a TJ - partlist match for the trajectory which has the most true hits
-=======
     // Declare a TJ - partlist match for the trajectory which has the most true hits.
->>>>>>> 53bdd0be
     // another temp vector for the one-to-one match
     std::vector<std::vector<unsigned short>> partListToTjID(partList.size());
     for(unsigned short ipl = 0; ipl < partList.size(); ++ipl) partListToTjID[ipl].resize(tjs.NumPlanes);
@@ -1551,14 +1489,10 @@
         if(tjWithMostHits == USHRT_MAX) continue;
         // the total number of hits used in the TJ
         auto tmp = PutTrajHitsInVector(tjs.allTraj[tjWithMostHits], kUsedHits);
-<<<<<<< HEAD
-        float nTjHits = tmp.size();
-=======
         // count the number matched to a true particle
         float nTjHits = 0;
         for(auto& iht : tmp) if(hitTruTrkID[iht] > 0) ++nTjHits;
 //        float nTjHits = tmp.size();
->>>>>>> 53bdd0be
         float nTruHits = nMatchedHitsInPartList[ipl][plane];
         float nTjTruRecHits = mostHits;
         float eff = nTjTruRecHits / nTruHits;
@@ -1570,10 +1504,6 @@
           tjs.allTraj[tjWithMostHits].TruKE = 1000 * (partList[ipl]->E() - partList[ipl]->Mass());
           tjs.allTraj[tjWithMostHits].EffPur = effpur;
           partListToTjID[ipl][plane] = tjs.allTraj[tjWithMostHits].ID;
-<<<<<<< HEAD
-//          std::cout<<ipl<<" plane "<<plane<<" nTruHits "<<nTruHits<<" Tj ID "<<tjs.allTraj[tjWithMostHits].ID<<" nTjHits "<<nTjHits<<" nTjTruRecHits "<<nTjTruRecHits<<" eff "<<eff<<" pur "<<pur<<" effpur "<<eff*pur<<"\n";
-=======
->>>>>>> 53bdd0be
         }
       } // plane
     } // ipl
@@ -1594,14 +1524,10 @@
         // find the first and last matched hit in this plane
         for(unsigned int iht = 0; iht < tjs.fHits.size(); ++iht) {
           if(tjs.fHits[iht].WireID.Plane != plane) continue;
-<<<<<<< HEAD
-          if(hitTruTrkID[iht] != partList[ipl]->TrackId()) continue;
-=======
           unsigned short momTrackID = partList[ipl]->TrackId();
           // Look for the real mother
           for(auto& md : moda) if(md.second == momTrackID) momTrackID = md.first;
           if(hitTruTrkID[iht] != momTrackID) continue;
->>>>>>> 53bdd0be
           if(fht == UINT_MAX) fht = iht;
           lht = iht;
         } // iht
@@ -1610,14 +1536,9 @@
           fEP_T[pdgIndex]->Fill(TMeV, 0);
           if(nMatchedHitsInPartList[ipl][plane] > fMatchTruth[3]) {
             mf::LogVerbatim myprt("TC");
-<<<<<<< HEAD
-            myprt<<"pdgIndex "<<pdgIndex<<" No matched trajectory to partList["<<ipl<<"]";
-            myprt<<" from true hit "<<PrintHit(tjs.fHits[fht])<<" to "<<PrintHit(tjs.fHits[lht]);
-=======
             myprt<<"pdgIndex "<<pdgIndex<<" BadEP TMeV "<<(int)TMeV<<" No matched trajectory to partList["<<ipl<<"]";
             myprt<<" nMatchedHitsInPartList "<<nMatchedHitsInPartList[ipl][plane];
             myprt<<" from true hit "<<PrintHit(tjs.fHits[fht])<<" to "<<PrintHit(tjs.fHits[lht])<<" events processed "<<fEventsProcessed;
->>>>>>> 53bdd0be
           }
           continue;
         }
@@ -1627,16 +1548,11 @@
         // print out some debugging information if the EP was pitiful and the number of matched hits is large
         if(tjs.allTraj[itj].EffPur < fMatchTruth[2] && nMatchedHitsInPartList[ipl][plane] > fMatchTruth[3]) {
           mf::LogVerbatim myprt("TC");
-<<<<<<< HEAD
-          myprt<<"pdgIndex "<<pdgIndex<<" BadEP "<<tjs.allTraj[itj].EffPur<<" nMatchedHitsInPartList "<<nMatchedHitsInPartList[ipl][plane];
-          myprt<<" from true hit "<<PrintHit(tjs.fHits[fht])<<" to "<<PrintHit(tjs.fHits[lht])<<" events processed "<<fEventsProcessed;
-=======
           myprt<<"pdgIndex "<<pdgIndex<<" BadEP "<<std::fixed<<std::setprecision(2)<<tjs.allTraj[itj].EffPur<<" TMeV ";
           myprt<<(int)TMeV<<" nMatchedHitsInPartList "<<nMatchedHitsInPartList[ipl][plane];
           myprt<<" from true hit "<<PrintHit(tjs.fHits[fht])<<" to "<<PrintHit(tjs.fHits[lht])<<" events processed "<<fEventsProcessed;
           // print alg names
           for(unsigned short ib = 0; ib < AlgBitNames.size(); ++ib) if(tjs.allTraj[itj].AlgMod[ib]) myprt<<" "<<AlgBitNames[ib];
->>>>>>> 53bdd0be
         }
         // histogram the MC-reco stopping point difference
         unsigned short endPt = tjs.allTraj[itj].EndPt[0];
@@ -1730,10 +1646,6 @@
     }
     
     if(tp.Hits.size() > 16) {
-<<<<<<< HEAD
-//      mf::LogWarning("TC")<<"AddLAHits: More than 16 hits added to TP. Truncating to the max for UseHit";
-=======
->>>>>>> 53bdd0be
       tp.Hits.resize(16);
     }
 /* Seems not to be a great idea.
@@ -1965,13 +1877,6 @@
     float chgPullCut = 1000;
     if(useChg) chgPullCut = fChargeCuts[0];
     
-<<<<<<< HEAD
-    // large angle or maybe starting out a large angle trajectory
-    geo::PlaneID iplID = DecodeCTP(tj.CTP);
-    unsigned short ipl = iplID.Plane;
-    bool fatHit = (TPHitsRMSTick(tjs, tp, kUnusedHits) > 4 * fAveHitRMS[ipl]);
-    if(AngleRange(tp) == fAngleRanges.size() - 1 || (fatHit && tj.Pts.size() < 4)) {
-=======
     
     if(prt) {
       mf::LogVerbatim("TC")<<"FUH:  maxDelta "<<maxDelta<<" useChg requested "<<useChg<<" AveChg "<<tp.AveChg<<" TPHitsRMS "<<(int)TPHitsRMSTick(tjs, tp, kUnusedHits)<<" ExpectedHitsRMS "<<(int)ExpectedHitsRMS(tp)<<" AngleRange "<<AngleRange(tp);
@@ -1980,7 +1885,6 @@
     // last pass - use all available hits, or the hit width for the multiplet is acceptable
     //    if(tj.Pass == fMinPts.size() - 1 || TPHitsRMSTick(tjs, tp, kUnusedHits) < ExpectedHitsRMS(tp)) {
     if(tj.Pass == fMinPts.size() - 1) {
->>>>>>> 53bdd0be
       for(unsigned short ii = 0; ii < tp.Hits.size(); ++ii) {
         unsigned int iht = tp.Hits[ii];
         if(tjs.fHits[iht].InTraj > 0) continue;
@@ -2042,7 +1946,7 @@
     if(prt) mf::LogVerbatim("TC")<<" bestHit "<<PrintHit(tjs.fHits[bestHit])<<" Delta "<<tp.Delta<<" Charge "<<(int)tjs.fHits[bestHit].Integral<<" ChgPull "<<bestHitChgPull<<" nAvailable "<<nAvailable<<" tj.AveChg "<<tj.AveChg<<" tj.ChgRMS "<<tj.ChgRMS;
     
     // always use the best hit if the charge pull is OK
-    if(bestHitChgPull > -chgPullCut && bestHitChgPull < chgPullCut) {
+    if(bestHitChgPull < chgPullCut) {
       tp.UseHit[imBest] = true;
       tjs.fHits[bestHit].InTraj = tj.ID;
     } // good charge
@@ -2081,25 +1985,10 @@
       }
     } // ii
     if(secondBest == USHRT_MAX) return;
-<<<<<<< HEAD
-/*
     // determine if the second best hit should be considered with the
     // first as a multiplet. Find the hit separation significance.
     unsigned int secondBestHit = tp.Hits[secondBest];
-    float dtick = std::abs(tjs.fHits[bestHit].PeakTime - tjs.fHits[secondBestHit].PeakTime);
-    float rms = tjs.fHits[bestHit].RMS;
-    if(tjs.fHits[secondBestHit].RMS > rms) rms = tjs.fHits[secondBestHit].RMS;
-    if(dtick / rms > fMultHitSep) {
-      if(prt)  mf::LogVerbatim("TC")<<" secondBestHit separation too large. Use the single hit ";
-      return;
-    }
-*/
-=======
-    // determine if the second best hit should be considered with the
-    // first as a multiplet. Find the hit separation significance.
-    unsigned int secondBestHit = tp.Hits[secondBest];
-
->>>>>>> 53bdd0be
+
     // calculate some quantities for selecting the second best hit
     float secondBestHitChgPull = (tjs.fHits[secondBestHit].Integral / tj.AveChg - 1) / tj.ChgRMS;
     float secondBestHitDeltaErr = std::abs(tp.Dir[1]) * 0.17 + std::abs(tp.Dir[0]) * HitTimeErr(secondBestHit);
@@ -2358,146 +2247,6 @@
     
   } // SplitTrajCrossingVertices
   
-<<<<<<< HEAD
-  //////////////////////////////////////////
-  void TrajClusterAlg::EndMerge()
-  {
-    // Merges trajectories end-to-end or makes vertices
-    
-    
-    mrgPrt = (debug.Plane == (int)fPlane && debug.Wire < 0);
-    if(mrgPrt) mf::LogVerbatim("TC")<<"inside EndMerge on plane "<<fPlane;
-    
-    bool didMerge = true;
-    while(didMerge) {
-      didMerge = false;
-      unsigned short tjsize = tjs.allTraj.size();
-      for(unsigned short it1 = 0; it1 < tjsize - 1; ++it1) {
-        Trajectory& tj1 = tjs.allTraj[it1];
-        if(tj1.AlgMod[kKilled]) continue;
-        if(tj1.CTP != fCTP) continue;
-        // ignore bad trajectories
-        if(tjs.allTraj[it1].MCSMom < 5) continue;
-        // Get the MCS angle expected for this trajectory for 1 WSE unit of travel
-        float thetaRMS1 = MCSThetaRMS(tjs, tj1);
-        // square it here once
-        thetaRMS1 *= thetaRMS1;
-        for(unsigned short end1 = 0; end1 < 2; ++end1) {
-          // no merge if there is a vertex at the end
-          if(tj1.VtxID[end1] > 0) continue;
-          // Don't check for a stop-on-kink condition since it will be done below
-          // define the trajectory point at this end of tj1
-          TrajPoint& tp1 = tj1.Pts[tj1.EndPt[end1]];
-          for(unsigned short it2 = it1 + 1; it2 < tjsize; ++it2) {
-            Trajectory& tj2 = tjs.allTraj[it2];
-            if(tj2.AlgMod[kKilled]) continue;
-            if(tj2.CTP != fCTP) continue;
-            // ignore bad trajectories
-            if(tj2.MCSMom < 5) continue;
-            // assume that end 0 of tj2 is closest to the end of tj1
-            unsigned short end2 = 0;
-            TrajPoint& tp2_0 = tj2.Pts[tj2.EndPt[0]];
-            TrajPoint& tp2_1 = tj2.Pts[tj2.EndPt[1]];
-            float end2_0Sep2 = PosSep2(tp1.Pos, tp2_0.Pos);
-//            float end2Sep2 = end2_0Sep2;
-            float end2_1Sep2 = PosSep2(tp1.Pos, tp2_1.Pos);
-            // See if this is true
-            if(end2_1Sep2 < end2_0Sep2) {
-              // Nope. End 1 of tj2 is closer
-              end2 = 1;
-//              end2Sep2 = end2_1Sep2;
-            }
-            // check for a vertex at this end
-            if(tj2.VtxID[end2] > 0) continue;
-            TrajPoint& tp2 = tj2.Pts[tj2.EndPt[end2]];
-            // count the number of dead wires between them
-            float dwc = DeadWireCount(tp1, tp2);
-            // and find the separation after correcting for dead wires
-            float ptSep;
-            if(tj1.StepDir > 0) {
-              ptSep = tp2.Pos[0] - tp1.Pos[0] - dwc;
-            } else {
-              ptSep = tp1.Pos[0] - tp2.Pos[0] - dwc;
-            }
-            if(mrgPrt && abs(ptSep) < 20) mf::LogVerbatim("TC")<<" EM "<<tj1.ID<<"_"<<end1<<"-"<<tj2.ID<<"_"<<end2<<" tp1-tp2 "<<PrintPos(tjs, tp1)<<"-"<<PrintPos(tjs, tp2)<<" ptSep "<<ptSep<<" max "<<fMaxWireSkipNoSignal;
-            // maximum overlap && maximum missed (live) wires
-            if(ptSep < -2 || ptSep > fMaxWireSkipNoSignal) continue;
-            // The ends of the trajectories are close. Now the question is whether the two
-            // should be merged or a vertex created between them
-            float dang = DeltaAngle(tp1.Ang, tp2.Ang);
-            // Get the MCS angle expected for this trajectory for 1 WSE unit of travel
-            float thetaRMS2 = MCSThetaRMS(tjs, tj2);
-            // Find the expected angle error from MCS
-            float dangErr = 0.5 * sqrt(thetaRMS1 + thetaRMS2 * thetaRMS2);
-            // Use this to construct the merge/vertex angle cut
-            float dangCut = fKinkCuts[0] + fKinkCuts[1] * dangErr;
-            // Find the distance of closest approach 
-            float doca = PointTrajDOCA(tjs, tp1.Pos[0], tp1.Pos[1], tp2);
-            // Inflate the doca cut if we are bridging a block of dead wires
-            float docaCut = 1;
-            if(dwc > 10) docaCut = 2;
-            float chgPull;
-            if(tp1.Chg > tp2.Chg) {
-              chgPull = (tp1.Chg / tp2.Chg - 1) / tj1.ChgRMS;
-            } else {
-              chgPull = (tp2.Chg / tp1.Chg - 1) / tj2.ChgRMS;
-            }
-            if(mrgPrt) mf::LogVerbatim("TC")<<" doca "<<doca<<" docaCut "<<docaCut<<" dang "<<dang<<" dangCut "<<dangCut<<" chgPull "<<chgPull<<" cut "<<fChgPullCut;
-            if(dang < dangCut && chgPull< fChgPullCut) {
-              // Merge. Make a DOCA cut
-              if(doca > docaCut) continue;
-              if(mrgPrt) mf::LogVerbatim("TC")<<" Merge ";
-              if(fQuitAlg) return;
-              if(MergeAndStore(it1, it2)) {
-                tjsize = tjs.allTraj.size();
-                tjs.allTraj[tjsize-1].AlgMod[kEndMerge] = true;
-                // Set the end merge flag for the killed trajectories to aid tracing merges
-                tj1.AlgMod[kEndMerge] = true;
-                tj2.AlgMod[kEndMerge] = true;
-                didMerge = true;
-              } // Merge and store successfull
-            } else {
-              // create a vertex instead
-              float wint, tint;
-              TrajIntersection(tp1, tp2, wint, tint);
-              if(mrgPrt) mf::LogVerbatim("TC")<<" Vertex wint:tint "<<(int)wint<<":"<<(int)tint<<" ticks "<<(int)(tint/tjs.UnitsPerTick);
-              // make a new vertex
-              VtxStore aVtx;
-              aVtx.Pos[0] = wint;
-              aVtx.Pos[1] = tint;
-              aVtx.NTraj = 0;
-              aVtx.Pass = tj1.Pass;
-              aVtx.Topo = end1 + end2;
-              aVtx.ChiDOF = 0;
-              aVtx.CTP = fCTP;
-              // try to fit it. We need to give it an ID to do that. Take the next
-              // available ID
-              unsigned short newVtxID = tjs.vtx.size() + 1;
-              aVtx.ID = newVtxID;
-              tj1.VtxID[end1] = newVtxID;
-              tj2.VtxID[end2] = newVtxID;
-              if(!FitVertex(tjs, aVtx, fVertex2DCuts, mrgPrt)) {
-                tj1.VtxID[end1] = 0;
-                tj2.VtxID[end2] = 0;
-//                std::cout<<"EndMerge vertex fit failed. Merge instead?\n";
-                tj1.AlgMod[kEndMerge] = false;
-                tj2.AlgMod[kEndMerge] = false;
-                continue;
-              }
-              tjs.vtx.push_back(aVtx);
-              AttachAnyTrajToVertex(tjs, newVtxID - 1, fVertex2DCuts, mrgPrt);
-            } // create a vertex
-            if(tj1.AlgMod[kKilled]) break;
-          } // it2
-          if(tj1.AlgMod[kKilled]) break;
-        } // end1
-      } // it1
-    } // didMerge
-    
-  } // EndMerge
-/*
-=======
->>>>>>> 53bdd0be
   //////////////////////////////////////////
   void TrajClusterAlg::EndMerge()
   {
@@ -2522,42 +2271,6 @@
       bool tj1Short = (tjs.allTraj[it1].EndPt[1] - tjs.allTraj[it1].EndPt[0] < maxShortTjLen);
       for(unsigned short end1 = 0; end1 < 2; ++end1) {
         // no merge if there is a vertex at the end
-<<<<<<< HEAD
-        if(tjs.allTraj[tj1].VtxID[1] > 0) continue;
-        // no merge if it stops at end 1
-        if(tjs.allTraj[tj1].StopsAtEnd[1]) continue;
-        // or if there is a kink
-        if(tjs.allTraj[tj1].KinkAtEnd[1]) continue;
-        // ignore bad trajectories
-        if(tjs.allTraj[tj1].MCSMom < 5) continue;
-        float thetaRMS1 = MCSThetaRMS(tjs, tjs.allTraj[tj1], tjs.allTraj[tj1].EndPt[0], tjs.allTraj[tj1].EndPt[1]);
-        // square it here once
-        thetaRMS1 *= thetaRMS1;
-        ipt = tjs.allTraj[tj1].EndPt[1];
-        TrajPoint& tp1 = tjs.allTraj[tj1].Pts[ipt];
-        for(tj2 = 0; tj2 < tjsize; ++tj2) {
-          if(tjs.allTraj[tj1].AlgMod[kKilled]) continue;
-          if(tj1 == tj2) continue;
-          if(tjs.allTraj[tj2].StepDir != tjs.allTraj[tj1].StepDir) continue;
-          if(tjs.allTraj[tj2].AlgMod[kKilled]) continue;
-          if(tjs.allTraj[tj2].CTP != fCTP) continue;
-          if(tjs.allTraj[tj2].VtxID[0] > 0) continue;
-          // no merge if it stops at end 1
-          if(tjs.allTraj[tj2].StopsAtEnd[0]) continue;
-          // or if there is a kink
-          if(tjs.allTraj[tj2].KinkAtEnd[0]) continue;
-          // ignore bad trajectories
-          if(tjs.allTraj[tj2].MCSMom < 5) continue;
-          ipt = tjs.allTraj[tj2].EndPt[0];
-          TrajPoint& tp2 = tjs.allTraj[tj2].Pts[ipt];
-          float doca = PointTrajDOCA(tjs, tp1.Pos[0], tp1.Pos[1], tp2);
-          if(doca > 50) continue;
-          float dang = DeltaAngle(tp1.Ang, tp2.Ang);
-          float thetaRMS2 = MCSThetaRMS(tjs, tjs.allTraj[tj2], tjs.allTraj[tj2].EndPt[0], tjs.allTraj[tj2].EndPt[1]);
-          // Find the expected error from MCS
-          float dangErr = 0.5 * sqrt(thetaRMS1 + thetaRMS2 * thetaRMS2);
-          float dangCut = fKinkCuts[0] + fKinkCuts[1] * dangErr;
-=======
         if(tjs.allTraj[it1].VtxID[end1] > 0) continue;
         // Don't check for a stop-on-kink condition since it will be done below
         // define the trajectory point at this end of tj1
@@ -2590,93 +2303,16 @@
           TrajPoint& tp1 = tjs.allTraj[it1].Pts[tjs.allTraj[it1].EndPt[end1]];
           TrajPoint& tp2 = tjs.allTraj[it2].Pts[tjs.allTraj[it2].EndPt[end2]];
           // count the number of dead wires between them
->>>>>>> 53bdd0be
           float dwc = DeadWireCount(tp1, tp2);
           // and find the separation after correcting for dead wires
           float ptSep;
           if(tjs.allTraj[it1].StepDir > 0) {
             ptSep = tp2.Pos[0] - tp1.Pos[0] - dwc;
           } else {
-<<<<<<< HEAD
-            ptSep0 = tp1.Pos[0] - tp2.Pos[0] - dwc;
-          }
-          bool twoMuons = tjs.allTraj[tj1].PDGCode == 13 && tjs.allTraj[tj2].PDGCode == 13;
-          float maxWireSkip = fMaxWireSkipNoSignal;
-          float tpSep2 = PosSep2(tp1.Pos, tp2.Pos);
-          if(mrgPrt) {
-            mf::LogVerbatim("TC")<<"Candidate tj1-tj2 "<<tjs.allTraj[tj1].ID<<"_1"<<"-"<<tjs.allTraj[tj2].ID<<"_0"<<" dang "<<dang<<" dangCut "<<dangCut<<" DeadWireCount "<<(int)dwc<<" ptSep0 "<<ptSep0<<" maxWireSkip "<<maxWireSkip<<" twoMuons? "<<twoMuons<<" doca "<<doca<<" tp1 "<<PrintPos(tjs, tp1)<<" tp2 "<<PrintPos(tjs, tp2)<<" tpSep2 "<<tpSep2;
-=======
             ptSep = tp1.Pos[0] - tp2.Pos[0] - dwc;
->>>>>>> 53bdd0be
           }
           if(mrgPrt && abs(ptSep) < 20) mf::LogVerbatim("TC")<<" EM "<<tjs.allTraj[it1].ID<<"_"<<end1<<"-"<<tjs.allTraj[it2].ID<<"_"<<end2<<" tp1-tp2 "<<PrintPos(tjs, tp1)<<"-"<<PrintPos(tjs, tp2)<<" ptSep "<<ptSep<<" max "<<fMaxWireSkipNoSignal;
           // maximum overlap && maximum missed (live) wires
-<<<<<<< HEAD
-          if(ptSep0 < -2 || ptSep0 > maxWireSkip) continue;
-          // Merge short trajectories, regardless of charge as long as the separation is small
-
-          bool isClose = tpSep2 < 15 && dang < 1 && doca < 2;
-          bool shortTraj = NumPtsWithCharge(tjs.allTraj[tj1], false) < 15 && NumPtsWithCharge(tjs.allTraj[tj2], false) < 15;
-          bool OneIsDeltaRay = tjs.allTraj[tj1].PDGCode == 12 || tjs.allTraj[tj2].PDGCode == 12;
-          if(!twoMuons && isClose && (shortTraj || OneIsDeltaRay)) {
-            if(mrgPrt) mf::LogVerbatim("TC")<<" EM short tj1-tj2 "<<tjs.allTraj[tj1].ID<<"_1"<<"-"<<tjs.allTraj[tj2].ID<<"_0"<<" tp1 "<<PrintPos(tjs, tp1)<<" tp2 "<<PrintPos(tjs, tp2)<<" doca "<<doca;
-            didMerge = MergeAndStore(tj1, tj2);
-            if(fQuitAlg) return;
-            if(!didMerge) continue;
-            tjsize = tjs.allTraj.size();
-            tjs.allTraj[tjsize-1].AlgMod[kEndMerge] = true;
-            if(OneIsDeltaRay) tjs.allTraj[tjsize-1].PDGCode = 12;
-            continue;
-          }
-
-          // handle muons here + uB problem with uncharacterized dead wires
-          if(twoMuons && dang < 0.4 && doca < 10) {
-            if(mrgPrt) mf::LogVerbatim("TC")<<" merge muon tj1-tj2 "<<tjs.allTraj[tj1].ID<<"_1"<<"-"<<tjs.allTraj[tj2].ID<<"_0"<<" tp1 "<<PrintPos(tjs, tp1)<<" tp2 "<<PrintPos(tjs, tp2)<<" doca "<<doca;
-            didMerge = MergeAndStore(tj1, tj2);
-            if(fQuitAlg) return;
-            if(!didMerge) continue;
-            tjsize = tjs.allTraj.size();
-            tjs.allTraj[tjsize-1].AlgMod[kEndMerge] = true;
-            continue;
-          }
-          // Inflate the doca cut if we are bridging a block of dead wires
-          float docaCut = 1;
-          if(dwc > 10) docaCut *= 2;
-          if(mrgPrt) mf::LogVerbatim("TC")<<" EM "<<tjs.allTraj[tj1].ID<<"_1"<<"-"<<tjs.allTraj[tj2].ID<<"_0 DOCA "<<doca<<" docaCut "<<docaCut<<" dang "<<dang<<" dangCut "<<dangCut;
-          if(doca > docaCut) continue;
-          if(dang > dangCut) continue;
-          notJunk = (!tjs.allTraj[tj1].AlgMod[kJunkTj] && !tjs.allTraj[tj1].AlgMod[kJunkTj]);
-          if(doca > 10) continue;
-          // check the charge?
-          chgpull = 0;
-          if(notJunk && tjs.allTraj[tj1].AveChg > 0 && tjs.allTraj[tj2].AveChg > 0) {
-            // calculate charge pull using the trajectory with the lowest charge RMS
-            chg1rms = tjs.allTraj[tj1].ChgRMS * tjs.allTraj[tj1].AveChg;
-            chg2rms = tjs.allTraj[tj2].ChgRMS * tjs.allTraj[tj2].AveChg;
-            if(chg2rms < chg1rms) chg1rms = chg2rms;
-            chgpull = std::abs(tjs.allTraj[tj1].AveChg - tjs.allTraj[tj2].AveChg) / chg1rms;
-            if(mrgPrt) mf::LogVerbatim("TC")<<"   chk tp1 chg "<<tp1.AveChg<<" tj1 chg "<<tjs.allTraj[tj1].AveChg<<" rms "<<tjs.allTraj[tj1].ChgRMS<<" tp2 chg "<<tp2.AveChg<<" tj2 chg "<<tjs.allTraj[tj2].AveChg<<" rms "<<tjs.allTraj[tj2].ChgRMS;
-          } // charge is known.
-          if(mrgPrt) mf::LogVerbatim("TC")<<" chgpull "<<chgpull<<" require < 4";
-          if(chgpull > 4) continue;
-          // time to merge them
-          didMerge = MergeAndStore(tj1, tj2);
-          if(fQuitAlg) return;
-          if(!didMerge) continue;
-          tjsize = tjs.allTraj.size();
-          tjs.allTraj[tjsize-1].AlgMod[kEndMerge] = true;
-          // flag the killed trajectories as well to aid in debugging
-          tjs.allTraj[tj1].AlgMod[kEndMerge] = true;
-          tjs.allTraj[tj2].AlgMod[kEndMerge] = true;
-          if(mrgPrt) mf::LogVerbatim("TC")<<" merged "<<tjs.allTraj[tj1].ID<<"_1"<<"-"<<tjs.allTraj[tj2].ID<<"_0"<<" dang "<<dang<<" ptSep0 "<<ptSep0<<" doca "<<doca<<" tp1 "<<PrintPos(tjs, tp1)<<" tp2 "<<PrintPos(tjs, tp2)<<" . tjsize "<<tjsize;
-        } // tj2
-      } // tj1
-      if(!didMerge) break;
-    } // nit
-
-  }  // EndMerge
-*/
-=======
           if(ptSep < -2 || ptSep > fMaxWireSkipNoSignal) continue;
           // The ends of the trajectories are close. Now the question is whether the two
           // should be merged or a vertex created between them
@@ -2776,7 +2412,6 @@
     
   } // EndMerge
 
->>>>>>> 53bdd0be
   //////////////////////////////////////////
   void TrajClusterAlg::Refine2DVertices()
   {
@@ -3150,18 +2785,6 @@
       bool tj1Short = (tjs.allTraj[it1].EndPt[1] - tjs.allTraj[it1].EndPt[0] < maxShortTjLen);
       for(unsigned short end1 = 0; end1 < 2; ++end1) {
         // vertex assignment exists?
-<<<<<<< HEAD
-        if(tjs.allTraj[tj1].VtxID[end1] > 0) continue;
-        unsigned short  endPt1 = tjs.allTraj[tj1].EndPt[end1];
-        unsigned short oendPt1 = tjs.allTraj[tj1].EndPt[1-end1];
-        TrajPoint& tp1 = tjs.allTraj[tj1].Pts[endPt1];
-        for(unsigned short tj2 = tj1 + 1; tj2 < tjs.allTraj.size(); ++tj2) {
-          if(tjs.allTraj[tj2].AlgMod[kKilled]) continue;
-          if(tjs.allTraj[tj2].CTP != fCTP) continue;
-          if(tjs.allTraj[tj2].PDGCode == 12) continue;
-          if(tjs.allTraj[tj1].MCSMom < fVertex2DCuts[5] && tjs.allTraj[tj2].MCSMom < fVertex2DCuts[5]) continue;
-          bool tj2Short = (tjs.allTraj[tj2].EndPt[1] - tjs.allTraj[tj2].EndPt[0] < maxShortTjLen);
-=======
         if(tjs.allTraj[it1].VtxID[end1] > 0) continue;
         unsigned short  endPt1 = tjs.allTraj[it1].EndPt[end1];
         unsigned short oendPt1 = tjs.allTraj[it1].EndPt[1-end1];
@@ -3172,7 +2795,6 @@
           if(tjs.allTraj[it2].PDGCode == 12) continue;
           if(tjs.allTraj[it1].MCSMom < fVertex2DCuts[5] && tjs.allTraj[it2].MCSMom < fVertex2DCuts[5]) continue;
           bool tj2Short = (tjs.allTraj[it2].EndPt[1] - tjs.allTraj[it2].EndPt[0] < maxShortTjLen);
->>>>>>> 53bdd0be
           for(unsigned short end2 = 0; end2 < 2; ++end2) {
             unsigned short  endPt2 = tjs.allTraj[it2].EndPt[end2];
             unsigned short oendPt2 = tjs.allTraj[it2].EndPt[1-end2];
@@ -3194,11 +2816,7 @@
             // Try to reduce the amount of debug info printed out
             if(vtxPrt && std::abs(wint - tp1.Pos[0]) < 20 && std::abs(wint - tp2.Pos[0]) < 20 && std::abs(tint - tp1.Pos[1]) < 20 && std::abs(tint - tp2.Pos[1]) < 20) {
               mf::LogVerbatim myprt("TC");
-<<<<<<< HEAD
-              myprt<<"F2DV candidate tj1-tj2 "<<tjs.allTraj[tj1].ID<<"_"<<end1<<"-"<<tjs.allTraj[tj2].ID<<"_"<<end2;
-=======
               myprt<<"F2DV candidate tj1-tj2 "<<tjs.allTraj[it1].ID<<"_"<<end1<<"-"<<tjs.allTraj[it2].ID<<"_"<<end2;
->>>>>>> 53bdd0be
               myprt<<" vtx pos "<<(int)wint<<":"<<(int)(tint/tjs.UnitsPerTick)<<" tp1 "<<PrintPos(tjs, tp1)<<" tp2 "<<PrintPos(tjs, tp2)<<" sepCut "<<sepCut;
               myprt<<" dw1 "<<(wint - tp1.Pos[0])<<" dt1 "<<(tint - tp1.Pos[1]);
               myprt<<" dw2 "<<(wint - tp2.Pos[0])<<" dt2 "<<(tint - tp2.Pos[1]);
@@ -3212,18 +2830,8 @@
             float dt2 = tint - tp2.Pos[1];
             if(std::abs(dt2) > sepCut) continue;
             // make sure that the other end isn't closer
-<<<<<<< HEAD
-            if(PointTrajDOCA2(tjs, wint, tint, tp1) > PointTrajDOCA2(tjs, wint, tint, tjs.allTraj[tj1].Pts[oendPt1])) continue;
-            if(PointTrajDOCA2(tjs, wint, tint, tp2) > PointTrajDOCA2(tjs, wint, tint, tjs.allTraj[tj2].Pts[oendPt2])) continue;
-/*  Don't make an angle cut
-            float dang = DeltaAngle(tp1.Ang, tp2.Ang);
-            if(vtxPrt) mf::LogVerbatim("TC")<<"  dang "<<dang;
-            if(dang < 0.15) continue;
-*/
-=======
             if(PointTrajDOCA2(tjs, wint, tint, tp1) > PointTrajDOCA2(tjs, wint, tint, tjs.allTraj[it1].Pts[oendPt1])) continue;
             if(PointTrajDOCA2(tjs, wint, tint, tp2) > PointTrajDOCA2(tjs, wint, tint, tjs.allTraj[it2].Pts[oendPt2])) continue;
->>>>>>> 53bdd0be
             bool hitsNear;
             std::array<int, 2> wireWindow;
             wireWindow[0] = wint - 2;
@@ -3249,19 +2857,6 @@
             if(vtxAtHit == UINT_MAX) continue;
             wint = tjs.fHits[vtxAtHit].WireID.Wire;
             tint = tjs.fHits[vtxAtHit].PeakTime * tjs.UnitsPerTick;
-<<<<<<< HEAD
-/*
-            if(!SignalAtPos(wint, tint, fCTP)) {
-              // try nudging it by +/- 1 wire
-              wint += 1;
-              if(!SignalAtPos(wint, tint, fCTP)) {
-                wint -= 2;
-                if(!SignalAtPos(wint, tint, fCTP)) continue;
-              } // nudge +1
-            } // SignalAtPos
-*/
-=======
->>>>>>> 53bdd0be
             // Ensure that the vertex position is close to an end
             unsigned short closePt1;
             float doca;
@@ -3498,11 +3093,7 @@
           if(closePt2 < tjs.allTraj[it2].EndPt[0] + 3) continue;
           if(closePt2 > tjs.allTraj[it2].EndPt[1] - 3) continue;
           // make an angle cut
-<<<<<<< HEAD
-          dang = DeltaAngle(tjs.allTraj[itj1].Pts[endPt1].Ang, tj2.Pts[closePt2].Ang);
-=======
           float dang = DeltaAngle(tjs.allTraj[it1].Pts[endPt1].Ang, tjs.allTraj[it2].Pts[closePt2].Ang);
->>>>>>> 53bdd0be
           if(vtxPrt) mf::LogVerbatim("TC")<<" dang "<<dang<<" imposing a hard cut of 0.4 for now ";
           if(dang < 0.4) continue;
           // we have a winner
@@ -4062,10 +3653,6 @@
         if(nMissedWires > fMaxWireSkipWithSignal) break;
         // try this out
         if(!MaskedHitsOK(tj)) {
-<<<<<<< HEAD
-//          if(prt) PrintTrajectory("MHOK", tjs, tj, lastPt);
-=======
->>>>>>> 53bdd0be
           return;
         }
         // Keep stepping
@@ -4393,61 +3980,6 @@
     if(isSA && !tj.StopsAtEnd[1]) {
       // Small angle checks
 
-<<<<<<< HEAD
-      if(fUseAlg[kCTKink] && tj.EndPt[1] > 8) {
-        // look for the signature of a kink near the end of the trajectory.
-        // These are: Increasing delta for the last few hits
-        unsigned short newSize = USHRT_MAX;
-        unsigned short lastPtToChk = tj.EndPt[1] - 4;
-        float deltaCut = 2 * tj.Pts[lastPtToChk].DeltaRMS;
-        for(unsigned short ipt = tj.EndPt[1]; ipt > lastPtToChk; --ipt) {
-          // Stop checking if delta is good
-          if(tj.Pts[ipt].Delta < deltaCut) break;
-          float drat = tj.Pts[ipt].Delta / tj.Pts[ipt-1].Delta;
-          if(drat > 1.2) newSize = ipt;
-        } // ipt
-        if(newSize != USHRT_MAX) {
-          if(prt) mf::LogVerbatim("TC")<<"CTKink: Masking end points to newSize "<<newSize;
-          for(unsigned short ipt = newSize; ipt < tj.Pts.size(); ++ipt) UnsetUsedHits(tj.Pts[ipt]);
-          SetEndPoints(tjs, tj);
-          tj.AlgMod[kCTKink] = true;
-        }
-/*
-        // look for the signature of a kink near the end of the trajectory.
-        // These are: Increasing delta for the last few hits. Presence of
-        // a removed hit near the end. A sudden decrease in the number of
-        // TPs in the fit. A change in the average charge of hits. These may
-        // not all be present in every situation.
-        unsigned short tpGap = USHRT_MAX;
-        unsigned short nBigRat = 0;
-        float chirat;
-        for(unsigned short ii = 1; ii < 5; ++ii) {
-          unsigned short ipt = tj.EndPt[1] - 1 - ii;
-          if(tj.Pts[ipt].Chg == 0) {
-            tpGap = ipt;
-            break;
-          }
-          chirat = tj.Pts[ipt+1].FitChi / tj.Pts[ipt].FitChi;
-          if(chirat > 1.5) ++nBigRat;
-          if(prt) mf::LogVerbatim("TC")<<"CheckTraj: chirat "<<ipt<<" chirat "<<chirat<<" "<<tj.Pts[ipt-1].FitChi<<" "<<tj.Pts[ipt].FitChi<<" "<<tj.Pts[ipt+1].FitChi;
-        } // ii
-        if(prt) mf::LogVerbatim("TC")<<"CheckTraj: nBigRat "<<nBigRat<<" tpGap "<<tpGap;
-        if(tpGap != USHRT_MAX && nBigRat > 0) {
-          unsigned short newSize;
-          if(tpGap != USHRT_MAX) {
-            newSize = tpGap;
-          } else {
-            newSize = tj.Pts.size() - 3;
-          }
-          if(prt) mf::LogVerbatim("TC")<<"  Setting tj UseHits from "<<newSize<<" to "<<tj.Pts.size()-1<<" false";
-          for(unsigned short ipt = newSize; ipt < tj.Pts.size(); ++ipt) UnsetUsedHits(tj.Pts[ipt]);
-          SetEndPoints(tjs, tj);
-          tj.Pts.resize(newSize);
-          tj.AlgMod[kCTKink] = true;
-          return;
-        }
-*/
-=======
       if(fUseAlg[kCTKink] && tj.EndPt[1] > 8 && !tj.AlgMod[kGottaKink] && tj.MCSMom > 50) {
         // look for the signature of a kink near the end of the trajectory.
         // These are: Increasing delta for the last few hits
@@ -4466,7 +3998,6 @@
           SetEndPoints(tjs, tj);
           tj.AlgMod[kCTKink] = true;
         }
->>>>>>> 53bdd0be
       } // fUseAlg[kCTKink]
 
       if(fUseAlg[kCTStepChk]) {
@@ -4726,10 +4257,6 @@
    
     if(!fUseAlg[kFillGap]) return;
     
-    // Find the min (max) charge that we should allow = (half) double the ChgPullCut
-    float minChg = tj.AveChg * (1 - 2 * fChgPullCut * tj.ChgRMS);
-    float maxChg = tj.AveChg * (1 + 2 * fChgPullCut * tj.ChgRMS);
-    
     // start with the first point that has charge
     short firstPtWithChg = tj.EndPt[0];
     bool first = true;
@@ -4797,11 +4324,7 @@
           chg += tjs.fHits[iht].Integral;
           filled = true;
         } // ii
-<<<<<<< HEAD
-        if(chg < minChg  || chg > maxChg) {
-=======
         if(chg > maxChg) {
->>>>>>> 53bdd0be
           // don't use these hits after all
           UnsetUsedHits(tj.Pts[mpt]);
           filled = false;
@@ -4843,10 +4366,7 @@
     
     if(!fUseAlg[kHiEndDelta]) return;
     if(tj.StopsAtEnd[1]) return;
-<<<<<<< HEAD
-=======
     if(tj.MCSMom < 100) return;
->>>>>>> 53bdd0be
 
     // don't bother with LA trajectories
     if(AngleRange(tj.Pts[tj.EndPt[1]]) > 0) return;
@@ -5146,24 +4666,14 @@
     // count the number of points w/o used hits and the number with one unused hit
     unsigned short nMasked = 0;
     unsigned short nOneHit = 0;
-<<<<<<< HEAD
-=======
     unsigned short nLoChg = 0;
     unsigned short nHiChg = 0;
     unsigned short nOKDelta = 0;
     float maxOKDelta = 10 * tj.Pts[endPt].DeltaRMS;
->>>>>>> 53bdd0be
     for(unsigned short ii = 1; ii < tj.Pts.size(); ++ii) {
       unsigned short ipt = tj.Pts.size() - ii;
       if(tj.Pts[ipt].Chg > 0) break;
       unsigned short nUnusedHits = 0;
-<<<<<<< HEAD
-      for(unsigned short jj = 0; jj < tj.Pts[ipt].Hits.size(); ++jj) {
-        unsigned int iht = tj.Pts[ipt].Hits[jj];
-        if(tjs.fHits[iht].InTraj == 0) ++nUnusedHits;
-      } // jj
-      if(nUnusedHits == 1) ++nOneHit;
-=======
       float chg = 0;
       for(unsigned short jj = 0; jj < tj.Pts[ipt].Hits.size(); ++jj) {
         unsigned int iht = tj.Pts[ipt].Hits[jj];
@@ -5176,81 +4686,10 @@
       if(chgPull >  3) ++nHiChg;
       if(nUnusedHits == 1) ++nOneHit;
       if(tj.Pts[ipt].Delta < maxOKDelta) ++nOKDelta;
->>>>>>> 53bdd0be
       ++nMasked;
     } // ii
     
     if(prt) {
-<<<<<<< HEAD
-      mf::LogVerbatim("TC")<<"MaskedHitsOK:  nMasked "<<nMasked<<" nOneHit "<<nOneHit<<" fMaxWireSkipWithSignal "<<fMaxWireSkipWithSignal;
-    }
-
-    if(nMasked < 3 || nOneHit < 3) return true;
-    
-    unsigned short endPt = tj.EndPt[1];
-    if(tj.Pts[endPt].NTPsFit > fMinPtsFit[tj.Pass]) {
-      // We missed a number of points. See if the charge is OK on these points and delta isn't too bad
-      // and there is only one hit on the tp
-      unsigned short nOKChg = 0;
-      unsigned short nOKDelta = 0;
-      for(unsigned ipt = endPt + 1; ipt < tj.Pts.size(); ++ipt) {
-        TrajPoint& tp = tj.Pts[ipt];
-        unsigned short nUnusedHits = 0;
-        unsigned short iiIndex = 0;
-        for(unsigned short ii = 0; ii < tj.Pts[ipt].Hits.size(); ++ii) {
-          unsigned int iht = tj.Pts[ipt].Hits[ii];
-          if(tjs.fHits[iht].InTraj == 0) {
-            ++nUnusedHits;
-            iiIndex = ii;
-          }
-        } // ii
-        if(nUnusedHits > 1) break;
-        unsigned int iht = tp.Hits[iiIndex];
-        float chgPull = std::abs(tjs.fHits[iht].Integral / tj.Pts[endPt].Chg - 1) / tj.ChgRMS;
-        if(chgPull < fChgPullCut) ++nOKChg;
-        if(tp.Delta < 1.5 * tj.Pts[endPt].Delta) ++nOKDelta;
-      } // ipt
-      if(prt) mf::LogVerbatim("TC")<<" nOKChg "<<nOKChg<<" nOKDelta "<<nOKDelta;
-      if(nOKChg != nMasked || nOKDelta != nMasked) return true;
-      // Reduce the number of points fit to minimum for this pass and include the points
-      for(unsigned ipt = endPt + 1; ipt < tj.Pts.size(); ++ipt) {
-        TrajPoint& tp = tj.Pts[ipt];
-        for(unsigned short ii = 0; ii < tj.Pts[ipt].Hits.size(); ++ii) {
-          unsigned int iht = tp.Hits[ii];
-          if(tjs.fHits[iht].InTraj == 0) {
-            tp.UseHit[ii] = true;
-            tjs.fHits[iht].InTraj = tj.ID;
-            break;
-          }
-        } // ii
-        DefineHitPos(tp);
-        SetEndPoints(tjs, tj);
-        tp.NTPsFit = fMinPtsFit[tj.Pass];
-        FitTraj(tj);
-        if(prt) PrintTrajectory("MHOK", tjs, tj, ipt);
-        tj.AlgMod[kUnMaskHits] = true;
-        if(tp.FitChi > 2) return false;
-      } // ipt
-    }
-    
-    return true;
-/*
-    // Check for many masked hits and nearby hits to see if they can be included
-    // Only allow this to happen once
-    if(!tj.AlgMod[kUnMaskHits] && lastPt > 10 && nMasked > 4 && nMasked == nClose) {
-      std::cout<<"Trying it "<<tj.ID<<"\n";
-      float maxDelta = 4 * tj.Pts[lastPt].DeltaRMS;
-      for(unsigned short ii = 1; ii < tj.Pts.size(); ++ii) {
-        unsigned short ipt = tj.Pts.size() - ii;
-        if(tj.Pts[ipt].Chg > 0) break;
-        if(tj.Pts[ipt].Delta > maxDelta) continue;
-        if(tj.Pts[ipt].Hits.size() != 1) continue;
-        unsigned int iht = tj.Pts[ipt].Hits[0];
-        if(tjs.fHits[iht].InTraj > 0) continue;
-        tj.Pts[ipt].UseHit[0] = true;
-        tjs.fHits[iht].InTraj = tj.ID;
-        DefineHitPos(tj.Pts[ipt]);
-=======
       mf::LogVerbatim("TC")<<"MaskedHitsOK:  nMasked "<<nMasked<<" nOneHit "<<nOneHit<<" nLoChg "<<nLoChg<<" nHiChg "<<nHiChg<<" nOKDelta "<<nOKDelta;
     }
 
@@ -5287,7 +4726,6 @@
           tjs.fHits[iht].InTraj = tj.ID;
           break;
         }
->>>>>>> 53bdd0be
       } // ii
       DefineHitPos(tp);
       float chgPull = (tp.Chg / tp.AveChg - 1) / tj.ChgRMS;
@@ -5306,22 +4744,9 @@
       tj.AlgMod[kUnMaskHits] = true;
     } // ipt
     
-<<<<<<< HEAD
-    // not a lot of close hits try with the next pass settings
-    if(nClose < 1.5 * nMasked) {
-      // trim the trajectory
-      unsigned short newSize = tj.Pts.size() - nMasked;
-      if(prt) mf::LogVerbatim("TC")<<"MaskedHitsOK:  Trimming  to size "<<newSize;
-      tj.Pts.resize(newSize);
-      PrepareForNextPass(tj);
-    }
-    return false;
-*/
-=======
 //    if(nPtAdded == 0 && tj.Pts[tj.EndPt[1]].FitChi > 5) return false;
     
     return true;
->>>>>>> 53bdd0be
   } // MaskedHitsOK
 
   ////////////////////////////////////////////////
@@ -6345,61 +5770,11 @@
     } // itj
 
   } // MakeAllTrajClusters
-<<<<<<< HEAD
-  
-=======
 /*
->>>>>>> 53bdd0be
   ////////////////////////////////////////////////
   void TrajClusterAlg::SetHitMultiplicity()
   {
     // Define the hit multiplicity
-<<<<<<< HEAD
-    unsigned int iht = 0;
-    while(iht < tjs.fHits.size()) {
-      TCHit& theHit = tjs.fHits[iht];
-      unsigned int wire = theHit.WireID.Wire;
-      unsigned short plane = theHit.WireID.Plane;
-      float theTime = theHit.PeakTime;
-      float multRMS = theHit.RMS;
-      float maxAmp = theHit.PeakAmplitude;
-      unsigned int imTall = iht;
-      unsigned int lastHitInMultiplet = iht;
-      for(unsigned int jht = iht + 1; jht < tjs.fHits.size(); ++jht) {
-        if(tjs.fHits[jht].WireID.Plane != plane) break;
-        if(tjs.fHits[jht].WireID.Wire != wire) break;
-        if(tjs.fHits[jht].RMS > multRMS) multRMS = tjs.fHits[iht].RMS;
-        float hitSep = fMultHitSep * multRMS;
-        if(tjs.fHits[jht].PeakTime - theTime > hitSep) break;
-        if(tjs.fHits[jht].PeakAmplitude > maxAmp) {
-          imTall = jht;
-          maxAmp = tjs.fHits[jht].PeakAmplitude;
-        }
-        lastHitInMultiplet = jht;
-      } // jht
-      if(lastHitInMultiplet > iht + 1) {
-        // multiplet
-        std::cout<<"Mult";
-        for(unsigned int mht = iht; mht <= lastHitInMultiplet; ++mht) std::cout<<" "<<PrintHit(tjs.fHits[mht]);
-        std::cout<<"\n";
-        // See if the max amplitude hit is narrow and significantly larger than the other hits
-        bool isNarrow = (tjs.fHits[imTall].RMS < 1.5 * fAveHitRMS[plane]);
-        float nextMaxAmp = 0;
-        for(unsigned int mht = iht; mht <= lastHitInMultiplet; ++mht) {
-          if(mht == imTall) continue;
-          if(tjs.fHits[mht].PeakAmplitude > nextMaxAmp) nextMaxAmp = tjs.fHits[mht].PeakAmplitude;
-        } // mht
-      } else {
-        // singlet
-        theHit.Multiplicity = 1;
-        theHit.LocalIndex = 0;
-      }
-      iht = lastHitInMultiplet + 1;
-    } // iht
-    
-  } // SetHitMultiplicity
-
-=======
     
     // QC check
     for(auto& hit : tjs.fHits) hit.Multiplicity = 0;
@@ -6486,7 +5861,6 @@
     
     } // SetHitMultiplicity
 */
->>>>>>> 53bdd0be
   ////////////////////////////////////////////////
   void TrajClusterAlg::GetHitMultiplet(unsigned int theHit, std::vector<unsigned int>& hitsInMultiplet)
   {
@@ -7108,10 +6482,6 @@
       Trajectory& tj = tjs.allTraj[itj];
       for(unsigned short ipt = tj.EndPt[0]; ipt <= tj.EndPt[1]; ++ipt) {
         TrajPoint& tp = tj.Pts[ipt];
-<<<<<<< HEAD
-//        if(NumUsedHits(tp) < 2) continue;
-=======
->>>>>>> 53bdd0be
         if(NumHitsInTP(tp, kUsedHits) < 2) continue;
         // Make a list of the old hits on this TP before doing anything invasive
         std::vector<unsigned int> oldHits;
