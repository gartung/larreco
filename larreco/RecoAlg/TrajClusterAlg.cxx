--- conflicted
+++ resolved
@@ -73,22 +73,12 @@
     fExpect_Angle[0] = tfs->make<TProfile>("expect_angle0","Expected width vs Angle Pln 0", 11, 0, M_PI/2, "S");
     fExpect_Angle[1] = tfs->make<TProfile>("expect_angle1","Expected width vs Angle Pln 1", 11, 0, M_PI/2, "S");
     fExpect_Angle[2] = tfs->make<TProfile>("expect_angle2","Expected width vs Angle Pln 2", 11, 0, M_PI/2, "S");
-<<<<<<< HEAD
-
-    PrSum = 0;
-    nPr = 0;
-    PiSum = 0;
-    nPi = 0;
-    MuSum = 0;
-    nMu = 0;
-=======
     
     for(unsigned short pdgIndex = 0; pdgIndex < 6; ++pdgIndex) {
       EPTSums[pdgIndex] = 0;
       EPSums[pdgIndex] = 0;
       EPCnts[pdgIndex] = 0;
     }
->>>>>>> 0ab12ff8
     fEventsProcessed = 0;
 //    if(fStudyMode) outFile.open("quality.txt");
     
@@ -363,11 +353,7 @@
       if(fVertex3DChiCut > 0) Find3DVertices(tpcid);
     } // tpcid
 
-<<<<<<< HEAD
-    FillTrajTruth();
-=======
     MatchTruth();
->>>>>>> 0ab12ff8
  
     // Convert trajectories in allTraj into clusters
     MakeAllTrajClusters();
@@ -451,22 +437,6 @@
     if(fMatchTruth[0] >= 0) {
       mf::LogVerbatim myprt("TC");
       myprt<<"Event "<<evt.event();
-<<<<<<< HEAD
-      double ave = -1;
-      if(nMu > 0) ave = MuSum / (double)nMu;
-      myprt<<" nMu "<<nMu<<" MuEP "<<std::fixed<<std::setprecision(2)<<ave;
-      ave = -1;
-      if(nPi > 0) ave = PiSum / (double)nPi;
-      myprt<<" nPi "<<nPi<<" PiEP "<<std::setprecision(2)<<ave;
-      ave = -1;
-      if(nPr > 0) ave = PrSum / (double)nPr;
-      myprt<<" nPr "<<nPr<<" PrEP "<<std::setprecision(2)<<ave;
-      ave = -1;
-      double sum = nPr + nPi + nMu;
-      if(sum > 0) ave = (PrSum + PiSum + MuSum) / sum;
-      myprt<<" combined "<<std::setprecision(3)<<ave;
-    }
-=======
       float sum = 0;
       float sumt = 0;
       for(unsigned short pdgIndex = 0; pdgIndex < EPSums.size(); ++pdgIndex) {
@@ -484,7 +454,6 @@
       } // pdgIndex
       if(sum > 0) myprt<<" combined "<<std::fixed<<std::setprecision(2)<<sumt / sum;
     } // fMatchTruth[0] >= 0
->>>>>>> 0ab12ff8
 
     // convert vertex time from WSE to ticks
     for(auto& avtx : tjs.vtx) avtx.Pos[1] /= tjs.UnitsPerTick;
@@ -871,11 +840,7 @@
     for(unsigned short ivx = 0; ivx < tjs.vtx.size(); ++ivx) if(tjs.vtx[ivx].NTraj > 0) AttachAnyTrajToVertex(tjs, ivx, fVertex2DCuts, vtxPrt);
     
     // Refine vertices, trajectories and nearby hits
-<<<<<<< HEAD
-    Refine2DVertices();
-=======
 //    Refine2DVertices();
->>>>>>> 0ab12ff8
     
   } // ReconstructAllTraj
 
@@ -1286,11 +1251,7 @@
       int trackID = part->TrackId();
       art::Ptr<simb::MCTruth> theTruth = bt->TrackIDToMCTruth(trackID);
       if(sourcePtclTrackID < 0) {
-<<<<<<< HEAD
-        if(fFillTruth == 1) {
-=======
         if(fMatchTruth[0] == 1) {
->>>>>>> 0ab12ff8
           // Look for beam neutrino or single particle
           if(theTruth->Origin() == simb::kBeamNeutrino) {
             sourcePtclTrackID = trackID;
@@ -1300,8 +1261,6 @@
             sourcePtclTrackID = trackID;
             sourceOrigin = simb::kSingleParticle;
           }
-<<<<<<< HEAD
-=======
           if(sourceOrigin == simb::kBeamNeutrino) {
             // histogram the vertex position difference
             for(auto& aVtx3 : tjs.vtx3) {
@@ -1310,7 +1269,6 @@
               fNuVtx_dz->Fill(part->Vz() - aVtx3.Z);
             } // aVtx3
           } // sourceOrigin != simb::kUnknown
->>>>>>> 0ab12ff8
         } else {
           // look for cosmic rays
           if(theTruth->Origin() == simb::kCosmicRay) {
@@ -1328,23 +1286,14 @@
       unsigned short pdg = abs(part->PdgCode());
       bool isCharged = (pdg == 11) || (pdg == 13) || (pdg == 211) || (pdg == 321) || (pdg == 2212);
       if(!isCharged) continue;
-<<<<<<< HEAD
-//      std::cout<<"part "<<part->PdgCode()<<" TrackId "<<part->TrackId()<<" sourcePtclTrackID  "<<sourcePtclTrackID<<" Origin "<<theTruth->Origin()<<" Process "<<part->Process()<<"\n";
-=======
       if(fMatchTruth[1] > 2) std::cout<<partList.size()<<" PDG Code  "<<part->PdgCode()<<" TrackId "<<part->TrackId()<<" sourcePtclTrackID  "<<sourcePtclTrackID<<" Origin "<<theTruth->Origin()<<" Process "<<part->Process()<<"\n";
->>>>>>> 0ab12ff8
       partList.push_back(part);
     } // ipart
     // Match all hits to the truth. Put the MC track ID in a temp vector
     std::vector<int> hitTruTrkID(tjs.fHits.size());
     // Prepare to count of the number of hits matched to each MC Track in each plane
-<<<<<<< HEAD
-    std::vector<std::vector<unsigned short>> nMatchedHitsInPartList(tjs.NumPlanes);
-    for(unsigned short plane = 0; plane < tjs.NumPlanes; ++plane) nMatchedHitsInPartList[plane].resize(plist.size());
-=======
     std::vector<std::vector<unsigned short>> nMatchedHitsInPartList(plist.size());
     for(unsigned short ipl = 0; ipl < plist.size(); ++ipl) nMatchedHitsInPartList[ipl].resize(tjs.NumPlanes);
->>>>>>> 0ab12ff8
     // and make a list of the TJs and hit count for each MC Track
     std::vector<std::vector<std::array<unsigned short, 2>>> nMatchedHitsInTj(partList.size());
     
@@ -1358,34 +1307,18 @@
       std::vector<sim::TrackIDE> tides;
       bt->ChannelToTrackIDEs(tides, channel, startTick, endTick);
       // Declare a match to the one which has an energy fraction > 0.5
-<<<<<<< HEAD
-//      bool doprt = (hit.WireID.Wire >= 125 && hit.WireID.Wire <= 150);
-//      if(doprt) std::cout<<"channel "<<channel<<"  "<<PrintHit(tjs.fHits[iht])<<" Chg "<<(int)hit.Integral<<" "<<(int)startTick<<"-"<<(int)endTick;
       for(auto itide = tides.begin(); itide != tides.end(); ++itide) {
-        // This is an EM energy deposition from an untracked daughter if trackID < 0
-//        if(doprt) std::cout<<" tkID "<<itide->trackID<<" efrac "<<std::fixed<<std::setprecision(2)<<itide->energyFrac;
-=======
-      for(auto itide = tides.begin(); itide != tides.end(); ++itide) {
->>>>>>> 0ab12ff8
         if(itide->energyFrac > 0.5) {
           hitTruTrkID[iht] = itide->trackID;
           break;
         }
       } // itid
-<<<<<<< HEAD
-//      if(doprt) std::cout<<"\n";
-=======
->>>>>>> 0ab12ff8
       // not matched (confidently) to a MC track
       if(hitTruTrkID[iht] == 0) continue;
       // count the number of matched hits for each MC track in each plane
       for(unsigned short ipl = 0; ipl < partList.size(); ++ipl) {
         if(hitTruTrkID[iht] == partList[ipl]->TrackId()) {
-<<<<<<< HEAD
-          ++nMatchedHitsInPartList[plane][ipl];
-=======
           ++nMatchedHitsInPartList[ipl][plane];
->>>>>>> 0ab12ff8
           if(tjs.fHits[iht].InTraj > 0) {
             unsigned short itj = tjs.fHits[iht].InTraj - 1;
             bool gotit = false;
@@ -1405,39 +1338,6 @@
     } // iht
     
     // remove partList elements that have no matched hits
-<<<<<<< HEAD
-     while(true) {
-      unsigned short killMe = USHRT_MAX;
-      for(unsigned short ipl = 0; ipl < partList.size(); ++ipl) {
-        unsigned short nht = 0;
-        for(unsigned short plane = 0; plane < tjs.NumPlanes; ++plane) nht += nMatchedHitsInPartList[plane][ipl];
-        if(nht == 0) {
-          killMe = ipl;
-          break;
-        }
-      } // ipl
-       if(killMe < partList.size()) {
-         partList.erase(partList.begin() + killMe);
-       } else {
-         break;
-       }
-    } // didit
-
-    for(unsigned short ipl = 0; ipl < partList.size(); ++ipl) {
-      unsigned short pdg = abs(partList[ipl]->PdgCode());
-      bool isCharged = (pdg == 11) || (pdg == 13) || (pdg == 211) || (pdg == 321) || (pdg == 2212);
-      if(!isCharged) continue;
-      // Kinetic energy in MeV
-      int T = 1000 * (partList[ipl]->E() - partList[ipl]->Mass());
-      int motherID = partList[ipl]->Mother() + sourcePtclTrackID - 1;
-      std::cout<<ipl<<" PDG "<<partList[ipl]->PdgCode()<<" TrackId "<<partList[ipl]->TrackId()<<" motherID "<<motherID<<" T "<<T<<" nMatchedHitsInPartList";
-      for(unsigned short plane = 0; plane < tjs.NumPlanes; ++plane) std::cout<<" "<<nMatchedHitsInPartList[plane][ipl];
-      std::cout<<" Proc "<<partList[ipl]->Process();
-      std::cout<<" Matched hits used in TJs";
-      for(auto& tmp : nMatchedHitsInTj[ipl]) std::cout<<" "<<tmp[0]+1<<"_"<<tmp[1];
-      std::cout<<"\n";
-    } // ipl
-=======
     std::vector<simb::MCParticle*> newPartList;
     std::vector<std::vector<unsigned short>> newnMatchedHitsInPartList;
     std::vector<std::vector<std::array<unsigned short, 2>>> newnMatchedHitsInTj;
@@ -1485,7 +1385,6 @@
         myprt<<"\n";
       } // ipl
     }
->>>>>>> 0ab12ff8
 
     // Declare a TJ - partlist match for the trajectory which has the most true hits
     // another temp vector for the one-to-one match
@@ -1494,11 +1393,7 @@
     
     for(unsigned short ipl = 0; ipl < partList.size(); ++ipl) {
       for(unsigned short plane = 0; plane < tjs.NumPlanes; ++plane) {
-<<<<<<< HEAD
-        if(nMatchedHitsInPartList[plane][ipl] < 2) continue;
-=======
         if(nMatchedHitsInPartList[ipl][plane] < 2) continue;
->>>>>>> 0ab12ff8
         unsigned short mostHits = 0;
         unsigned short tjWithMostHits = USHRT_MAX;
         for(unsigned short ii = 0; ii < nMatchedHitsInTj[ipl].size(); ++ii) {
@@ -1512,19 +1407,11 @@
             tjWithMostHits = itj;
           }
         } // ii
-<<<<<<< HEAD
-        if(tjWithMostHits > tjs.allTraj.size() - 1) continue;
-        // the total number of hits used in the TJ
-        auto tmp = PutTrajHitsInVector(tjs.allTraj[tjWithMostHits], kUsedHits);
-        float nTjHits = tmp.size();
-        float nTruHits = nMatchedHitsInPartList[plane][ipl];
-=======
         if(tjWithMostHits == USHRT_MAX) continue;
         // the total number of hits used in the TJ
         auto tmp = PutTrajHitsInVector(tjs.allTraj[tjWithMostHits], kUsedHits);
         float nTjHits = tmp.size();
         float nTruHits = nMatchedHitsInPartList[ipl][plane];
->>>>>>> 0ab12ff8
         float nTjTruRecHits = mostHits;
         float eff = nTjTruRecHits / nTruHits;
         float pur = nTjTruRecHits / nTjHits;
@@ -1542,32 +1429,6 @@
     
     // Update the EP sums
     for(unsigned short ipl = 0; ipl < partList.size(); ++ipl) {
-<<<<<<< HEAD
-      unsigned int pdg = abs(partList[ipl]->PdgCode());
-      for(unsigned short plane = 0; plane < tjs.NumPlanes; ++plane) {
-        std::cout<<"ipl "<<ipl<<" PDG "<<partList[ipl]->PdgCode()<<" plane "<<plane<<" partListToTjID "<<partListToTjID[ipl][plane]<<"\n";
-        // require at least 2 matched hits
-        if(nMatchedHitsInPartList[plane][ipl] < 2) continue;
-        if(partListToTjID[ipl][plane] == 0) {
-          // not matched
-          if(pdg == 13) ++nMu;
-          if(pdg == 211) ++nPi;
-          if(pdg == 2212) ++nPr;
-          continue;
-        }
-        unsigned short itj = partListToTjID[ipl][plane] - 1;
-        if(pdg == 13) {
-          ++nMu;
-          MuSum += tjs.allTraj[itj].EffPur;
-        }
-        if(pdg == 211) {
-          ++nPi;
-          PiSum += tjs.allTraj[itj].EffPur;
-        }
-        if(pdg == 2212) {
-          ++nPr;
-          PrSum  += tjs.allTraj[itj].EffPur;
-=======
       float TMeV = 1000 * (partList[ipl]->E() - partList[ipl]->Mass());
       for(unsigned short plane = 0; plane < tjs.NumPlanes; ++plane) {
         // require at least 2 matched hits
@@ -1619,16 +1480,11 @@
         } else {
           fdWire[pdgIndex]->Fill(recoWire1 - trueFirstWire);
           fdWire[pdgIndex]->Fill(recoWire0 - trueLastWire);
->>>>>>> 0ab12ff8
         }
       } // plane
     } // ipl
 
-<<<<<<< HEAD
-  } // FillTrajTruth
-=======
   } // MatchTruth
->>>>>>> 0ab12ff8
 
   ////////////////////////////////////////////////
   void TrajClusterAlg::AddLAHits(Trajectory& tj, unsigned short ipt, bool& sigOK)
@@ -4112,9 +3968,6 @@
     // lop off high multiplicity hits at the end
     CheckHiMultEndHits(tj);
     
-    // Set the StopsAtEnd flag
-    SetStopsAtEnd(tjs, tj);
-    
   } // CheckTraj
   
   //////////////////////////////////////////
