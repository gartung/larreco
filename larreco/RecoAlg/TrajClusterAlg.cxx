--- conflicted
+++ resolved
@@ -30,55 +30,8 @@
     reconfigure(pset);
     tcc.caloAlg = &fCaloAlg;
     art::ServiceHandle<art::TFileService> tfs;
-<<<<<<< HEAD
-    
-    // True - Reco vertex difference
-    fNuVtx_dx = tfs->make<TH1F>("Vtx dx","Vtx dx",80,-10,10);
-    fNuVtx_dy = tfs->make<TH1F>("Vtx dy","Vtx dy",80,-10,10);
-    fNuVtx_dz = tfs->make<TH1F>("Vtx dz","Vtx dz",80,-10,10);
-    fNuVtx_Score = tfs->make<TH1F>("Reco-True Vtx Score","Vtx Score",80, 0, 80);
-    fNuVtx_Enu_Score_p = tfs->make<TProfile>("NuVtx_E_Score_p","Score vs Enu (MeV)", 20, 0, 2000);
-    
-    fVx2_Score = tfs->make<TH1F>("Vx2_Score","Vx2 Score",80, 0, 80);
-    fVx3_Score = tfs->make<TH1F>("Vx3_Score","Vx2 Score",100, 0, 100);
-    
-    
-    fdWire[0] = tfs->make<TH1F>("dWireEl","dWire - Electrons",21,-10,10);
-    fdWire[1] = tfs->make<TH1F>("dWireMu","dWire - Muons",21,-10,10);
-    fdWire[2] = tfs->make<TH1F>("dWirePi","dWire - Pions",21,-10,10);
-    fdWire[3] = tfs->make<TH1F>("dWireKa","dWire - Kaons",21,-10,10);
-    fdWire[4] = tfs->make<TH1F>("dWirePr","dWire - Protons",21,-10,10);
-    
-    fEP_T[0] = tfs->make<TProfile>("EP_T_El","EP vs T(MeV) - Electrons", 20, 0, 100);
-    fEP_T[1] = tfs->make<TProfile>("EP_T_Mu","EP vs T(MeV) - Muons", 20, 0, 1000);
-    fEP_T[2] = tfs->make<TProfile>("EP_T_Pi","EP vs T(MeV) - Pions", 20, 0, 1000);
-    fEP_T[3] = tfs->make<TProfile>("EP_T_Ka","EP vs T(MeV) - Kaons", 20, 0, 1000);
-    fEP_T[4] = tfs->make<TProfile>("EP_T_Pr","EP vs T(MeV) - Protons", 20, 0, 1000);
-    
-
-    fMCSMom_TruMom_e = tfs->make<TH2F>("MCSMom_TruMom_e","MCSMom vs Tru Mom electrons", 50, 0, 100, 50, 0, 1000);
-    fMCSMom_TruMom_mu = tfs->make<TH2F>("MCSMom_TruMom_mu","MCSMom vs Tru Mom electrons", 50, 0, 1000, 50, 0, 1000);
-    fMCSMom_TruMom_pi = tfs->make<TH2F>("MCSMom_TruMom_pi","MCSMom vs Tru Mom electrons", 50, 0, 1000, 50, 0, 1000);
-    fMCSMom_TruMom_p = tfs->make<TH2F>("MCSMom_TruMom_p","MCSMom vs Tru Mom electrons", 50, 0, 1000, 50, 0, 1000);
-
-    // Same as above but with good Efficiency * Purity
-    fMCSMomEP_TruMom_e = tfs->make<TH2F>("MCSMomEP_TruMom_e","MCSMom vs Tru Mom electrons", 50, 0, 100, 50, 0, 1000);
-
-    // Initialize the variables used to calculate Efficiency * Purity (aka EP) for matching to truth
-    for(unsigned short pdgIndex = 0; pdgIndex < 6; ++pdgIndex) {
-      EPTSums[pdgIndex] = 0;
-      EPSums[pdgIndex] = 0;
-      EPCnts[pdgIndex] = 0;
-    }
-    fEventsProcessed = 0;
-    
-    nTruPrimaryVtxOK = 0;
-    nTruPrimaryVtxReco = 0;
-    
-=======
 //    hist.CreateHists(*tfs);
 //    tm.Initialize();
->>>>>>> 278a535c
   }
 
   //------------------------------------------------------------------------------
@@ -112,65 +65,6 @@
     std::vector<std::string> debugConfigVec;
     if(pset.has_key("DebugConfig")) debugConfigVec = pset.get<std::vector<std::string>>("DebugConfig");
     std::vector<std::string> specialAlgsVec;
-<<<<<<< HEAD
-    if(pset.has_key("SpecialAlgs")) specialAlgsVec = pset.get< std::vector<std::string>  >("SpecialAlgs");
-    
-    tjs.DeltaRayTag       = pset.get< std::vector<short>>("DeltaRayTag", {-1, -1, -1});
-    tjs.MuonTag           = pset.get< std::vector<short>>("MuonTag", {-1, -1, -1, - 1});
-    tjs.ShowerTag         = pset.get< std::vector<float>>("ShowerTag", {-1, -1, -1, -1, -1, -1});
-    fChkStopCuts          = pset.get< std::vector<float>>("ChkStopCuts", {-1, -1, -1});
-    fMaxTrajSep           = pset.get< float >("MaxTrajSep", 4);
-    
-    fStudyMode            = pset.get< bool  >("StudyMode", false);
-    fMatchTruth           = pset.get< std::vector<float> >("MatchTruth", {-1, -1, -1, -1});
-    tjs.Vertex2DCuts      = pset.get< std::vector<float >>("Vertex2DCuts", {-1, -1, -1, -1, -1, -1, -1});
-    if(pset.has_key("VertexScoreWeights")) tjs.VertexScoreWeights = pset.get< std::vector<float> >("VertexScoreWeights");
-    tjs.Vertex3DChiCut    = pset.get< float >("Vertex3DChiCut", -1);
-    fMaxVertexTrajSep     = pset.get< std::vector<float>>("MaxVertexTrajSep");
-    tjs.Match3DCuts       = pset.get< std::vector<float >>("Match3DCuts", {-1, -1, -1, -1});
-    
-    debug.Cryostat = 0;
-    debug.TPC = 0;
-    if(pset.has_key("DebugCryostat")) debug.Cryostat = pset.get< int >("DebugCryostat");
-    if(pset.has_key("DebugTPC"))      debug.TPC = pset.get< int >("DebugTPC");
-    debug.Plane           = pset.get< int >("DebugPlane", -1);
-    debug.Wire            = pset.get< int >("DebugWire", -1);
-    debug.Tick            = pset.get< int >("DebugTick", -1);
-    debug.WorkID          = pset.get< int >("DebugWorkID", 0);
-
-    // convert the max traj separation into a separation^2
-    fMaxTrajSep *= fMaxTrajSep;
-    if(fJTMaxHitSep2 > 0) fJTMaxHitSep2 *= fJTMaxHitSep2;
-    
-    // in the following section we ensure that the fcl vectors are appropriately sized so that later references are valid
-    if(fMinPtsFit.size() != fMinPts.size()) badinput = true;
-    if(fMaxVertexTrajSep.size() != fMinPts.size()) badinput = true;
-    if(fMaxAngleCode.size() != fMinPts.size()) badinput = true;
-    if(fMinMCSMom.size() != fMinPts.size()) badinput = true;
-    if(badinput) throw art::Exception(art::errors::Configuration)<< "Bad input from fcl file. Vector lengths for MinPtsFit, MaxVertexTrajSep, MaxAngleRange and MinMCSMom should be defined for each reconstruction pass";
-    
-    if(tjs.Vertex2DCuts.size() < 7) throw art::Exception(art::errors::Configuration)<<"Vertex2DCuts must be size 7\n 0 = Max length definition for short TJs\n 1 = Max vtx-TJ sep short TJs\n 2 = Max vtx-TJ sep long TJs\n 3 = Max position pull for >2 TJs\n 4 = Max vtx position error\n 5 = Min MCSMom for one of two TJs\n 6 = Min fraction of wires hit btw vtx and Tjs\n 7 = Min Score\n 8 = ID of a 2D vertex to print";
-    // resize for a debug element of the vector
-    if(tjs.Vertex2DCuts.size() < 9) {
-      tjs.Vertex2DCuts.resize(9);
-      // Set a default minimum Score
-      tjs.Vertex2DCuts[7] = 3;
-    }
-    if(fKinkCuts.size() != 3) throw art::Exception(art::errors::Configuration)<<"KinkCuts must be size 2\n 0 = Hard kink angle cut\n 1 = Kink angle significance\n 2 = nPts fit";
-    if(fChargeCuts.size() != 3) throw art::Exception(art::errors::Configuration)<<"ChargeCuts must be size 3\n 0 = Charge pull cut\n 1 = Min allowed fractional chg RMS\n 2 = Max allowed fractional chg RMS";
-    
-    if(tjs.MuonTag.size() != 4) throw art::Exception(art::errors::Configuration)<<"MuonTag must be size 4\n 0 = minPtsFit\n 1 = minMCSMom\n 2= maxWireSkipNoSignal\n 3 = min delta ray length for tagging";
-    if(tjs.DeltaRayTag.size() != 3) throw art::Exception(art::errors::Configuration)<<"DeltaRayTag must be size 3\n 0 = Max endpoint sep\n 1 = min MCSMom\n 2 = max MCSMom";
-    if(fChkStopCuts.size() != 3) throw art::Exception(art::errors::Configuration)<<"ChkStopCuts must be size 3\n 0 = Min Charge ratio\n 1 = Charge slope pull cut\n 2 = Charge fit chisq cut";
-    if(tjs.ShowerTag.size() < 13) {
-      std::cout<< "ShowerTag must be size 13\n 0 = Mode\n 1 = max MCSMom\n 2 = max separation (WSE units)\n 3 = Max angle diff\n 4 = Factor * rms width\n 5 = Min half width\n 6 = min total Tps\n 7 = Min Tjs\n 8 = max parent FOM\n 9 = max direction FOM 10 = max AspectRatio\n 11 = min Score to preserve a vertex\n 12 = Debug showers in CTP\n";
-      std::cout<<" Fixing this problem...";
-      tjs.ShowerTag.resize(13);
-      // set the min score to 0
-      tjs.ShowerTag[11] = 0;
-      // turn off printing
-      tjs.ShowerTag[12] = -1;
-=======
     if(pset.has_key("SpecialAlgs")) specialAlgsVec = pset.get<std::vector<std::string>>("SpecialAlgs");
     
     tcc.hitErrFac           = pset.get< float >("HitErrFac", 0.4);
@@ -239,7 +133,6 @@
       tcc.match3DCuts[4] = 2000;
       tcc.match3DCuts[5] = 1;
       tcc.match3DCuts[6] = tcc.kinkCuts[0];
->>>>>>> 278a535c
     }
     // convert Match3DCuts[6] from angle to cos(angle)
     tcc.match3DCuts[6] = cos(tcc.match3DCuts[6]);
@@ -250,40 +143,12 @@
       tcc.angleRanges.back() = 90;
     }
     
-<<<<<<< HEAD
-    fExpectNarrowHits = (fMode == 4);
-    
-    // decide whether debug information should be printed
-    bool validCTP = debug.Cryostat >= 0 && debug.TPC >= 0 && debug.Plane >= 0;
-    if(validCTP) debug.CTP = EncodeCTP((unsigned int)debug.Cryostat, (unsigned int)debug.TPC, (unsigned int)debug.Plane);
-    fDebugMode = validCTP || debug.WorkID < 0;
-    if(fDebugMode) {
-      std::cout<<"**************** Debug mode: debug.CTP "<<debug.CTP<<" ****************\n";
-      std::cout<<"Cryostat "<<debug.Cryostat<<" TPC "<<debug.TPC<<" Plane "<<debug.Plane<<"\n";
-      std::cout<<"Pass MinPts  MinPtsFit Max Angle\n";
-      for(unsigned short pass = 0; pass < fMinPts.size(); ++pass) {
-        unsigned short ir = fMaxAngleCode[pass];
-        if(ir > tjs.AngleRanges.size() - 1) ir = tjs.AngleRanges.size() - 1;
-        std::cout<<std::setw(3)<<pass;
-        std::cout<<std::setw(7)<<fMinPts[pass];
-        std::cout<<std::setw(7)<<fMinPtsFit[pass];
-        std::cout<<std::setw(12)<<(int)tjs.AngleRanges[ir]<<"\n";
-      }
-      std::cout<<"Max angle ranges\n range  degrees  radians\n";
-      for(unsigned short ir = 0; ir < tjs.AngleRanges.size(); ++ir) {
-        std::cout<<std::setw(3)<<ir;
-        std::cout<<std::setw(8)<<(int)tjs.AngleRanges[ir];
-        std::cout<<std::setw(8)<<std::setprecision(3)<<tjs.AngleRanges[ir] * M_PI / 180;
-        std::cout<<"\n";
-      } // ir
-=======
     // convert PFP stitch cuts
     if(tcc.pfpStitchCuts.size() > 1 && tcc.pfpStitchCuts[0] > 0) {
       // square the separation cut
       tcc.pfpStitchCuts[0] *= tcc.pfpStitchCuts[0];
       // convert angle to cos
       tcc.pfpStitchCuts[1] = cos(tcc.pfpStitchCuts[1]);
->>>>>>> 278a535c
     }
     // turn on TestBeam mode?
     tcc.modes[kTestBeam] = (!tcc.testBeamCuts.empty());
@@ -418,77 +283,10 @@
     // defines the pointer to the input hit collection, analyzes them,
     // initializes global counters and refreshes service references
     ClearResults();
-<<<<<<< HEAD
- 
-    tjs.detprop = lar::providerFrom<detinfo::DetectorPropertiesService>();
-    tjs.geom = lar::providerFrom<geo::Geometry>();
-    
-    tjs.fHits.reserve(hitVecHandle->size());
-
-    // transfer the hits into the local vector so we can modify them
-    float minAmp = fMinAmp;
-    if(fMinAmp < 0) minAmp = 0;
-    for(unsigned int iht = 0; iht < hitVecHandle->size(); ++iht) {
-      art::Ptr<recob::Hit> hit = art::Ptr<recob::Hit>(hitVecHandle, iht);
-      // Look for a hit with negative amplitude
-      if(hit->PeakAmplitude() < minAmp) continue;
-      TCHit localHit;
-      localHit.StartTick = hit->StartTick();
-      localHit.EndTick = hit->EndTick();
-      localHit.PeakTime = hit->PeakTime();
-      localHit.SigmaPeakTime = hit->SigmaPeakTime();
-      localHit.PeakAmplitude = hit->PeakAmplitude();
-      localHit.SigmaPeakAmp = hit->SigmaPeakAmplitude();
-      localHit.Integral = hit->Integral();
-      localHit.SigmaIntegral = hit->SigmaIntegral();
-      localHit.RMS = hit->RMS();
-      localHit.GoodnessOfFit = hit->GoodnessOfFit();
-      localHit.NDOF = hit->DegreesOfFreedom();
-      localHit.Multiplicity = hit->Multiplicity();
-      localHit.LocalIndex = hit->LocalIndex();
-      localHit.WireID = hit->WireID();
-      tjs.fHits.push_back(localHit);
-    } // iht    
-
-    // sort it as needed;
-    // that is, sorted by wire ID number,
-    // then by start of the region of interest in time, then by the multiplet
-    std::sort(tjs.fHits.begin(), tjs.fHits.end(), &SortByMultiplet);
-    
-    // Match these hits to MC tracks
-    MatchTrueHits();
-
-    // check for debugging mode triggered by Plane, Wire, Tick
-    debug.Hit = UINT_MAX;
-    if(fDebugMode) {
-      std::cout<<"Look for debug hit "<<debug.Plane<<":"<<debug.Wire<<":"<<debug.Tick;
-      for(unsigned int iht = 0; iht < tjs.fHits.size(); ++iht) {
-        if((int)tjs.fHits[iht].WireID.Plane != debug.Plane) continue;
-        if((int)tjs.fHits[iht].WireID.Wire != debug.Wire) continue;
-        if(tjs.fHits[iht].PeakTime < debug.Tick - 5) continue;
-        if(tjs.fHits[iht].PeakTime > debug.Tick + 5) continue;
-        debug.Hit = iht;
-        std::cout<<" iht "<<iht<<" "<<debug.Cryostat<<":"<<debug.TPC<<":"<<debug.Plane<<":"<<PrintHit(tjs.fHits[iht]);
-        std::cout<<" Amp "<<(int)tjs.fHits[iht].PeakAmplitude;
-        std::cout<<" RMS "<<std::fixed<<std::setprecision(1)<<tjs.fHits[iht].RMS;
-        std::cout<<" Chisq "<<std::fixed<<std::setprecision(1)<<tjs.fHits[iht].GoodnessOfFit;
-        std::cout<<" Mult "<<tjs.fHits[iht].Multiplicity;
-        std::cout<<"\n";
-        break;
-      } // iht
-      if(debug.Hit == UINT_MAX) std::cout<<" not found\n";
-    } // debugging mode
-
-    
-    fRun = evt.run();
-    fSubRun  = evt.subRun();
-    fEvent = evt.event();
-=======
     evt.allHits = &inputHits;
     // refresh service references
     tcc.detprop = lar::providerFrom<detinfo::DetectorPropertiesService>();
     tcc.geom = lar::providerFrom<geo::Geometry>();
->>>>>>> 278a535c
     fWorkID = 0;
     evt.globalTjID = 0;
     evt.globalVx2ID = 0;
@@ -516,39 +314,6 @@
       std::cout<<"CreateSlice failed\n";
       return;
     }
-<<<<<<< HEAD
-    InitializeAllTraj();
-    for (const geo::TPCID& tpcid: tjs.geom->IterateTPCIDs()) {
-      geo::TPCGeo const& TPC = tjs.geom->TPC(tpcid);
-      FillWireHitRange(tpcid);
-      if(fQuitAlg) return;
-      for(fPlane = 0; fPlane < TPC.Nplanes(); ++fPlane) {
-        // special mode for only reconstructing the collection plane
-        if(fMode == 2 && fPlane != TPC.Nplanes() - 1) continue;
-        // no hits on this plane?
-        if(tjs.FirstWire[fPlane] > tjs.LastWire[fPlane]) continue;
-        // Set the CTP code to ensure objects are compared within the same plane
-        fCTP = EncodeCTP(tpcid.Cryostat, tpcid.TPC, fPlane);
-        fCstat = tpcid.Cryostat;
-        fTpc = tpcid.TPC;
-        // save some processing time if in debug mode. This may cause confusion when debugging
-        // subtle failures
-//        if(debug.CTP != UINT_MAX && debug.CTP != fCTP) continue;
-        // reconstruct all trajectories in the current plane
-        ReconstructAllTraj();
-        if(fQuitAlg) {
-          mf::LogVerbatim("TC")<<"Found fQuitAlg after ReconstructAllTraj";
-          ClearResults();
-          return;
-        }
-      } // fPlane
-      // No sense taking muon direction if delta ray tagging is disabled
-      if(tjs.DeltaRayTag[0] >= 0) TagMuonDirections(tjs, debug.WorkID);
-      if(tjs.Vertex3DChiCut > 0) Find3DVertices(tjs, debug, tpcid);
-      for(fPlane = 0; fPlane < TPC.Nplanes(); ++fPlane) {
-        fCTP = EncodeCTP(tpcid.Cryostat, tpcid.TPC, fPlane);
-        ChkVtxAssociations(tjs, fCTP);
-=======
     // get a reference to the stored slice
     auto& slc = slices[slices.size() - 1];
     slc.ID = sliceID;
@@ -575,7 +340,6 @@
       CTP_t inCTP = EncodeCTP(slc.TPCID.Cryostat, slc.TPCID.TPC, plane);
       if(!ChkVtxAssociations(slc, inCTP)) {
         std::cout<<"RTC: ChkVtxAssociations found an error\n";
->>>>>>> 278a535c
       }
     } // plane
       if(tcc.match3DCuts[0] > 0) {
@@ -602,134 +366,15 @@
           std::cout << "SHOWER TREE STAGE NUM SIZE: "  << stv.StageNum.size() << std::endl;
           showertree->Fill();
         }
-<<<<<<< HEAD
-      } // make showers
-      // Match3D should be the last thing called for this tpcid
-      Match3D(tpcid);
-    } // tpcid
-
-    MatchTruth();
-    
-    if(fStudyMode) {
-      // output MC-reco stuff to optimize the vertex weights
-      for (const geo::TPCID& tpcid: tjs.geom->IterateTPCIDs()) {
-        geo::TPCGeo const& TPC = tjs.geom->TPC(tpcid);
-        for(fPlane = 0; fPlane < TPC.Nplanes(); ++fPlane) {
-          fCTP = EncodeCTP(tpcid.Cryostat, tpcid.TPC, fPlane);
-          ChkVtxAssociations(tjs, fCTP);
-        }
-      } // tpcid
-    }
-    
-    FillPFPInfo();
-    // convert the cots vector into recob::Shower
-    MakeShowers(tjs, fCaloAlg);
-    KillPoorVertices(tjs);
-    // Convert trajectories in allTraj into clusters
-    MakeAllTrajClusters();
-    if(fQuitAlg) {
-=======
       } // 3D shower code
 //    } // tpcid
 
 //    if(tcc.studyMode) tm.StudyShowerParents(hist);
 
     if(!slc.isValid) {
->>>>>>> 278a535c
       mf::LogVerbatim("TC")<<"RunTrajCluster failed in MakeAllTrajClusters";
       return;
     }
-<<<<<<< HEAD
-/*
-    if(fDebugMode) {
-      for(unsigned short itj = 0; itj < tjs.allTraj.size(); ++itj) {
-        if(tjs.allTraj[itj].WorkID == TJPrt) {
-          PrintAllTraj("DBG", tjs, debug, itj, USHRT_MAX);
-          break;
-        }
-      } // itj
-    } // TJPrt > 0
-*/
-    // print trajectory summary report?
-    if(tjs.ShowerTag[0] >= 0) debug.Plane = tjs.ShowerTag[11];
-    if(fDebugMode) {
-      mf::LogVerbatim("TC")<<"Done in RunTrajClusterAlg";
-      PrintAllTraj("RTC", tjs, debug, USHRT_MAX, 0);
-    }
-
-    unsigned short ntj = 0;
-    unsigned short nsh = 0;
-    for(auto& tj : tjs.allTraj) {
-      if(tj.AlgMod[kKilled]) continue;
-      ++ntj;
-      if(tj.AlgMod[kShowerTj]) ++nsh;
-    } // tj
-    if(fDebugMode) std::cout<<"RTC done ntj "<<ntj<<" nsh "<<nsh<<" events processed "<<fEventsProcessed<<"\n";
-
-    if(fStudyMode) {
-      for(unsigned short itj = 0; itj < tjs.allTraj.size(); ++itj) {
-        Trajectory& tj = tjs.allTraj[itj];
-        if(tj.AlgMod[kKilled]) continue;
-        // reco MCSMom vs reco range
-        float len = TrajLength(tj);
-        if(len > 99) len = 99;
-        // ignore really short Tjs
-        if(len < 2) continue;
-        if(tj.MCPartListIndex == USHRT_MAX) continue;
-        auto& mcp = tjs.MCPartList[tj.MCPartListIndex];
-        int truKE = 1000 * (mcp->E() - mcp->Mass());
-        int pdg = abs(mcp->PdgCode());
-        double mass = 0.511;
-        if(pdg == 13) mass = 105.7;
-        if(pdg == 211) mass = 139.6;
-        if(pdg == 2212) mass = 938.3;
-        double tPlusM = truKE + mass;
-        double truMom = sqrt(tPlusM * tPlusM - mass * mass);
-        if(pdg == 11) fMCSMom_TruMom_e->Fill(truMom, tj.MCSMom);
-        if(pdg == 13) fMCSMom_TruMom_mu->Fill(truMom, tj.MCSMom);
-        if(pdg == 211) fMCSMom_TruMom_pi->Fill(truMom, tj.MCSMom);
-        if(pdg == 2212) fMCSMom_TruMom_p->Fill(truMom, tj.MCSMom);
-        // See if a parameterization of expected MCSMom(Length) 
-        if(pdg == 11 && tj.EffPur > 0.7) fMCSMomEP_TruMom_e->Fill(truMom, tj.MCSMom);
-        // check charge rms for electrons vs others
-        if(tj.EffPur > 0.7) {
-          float rms = 0;
-          float cnt = 0;
-          for(unsigned short ipt = tj.EndPt[0] + 1; ipt < tj.EndPt[1] - 1; ++ipt) {
-            TrajPoint& tpm = tj.Pts[ipt - 1];
-            if(tpm.Chg == 0) continue;
-            TrajPoint& tp = tj.Pts[ipt];
-            if(tp.Chg == 0) continue;
-            TrajPoint& tpp = tj.Pts[ipt + 1];
-            if(tpp.Chg == 0) continue;
-            if(std::abs(tpp.Pos[0] - tpm.Pos[0]) > 4) continue;
-            ++cnt;
-            float expectChg = 0.5 * (tpm.Chg + tpp.Chg);
-            float chgRat = std::abs(tp.Chg - expectChg) / expectChg;
-            rms += chgRat;
-          } // tp
-          if(cnt == 0) continue;
-          rms /= cnt;
-          mf::LogVerbatim("TC")<<"NTP "<<pdg<<" "<<(int)cnt<<" "<<truKE<<" "<<std::fixed<<std::setprecision(3)<<rms;
-        } // long matched trajectory
-      } // itj
-      
-      for(auto& vx2 : tjs.vtx) {
-        if(vx2.Stat[kVtxKilled]) continue;
-        fVx2_Score->Fill((float)vx2.Score);
-      } // vx2
-      for(auto& vx3 : tjs.vtx3) {
-        if(vx3.ID == 0) continue;
-        float score = 0;
-        for(unsigned short ipl = 0; ipl < tjs.NumPlanes; ++ipl) {
-          if(vx3.Vtx2ID[ipl] == 0) continue;
-          unsigned short iv2 = vx3.Vtx2ID[ipl] - 1;
-          score += tjs.vtx[iv2].Score;
-        } // ipl
-        fVx3_Score->Fill(score);
-      } //  vx3
-    } // studymode
-=======
 
 //    if (tcc.modes[kSaveCRTree]) crtree->Fill();
     
@@ -741,7 +386,6 @@
     }
 */
     Finish3DShowers(slc);
->>>>>>> 278a535c
     
     // count algorithm usage
     for(auto& tj : slc.tjs) {
@@ -757,150 +401,12 @@
   ////////////////////////////////////////////////
   void TrajClusterAlg::ReconstructAllTraj(TCSlice& slc, CTP_t inCTP)
   {
-<<<<<<< HEAD
-    // Merge the two trajectories in allTraj and store them. Returns true if it was successfull.
-    // Merging is done between the end (end = 1) of tj1 and the beginning (end = 0) of tj2. This function preserves the
-    // AlgMod state of itj1
-    
-    if(itj1 > tjs.allTraj.size() - 1) return false;
-    if(itj2 > tjs.allTraj.size() - 1) return false;
-    if(tjs.allTraj[itj1].AlgMod[kKilled] || tjs.allTraj[itj2].AlgMod[kKilled]) return false;
-    
-    // Merging shower Tjs requires merging the showers as well.
-    if(tjs.allTraj[itj1].AlgMod[kShowerTj] || tjs.allTraj[itj2].AlgMod[kShowerTj]) return MergeShowersAndStore(tjs, itj1, itj2, prt);
-    
-    // make a copy so they can be trimmed as needed
-    Trajectory tj1 = tjs.allTraj[itj1];
-    Trajectory tj2 = tjs.allTraj[itj2];
-    
-    // ensure that the tj1 - tj2 order is correct
-    if(std::abs(tj1.Pts[tj1.EndPt[1]].Pos[0] - tj2.Pts[tj2.EndPt[1]].Pos[0]) < 
-       std::abs(tj1.Pts[tj1.EndPt[1]].Pos[0] - tj2.Pts[tj2.EndPt[0]].Pos[0])) {
-      return false;
-    }
-
-    if(doPrt) {
-      mf::LogVerbatim("TC")<<"MergeAndStore: tj1.ID "<<tj1.ID<<" tj2.ID "<<tj2.ID;
-    }
-    
-    // ensure that these are in the same step order
-    if(tj1.StepDir != tj2.StepDir) ReverseTraj(tjs, tj2);
-    
-    if(tj1.StopFlag[1][kBragg]) std::cout<<"MergeAndStore: You are merging the end of a trajectory "<<tj1.ID<<" with a Bragg peak. Is this wise?\n";
-    
-    // assume that everything will succeed
-    fQuitAlg = false;
-    
-    // remove any points at the end of tj1 that don't have used hits
-    tj1.Pts.resize(tj1.EndPt[1] + 1);
-    
-    // determine if they overlap by finding the point on tj2 that is closest
-    // to the end point of tj1.
-    TrajPoint& endtj1TP = tj1.Pts[tj1.EndPt[1]];
-    // Set minSep large so that dead wire regions are accounted for
-    float minSep = 1000;
-    unsigned short tj2ClosePt = 0;
-    // Note that TrajPointTrajDOCA only considers TPs that have charge
-    TrajPointTrajDOCA(tjs, endtj1TP, tj2, tj2ClosePt, minSep);
-    if(doPrt) mf::LogVerbatim("TC")<<" Merge point tj1 "<<PrintPos(tjs, endtj1TP)<<" tj2ClosePt "<<tj2ClosePt<<" Pos "<<PrintPos(tjs, tj2.Pts[tj2ClosePt]);
-    // check for full overlap
-    if(tj2ClosePt > tj2.EndPt[1]) return false;
-    // check for the following possibilities, where - indicates a TP with charge
-    // tj1:  --------------
-    // tj2:                  -------------
-    // Another possibility with overlap
-    // tj1:  --------------
-    // tj2:               ---------------
-    
-    // The approach is to append tj2 to tj1, store tj1 as a new trajectory,
-    // and re-assign all hits to the new trajectory
-    
-    // First ensure that any hit will appear only once in the merged trajectory in the overlap region
-    // whether it is used or unused. The point on tj2 where the merge will begin, tj2ClosePt, will be
-    // increased until this condition is met.
-    // Make a temporary vector of tj1 hits in the end points for simpler searching
-    std::vector<unsigned int> tj1Hits;
-    for(unsigned short ii = 0; ii < tj1.Pts.size(); ++ii) {
-      // only go back a few points in tj1
-      if(ii > 10) break;
-      unsigned short ipt = tj1.Pts.size() - 1 - ii;
-      tj1Hits.insert(tj1Hits.end(), tj1.Pts[ipt].Hits.begin(), tj1.Pts[ipt].Hits.end());
-      if(ipt == 0) break;
-    } // ii
-    
-    bool bumpedPt = true;
-    while(bumpedPt) {
-      bumpedPt = false;
-      for(unsigned short ii = 0; ii < tj2.Pts[tj2ClosePt].Hits.size(); ++ii) {
-        unsigned int iht = tj2.Pts[tj2ClosePt].Hits[ii];
-        if(std::find(tj1Hits.begin(), tj1Hits.end(), iht) != tj1Hits.end()) bumpedPt = true;
-      } // ii
-      if(bumpedPt && tj2ClosePt < tj2.EndPt[1]) {
-        ++tj2ClosePt;
-      } else {
-        break;
-      }
-    } // bumpedPt
-    if(doPrt) mf::LogVerbatim("TC")<<" revised tj2ClosePt "<<tj2ClosePt;
-    // append tj2 hits to tj1
-
-    tj1.Pts.insert(tj1.Pts.end(), tj2.Pts.begin() + tj2ClosePt, tj2.Pts.end());
-    // re-define the end points
-    SetEndPoints(tjs, tj1);
-    
-    // A more exhaustive check that hits only appear once
-    if(HasDuplicateHits(tjs, tj1, doPrt)) {
-      if(doPrt) {
-        mf::LogVerbatim("TC")<<"MergeAndStore found duplicate hits. Coding error";
-        PrintTrajectory("MAS", tjs, tj1, USHRT_MAX);
-      }
-      return false;
-    }
-    // kill the original trajectories
-    MakeTrajectoryObsolete(tjs, itj1);
-    MakeTrajectoryObsolete(tjs, itj2);
-    // Do this so that StoreTraj keeps the correct WorkID (of itj1)
-    tj1.ID = tj1.WorkID;
-    SetPDGCode(tjs, tj1);
-    ChkStop(tj1);
-    return StoreTraj(tjs, tj1);
-    if(tjs.UseAlg[kChkInTraj]) {
-      fQuitAlg = !InTrajOK(tjs, "MAS");
-      if(fQuitAlg) mf::LogVerbatim("TC")<<"InTrajOK failed in MergeAndStore";
-      return false;
-    }
-    return true;
-    
-  } // MergeAndStore
-  
-  ////////////////////////////////////////////////
-  void TrajClusterAlg::ReconstructAllTraj()
-  {
-    // Reconstruct clusters in fPlane and put them in allTraj
-    
-    unsigned int ii, iwire, jwire, iht, jht;
-    
-    if(fPlane > tjs.FirstWire.size() - 1) {
-      mf::LogWarning("TC")<<"ReconstructAllTraj called with invalid fPlane "<<fPlane;
-      fQuitAlg = true;
-      return;
-    }
-    
-    unsigned int nwires = tjs.LastWire[fPlane] - tjs.FirstWire[fPlane] - 1;
-    std::vector<unsigned int> iHitsInMultiplet, jHitsInMultiplet;
-    unsigned short ihtIndex, jhtIndex;
-    
-    // turn of trajectory printing
-    TJPrt = 0;
-    didPrt = false;
-=======
     // Reconstruct clusters in inCTP and put them in allTraj
 
     unsigned short plane = DecodeCTP(inCTP).Plane;
     if(slc.firstWire[plane] > slc.nWires[plane]) return;
     unsigned int nwires = slc.lastWire[plane] - slc.firstWire[plane] - 1;
     if(nwires > slc.nWires[plane]) return;
->>>>>>> 278a535c
     
     // Make several passes through the hits with user-specified cuts for each
     // pass. In general these are to not reconstruct large angle trajectories on
@@ -995,22 +501,11 @@
               }
             } else {
               // pass > 0
-<<<<<<< HEAD
-              if(jHitsInMultiplet.size() > 1) toTick = HitsPosTick(tjs, jHitsInMultiplet, jqtot, kUnusedHits);
-            }
-            if(prt) {
-              mf::LogVerbatim("TC")<<"+++++++ checking TrajHitsOK with jht "<<fPlane<<":"<<PrintHit(tjs.fHits[jht])<<" BB Multiplicity "<<jHitsInMultiplet.size()<<" HitsRMSTick "<<HitsRMSTick(tjs, jHitsInMultiplet, kUnusedHits)<<" fatJhit "<<fatJHit<<" setting toTick to "<<(int)toTick<<" TrajHitsOK "<<TrajHitsOK(tjs, iHitsInMultiplet, jHitsInMultiplet);
-=======
               if(jHitsInMultiplet.size() > 1) toTick = HitsPosTick(slc, jHitsInMultiplet, jqtot, kUnusedHits);
->>>>>>> 278a535c
             }
             bool hitsOK = TrajHitsOK(slc, iHitsInMultiplet, jHitsInMultiplet);
             // Ensure that the hits StartTick and EndTick have the proper overlap
-<<<<<<< HEAD
-            if(!TrajHitsOK(tjs, iHitsInMultiplet, jHitsInMultiplet)) continue;
-=======
             if(!hitsOK) continue;
->>>>>>> 278a535c
             // start a trajectory with direction from iht -> jht
             Trajectory work;
             if(!StartTraj(slc, work, fromWire, fromTick, toWire, toTick, inCTP, pass)) continue;
@@ -1116,17 +611,9 @@
       // Tag delta rays before merging and making vertices
       TagDeltaRays(slc, inCTP);
       // Try to merge trajectories before making vertices
-<<<<<<< HEAD
-      EndMerge();
-      if(fQuitAlg) return;
-      
-      // Tag delta rays before making vertices
-      TagDeltaRays(tjs, fCTP, debug.WorkID);
-=======
       bool lastPass = (pass == tcc.minPtsFit.size() - 1);
       EndMerge(slc, inCTP, lastPass);
       if(!slc.isValid) return;
->>>>>>> 278a535c
 
       // TY: Split high charge hits near the trajectory end
       ChkHiChgHits(slc, inCTP);
@@ -1167,13 +654,9 @@
     } // ivx
     
     // Check the Tj <-> vtx associations and define the vertex quality
-<<<<<<< HEAD
-    ChkVtxAssociations(tjs, fCTP);
-=======
     if(!ChkVtxAssociations(slc, inCTP)) {
       std::cout<<"RAT: ChkVtxAssociations found an error. Events processed "<<evt.eventsProcessed<<" WorkID "<<fWorkID<<"\n";
     }
->>>>>>> 278a535c
 
     // TY: Improve hit assignments near vertex 
     VtxHitsSwap(slc, inCTP);
@@ -1324,13 +807,8 @@
     // restore the original direction
     if(tjWork.StepDir != stepDir) ReverseTraj(slc, tjWork);
     tj = tjWork;
-<<<<<<< HEAD
-    // re-check for a stopping track
-    ChkStop(tj);
-=======
     // re-check the ends
     ChkStop(slc, tj);
->>>>>>> 278a535c
     if(prt) {
       mf::LogVerbatim("TC")<<" ReversePropagate success. Outgoing StepDir "<<tj.StepDir;
       if(tj.Pts.size() < 50) PrintTrajectory("RP", slc, tj, USHRT_MAX);
@@ -1371,18 +849,6 @@
         if(prt) {
           mf::LogVerbatim("TC")<<"FindJunkTraj: Found debug hit "<<PrintHit(islHit)<<" iht "<<iht<<" jfirsthit "<<jfirsthit<<" jlasthit "<<jlasthit;
         }
-<<<<<<< HEAD
-        if(tjs.fHits[iht].InTraj != 0) continue;
-        if(tjs.IgnoreNegChiHits && tjs.fHits[iht].GoodnessOfFit < 0) continue;
-        for(jht = jfirsthit; jht < jlasthit; ++jht) {
-          if(tjs.fHits[jht].InTraj != 0) continue;
-          if(tjs.IgnoreNegChiHits && tjs.fHits[jht].GoodnessOfFit < 0) continue;
-          if(prt && HitSep2(tjs, iht, jht) < 100) mf::LogVerbatim("TC")<<" use "<<PrintHit(tjs.fHits[jht])<<" HitSep2 "<<HitSep2(tjs, iht, jht);
-          if(HitSep2(tjs, iht, jht) > fJTMaxHitSep2) continue;
-          jHit[0] = jht;
-          // check for hit width consistency
-          if(!TrajHitsOK(tjs, iHit, jHit)) continue;
-=======
         std::vector<unsigned int> iHits;
         GetHitMultiplet(slc, iht, iHits);
         for(unsigned int jht = jfirsthit; jht < jlasthit; ++jht) {
@@ -1394,7 +860,6 @@
           GetHitMultiplet(slc, jht, jHits);
           // check for hit overlap consistency
           if(!TrajHitsOK(slc, iHits, jHits)) continue;
->>>>>>> 278a535c
           tHits.clear();
           // add the available hits and flag them
           for(auto iht : iHits) if(slc.slHits[iht].InTraj == 0) tHits.push_back(iht);
@@ -1415,19 +880,6 @@
                 if(slc.slHits[kht].InTraj != 0) continue;
                 // this shouldn't be needed but do it anyway
                 if(std::find(tHits.begin(), tHits.end(), kht) != tHits.end()) continue;
-<<<<<<< HEAD
-                // re-purpose jHit and check for consistency
-                jHit[0] = kht;
-                if(!TrajHitsOK(tjs, tHits, jHit)) continue;
-                // check w every hit in tHit
-                for(tht = 0; tht < tHits.size(); ++tht) {
-                  if(jtPrt && HitSep2(tjs, kht, tHits[tht]) < 100) mf::LogVerbatim("TC")<<" kht "<<PrintHit(tjs.fHits[kht])<<" tht "<<PrintHit(tjs.fHits[tHits[tht]])<<" HitSep2 "<<HitSep2(tjs, kht, tHits[tht])<<" cut "<<fJTMaxHitSep2;
-                  if(HitSep2(tjs, kht, tHits[tht]) > fJTMaxHitSep2) continue;
-                  hitsAdded = true;
-                  tHits.push_back(kht);
-                  tjs.fHits[kht].InTraj = -4;
-                  if(tHits.size() > 50) break;
-=======
                 // re-purpose jHits and check for consistency
                 GetHitMultiplet(slc, kht, jHits);
                 if(!TrajHitsOK(slc, tHits, jHits)) continue;
@@ -1436,7 +888,6 @@
                   if(slc.slHits[jht].InTraj != 0) continue;
                   tHits.push_back(jht);
                   slc.slHits[jht].InTraj = -4;
->>>>>>> 278a535c
                   if(kwire > hiWire) hiWire = kwire;
                   if(kwire < loWire) loWire = kwire;
                   hitsAdded = true;
@@ -1604,659 +1055,6 @@
     return true;
   } // MakeJunkTraj
 
-<<<<<<< HEAD
-  //////////////////////////////////////////
-  void TrajClusterAlg::MatchTrueHits()
-  {
-    // Matches reco hits to MC true tracks and puts the association into
-    // TCHit TruTrkID. This code is almost identical to the first part of MatchTruth.
-    
-    if(fIsRealData) return;
-    if(fMatchTruth[0] < 0) return;
-    
-    art::ServiceHandle<cheat::BackTracker> bt;
-    // list of all true particles
-    sim::ParticleList const& plist = bt->ParticleList();
-    if(plist.empty()) return;
-    
-    tjs.MCPartList.clear();
-    
-    // MC Particles for the desired true particles
-    int sourcePtclTrackID = -1;
-    fSourceParticleEnergy = -1;
-    
-    simb::Origin_t sourceOrigin = simb::kUnknown;
-    // partList is the vector of MC particles that we want to use
-    tjs.MCPartList.reserve(plist.size());
-    for(sim::ParticleList::const_iterator ipart = plist.begin(); ipart != plist.end(); ++ipart) {
-      simb::MCParticle* part = (*ipart).second;
-      int trackID = part->TrackId();
-      art::Ptr<simb::MCTruth> theTruth = bt->TrackIDToMCTruth(trackID);
-      if(sourcePtclTrackID < 0) {
-        if(fMatchTruth[0] == 1) {
-          // Look for beam neutrino or single particle
-          if(theTruth->Origin() == simb::kBeamNeutrino) {
-            fSourceParticleEnergy = 1000 * part->E();
-            sourcePtclTrackID = trackID;
-            sourceOrigin = simb::kBeamNeutrino;
-            if(fMatchTruth[1] > 2) std::cout<<"Found beam neutrino sourcePtclTrackID "<<trackID<<" PDG code "<<part->PdgCode()<<"\n";
-          } // beam neutrino
-          if(theTruth->Origin() == simb::kSingleParticle) {
-            fSourceParticleEnergy = 1000 * part->E();
-            sourcePtclTrackID = trackID;
-            sourceOrigin = simb::kSingleParticle;
-            if(fMatchTruth[1] > 0) {
-              TVector3 dir;
-              dir[0] = part->Px(); dir[1] = part->Py(); dir[2] = part->Pz();
-              dir.SetMag(1);
-              std::cout<<"Found single particle sourcePtclTrackID "<<trackID<<" PDG code "<<part->PdgCode()<<" Vx "<<(int)part->Vx()<<" Vy "<<(int)part->Vy()<<" Vz "<<(int)part->Vz()<<" dir "<<dir[0]<<" "<<dir[1]<<" "<<dir[2]<<"\n";
-            }
-          } // single particle
-          if(sourceOrigin == simb::kBeamNeutrino) {
-            // histogram the vertex position difference
-            if(fMatchTruth[1] > 2) std::cout<<"True vertex position "<<(int)part->Vx()<<" "<<(int)part->Vy()<<" "<<(int)part->Vz()<<"\n";
-          } // sourceOrigin != simb::kUnknown
-        } else {
-          // look for cosmic rays
-          if(theTruth->Origin() == simb::kCosmicRay) {
-            sourcePtclTrackID = trackID;
-            sourceOrigin = simb::kCosmicRay;
-          }
-        }
-      }
-      // ignore anything that has the incorrect origin
-      if(theTruth->Origin() != sourceOrigin) continue;
-      // ignore processes that aren't a stable final state particle
-      if(part->Process() == "neutronInelastic") continue;
-      if(part->Process() == "hadElastic") continue;
-      // ignore anything that isn't charged
-      unsigned short pdg = abs(part->PdgCode());
-      bool isCharged = (pdg == 11) || (pdg == 13) || (pdg == 211) || (pdg == 321) || (pdg == 2212);
-      if(!isCharged) continue;
-      tjs.MCPartList.push_back(part);
-    } // ipart
-    
-    tjs.MCPartList.shrink_to_fit();
-    
-    // vector of (mother, daughter) pairs of partList indices
-    std::vector<std::pair<unsigned short, unsigned short>> moda;
-    
-    if(sourcePtclTrackID > 0) {
-      // enter grandmother-daughter pairs for primary electrons if we are using shower finding code
-      if(tjs.ShowerTag[0] > 1) {
-        for(unsigned short ii = 0; ii < tjs.MCPartList.size(); ++ii) {
-          // check for the end of the primary particles
-          if(tjs.MCPartList[ii]->Mother() != 0) break;
-          // check for an electron
-          if(abs(tjs.MCPartList[ii]->PdgCode()) != 11) continue;
-          int primElectronTrackID = tjs.MCPartList[ii]->TrackId();
-          for(unsigned short jj = ii + 1; jj < tjs.MCPartList.size(); ++jj) {
-            int trackID = tjs.MCPartList[jj]->TrackId();
-            const simb::MCParticle* gmom = bt->TrackIDToMotherParticle(trackID);
-            if(gmom == 0 || gmom->TrackId() != primElectronTrackID) continue;
-            moda.push_back(std::make_pair(ii, jj));
-          } // jj
-        } // ii
-      } // Shower finding mode
-      // Now enter mother-daughter pairs for soft interactions
-      // daughters appear later in the list so reverse iterate
-      for(unsigned short ii = 0; ii < tjs.MCPartList.size(); ++ii) {
-        unsigned short dpl = tjs.MCPartList.size() - 1 - ii;
-        if(tjs.MCPartList[dpl]->Mother() == 0) continue;
-        // ignore previous entries
-        int trackID = tjs.MCPartList[ii]->TrackId();
-        bool skipit = false;
-        for(auto& md : moda) if(md.second == trackID) skipit = true;
-        if(skipit) continue;
-        int motherID = tjs.MCPartList[dpl]->Mother() + sourcePtclTrackID - 1;
-        // count the number of daughters
-        unsigned short ndtr = 0;
-        for(unsigned short jj = 0; jj < tjs.MCPartList.size(); ++jj) {
-          // some processes to ignore
-          if(tjs.MCPartList[jj]->Process() == "hIoni") continue;
-          if(tjs.MCPartList[jj]->Process() == "eIoni") continue;
-          if(tjs.MCPartList[jj]->Mother() == tjs.MCPartList[dpl]->Mother()) ++ndtr;
-        } // jj
-        // require only one daughter
-        if(ndtr != 1) continue;
-        // Then find the mother index
-        unsigned short momIndex = USHRT_MAX;
-        for(unsigned short jj = 0; jj < tjs.MCPartList.size(); ++jj) {
-          if(tjs.MCPartList[jj]->TrackId() == motherID) {
-            momIndex = jj;
-            break;
-          }
-        } // jj
-        // Mother not found for some reason
-        if(momIndex == USHRT_MAX) continue;
-        // ensure that mother and daughter have the same PDG code
-        if(tjs.MCPartList[momIndex]->PdgCode() != tjs.MCPartList[dpl]->PdgCode()) continue;
-        moda.push_back(std::make_pair(ii, dpl));
-      } // ii
-    } // sourcePtclTrackID >= 0
-
-    for(unsigned int iht = 0; iht < tjs.fHits.size(); ++iht) {
-      TCHit& hit = tjs.fHits[iht];
-      raw::ChannelID_t channel = tjs.geom->PlaneWireToChannel((int)hit.WireID.Plane, (int)hit.WireID.Wire, (int)hit.WireID.TPC, (int)hit.WireID.Cryostat);
-      double startTick = hit.PeakTime - hit.RMS;
-      double endTick = hit.PeakTime + hit.RMS;
-      unsigned short hitTruTrkID = 0;
-      // get a list of track IDEs that are close to this hit
-      std::vector<sim::TrackIDE> tides;
-      bt->ChannelToTrackIDEs(tides, channel, startTick, endTick);
-      // Declare a match to the one which has an energy fraction > 0.5
-      for(auto itide = tides.begin(); itide != tides.end(); ++itide) {
-        if(itide->energyFrac > 0.5) {
-          hitTruTrkID = itide->trackID;
-          break;
-        }
-      } // itid
-      // not matched (confidently) to a MC track
-      if(hitTruTrkID == 0) continue;
-      // find out which partList entry corresponds to this track ID
-      unsigned short partListIndex;
-      for(partListIndex = 0; partListIndex < tjs.MCPartList.size(); ++partListIndex) if(hitTruTrkID == tjs.MCPartList[partListIndex]->TrackId()) break;
-      if(partListIndex == tjs.MCPartList.size()) {
-//        std::cout<<"MatchTrueHits: Didn't find partList entry for MC Track ID "<<hitTruTrkID<<"\n";
-        continue;
-      }
-      
-      // Try to re-assign it to a mother. Note that the mother-daughter pairs
-      // are in reverse order, so this loop will transfer all-generation daughters
-      // to the (grand) mother
-      for(auto& md : moda) if(md.second == partListIndex) partListIndex = md.first;
-      hit.MCPartListIndex = partListIndex;
-    } // iht
-
-    
-    if(fMatchTruth[1] > 1) {
-      mf::LogVerbatim myprt("TC");
-      myprt<<"part   PDG TrkID MomID KE(MeV)   Process         Trajectory_extent_in_plane \n";
-      for(unsigned short ipl = 0; ipl < tjs.MCPartList.size(); ++ipl) {
-        unsigned short pdg = abs(tjs.MCPartList[ipl]->PdgCode());
-        bool isCharged = (pdg == 11) || (pdg == 13) || (pdg == 211) || (pdg == 321) || (pdg == 2212);
-        if(!isCharged) continue;
-        // Kinetic energy in MeV
-        int TMeV = 1000 * (tjs.MCPartList[ipl]->E() - tjs.MCPartList[ipl]->Mass());
-        int motherID = tjs.MCPartList[ipl]->Mother() + sourcePtclTrackID - 1;
-        myprt<<std::setw(4)<<ipl;
-        myprt<<std::setw(6)<<tjs.MCPartList[ipl]->PdgCode();
-        myprt<<std::setw(6)<<tjs.MCPartList[ipl]->TrackId();
-        myprt<<std::setw(6)<<motherID;
-        myprt<<std::setw(6)<<TMeV;
-        myprt<<std::setw(20)<<tjs.MCPartList[ipl]->Process();
-        // print the extent of the particle in each plane
-        for(unsigned short plane = 0; plane < tjs.NumPlanes; ++plane) {
-          unsigned int fht = UINT_MAX;
-          unsigned int lht = 0;
-          for(unsigned int iht = 0; iht < tjs.fHits.size(); ++iht) {
-            if(tjs.fHits[iht].WireID.Plane != plane) continue;
-            unsigned short partListIndex = ipl;
-            // Look for the real mother
-            for(auto& md : moda) if(md.second == partListIndex) partListIndex = md.first;
-            if(tjs.fHits[iht].MCPartListIndex != partListIndex) continue;
-            if(fht == UINT_MAX) fht = iht;
-            lht = iht;
-          } // iht
-          if(fht == UINT_MAX) continue;
-          myprt<<" "<<PrintHitShort(tjs.fHits[fht])<<"-"<<PrintHitShort(tjs.fHits[lht]);
-        } // plane
-        myprt<<"\n";
-      } // ipl
-    }
-
-  } // MatchTrueHits
-
-  //////////////////////////////////////////
-  void TrajClusterAlg::MatchTruth()
-  {
-    
-    if(fIsRealData) return;
-    if(fMatchTruth[0] < 0) return;
-    
-    art::ServiceHandle<cheat::BackTracker> bt;
-    // list of all true particles
-    sim::ParticleList const& plist = bt->ParticleList();
-    if(plist.empty()) return;
-    
-    // set true if there is a reconstructed 3D vertex within 1 cm of the true vertex
-    bool nuVtxRecoOK = false;
-
-    // MC Particles for the desired true particles
-    int sourcePtclTrackID = -1;
-    fSourceParticleEnergy = -1;
-    
-    simb::Origin_t sourceOrigin = simb::kUnknown;
-    std::vector<simb::MCParticle*> partList;
-    // partList is the vector of MC particles that we want to use
-    partList.reserve(plist.size());
-    for(sim::ParticleList::const_iterator ipart = plist.begin(); ipart != plist.end(); ++ipart) {
-      simb::MCParticle* part = (*ipart).second;
-      int trackID = part->TrackId();
-      art::Ptr<simb::MCTruth> theTruth = bt->TrackIDToMCTruth(trackID);
-      if(sourcePtclTrackID < 0) {
-        if(fMatchTruth[0] == 1) {
-          // Look for beam neutrino or single particle
-          if(theTruth->Origin() == simb::kBeamNeutrino) {
-            fSourceParticleEnergy = 1000 * part->E(); // in MeV
-            sourcePtclTrackID = trackID;
-            sourceOrigin = simb::kBeamNeutrino;
-            fNeutrinoEnergy = 1000 * theTruth->GetNeutrino().Nu().E();
-            if(fMatchTruth[1] > 2) std::cout<<"Found beam neutrino E = "<<fNeutrinoEnergy<<" sourcePtclTrackID "<<trackID<<" PDG code "<<part->PdgCode()<<"\n";
-          }
-          if(theTruth->Origin() == simb::kSingleParticle) {
-            fSourceParticleEnergy = 1000 * part->E(); // in MeV
-            sourcePtclTrackID = trackID;
-            sourceOrigin = simb::kSingleParticle;
-            if(fMatchTruth[1] > 0) {
-              TVector3 dir;
-              dir[0] = part->Px(); dir[1] = part->Py(); dir[2] = part->Pz();
-              dir.SetMag(1);
-              std::cout<<"Found single particle sourcePtclTrackID "<<trackID<<" PDG code "<<part->PdgCode()<<" Vx "<<(int)part->Vx()<<" Vy "<<(int)part->Vy()<<" Vz "<<(int)part->Vz()<<" dir "<<dir[0]<<" "<<dir[1]<<" "<<dir[2]<<"\n";
-            }
-          }
-          if(sourceOrigin == simb::kBeamNeutrino) {
-            // histogram the vertex position difference
-            if(fMatchTruth[1] > 2) std::cout<<" True vertex position "<<(int)part->Vx()<<" "<<(int)part->Vy()<<" "<<(int)part->Vz()<<" energy "<<(int)(1000*part->E())<<"\n";
-            for(auto& aVtx3 : tjs.vtx3) {
-              fNuVtx_dx->Fill(part->Vx() - aVtx3.X);
-              fNuVtx_dy->Fill(part->Vy() - aVtx3.Y);
-              fNuVtx_dz->Fill(part->Vz() - aVtx3.Z);
-              if(std::abs(part->Vx()-aVtx3.X) < 1 && std::abs(part->Vy()-aVtx3.Y) < 1 && std::abs(part->Vz()-aVtx3.Z) < 1) {
-                nuVtxRecoOK = true;
-                float score = 0;
-                for(unsigned short ipl = 0; ipl < tjs.NumPlanes; ++ipl) {
-                  if(aVtx3.Vtx2ID[ipl] == 0) continue;
-                  unsigned short iv2 = aVtx3.Vtx2ID[ipl] - 1;
-                  score += tjs.vtx[iv2].Score;
-                } // ipl
-                fNuVtx_Score->Fill(score);
-                fNuVtx_Enu_Score_p->Fill(fNeutrinoEnergy, score);
-              }
-            } // aVtx3
-          } // sourceOrigin != simb::kUnknown
-        } else {
-          // look for cosmic rays
-          if(theTruth->Origin() == simb::kCosmicRay) {
-            sourcePtclTrackID = trackID;
-            sourceOrigin = simb::kCosmicRay;
-          }
-        }
-      }
-      // ignore anything that has the incorrect origin
-      if(theTruth->Origin() != sourceOrigin) continue;
-      // ignore processes that aren't a stable final state particle
-      if(part->Process() == "neutronInelastic") continue;
-      if(part->Process() == "hadElastic") continue;
-      // ignore anything that isn't charged
-      unsigned short pdg = abs(part->PdgCode());
-      bool isCharged = (pdg == 11) || (pdg == 13) || (pdg == 211) || (pdg == 321) || (pdg == 2212);
-      if(!isCharged) continue;
-      partList.push_back(part);
-    } // ipart
-    
-    if(fMatchTruth[1] > 2) {
-      for(unsigned int ii = 0; ii < partList.size(); ++ii) {
-        int trackID = partList[ii]->TrackId();
-        const simb::MCParticle* gmom = bt->TrackIDToMotherParticle(trackID);
-        std::cout<<ii<<" PDG Code  "<<partList[ii]->PdgCode()<<" TrackId "<<trackID<<" Mother  "<<partList[ii]->Mother()<<" Grandmother "<<gmom->TrackId()<<" Process "<<partList[ii]->Process()<<"\n";
-      } // ii
-    }
-    
-    // vector of (mother, daughter) pairs of TrackIds
-    std::vector<std::pair<int, int>> moda;
-    
-    if(sourcePtclTrackID > 0) {
-      // enter grandmother-daughter pairs for primary electrons if we are using shower finding code
-      if(tjs.ShowerTag[0] > 1) {
-        for(unsigned short ii = 0; ii < partList.size(); ++ii) {
-          // check for the end of the primary particles
-          if(partList[ii]->Mother() != 0) break;
-          // check for an electron
-          if(abs(partList[ii]->PdgCode()) != 11) continue;
-          int primElectronTrackID = partList[ii]->TrackId();
-          for(unsigned short jj = ii + 1; jj < partList.size(); ++jj) {
-            int trackID = partList[jj]->TrackId();
-            const simb::MCParticle* gmom = bt->TrackIDToMotherParticle(trackID);
-            if(gmom == 0 || gmom->TrackId() != primElectronTrackID) continue;
-            moda.push_back(std::make_pair(primElectronTrackID, trackID));
-          } // jj
-        } // ii
-      } // Shower finding mode
-      // Now enter mother-daughter pairs for soft interactions
-      // daughters appear later in the list so reverse iterate
-      for(unsigned short ii = 0; ii < partList.size(); ++ii) {
-        unsigned short dpl = partList.size() - 1 - ii;
-        if(partList[dpl]->Mother() == 0) continue;
-        // ignore previous entries
-        int trackID = partList[ii]->TrackId();
-        bool skipit = false;
-        for(auto& md : moda) if(md.second == trackID) skipit = true;
-        if(skipit) continue;
-        int motherID = partList[dpl]->Mother() + sourcePtclTrackID - 1;
-        // count the number of daughters
-        unsigned short ndtr = 0;
-        for(unsigned short jj = 0; jj < partList.size(); ++jj) {
-          // some processes to ignore
-          if(partList[jj]->Process() == "hIoni") continue;
-          if(partList[jj]->Process() == "eIoni") continue;
-          if(partList[jj]->Mother() == partList[dpl]->Mother()) ++ndtr;
-        } // jj
-        // require only one daughter
-        if(ndtr != 1) continue;
-        // Then find the mother index
-        unsigned short momIndex = USHRT_MAX;
-        for(unsigned short jj = 0; jj < partList.size(); ++jj) {
-          if(partList[jj]->TrackId() == motherID) {
-            momIndex = jj;
-            break;
-          }
-        } // jj
-        // Mother not found for some reason
-        if(momIndex == USHRT_MAX) continue;
-        // ensure that mother and daughter have the same PDG code
-        if(partList[momIndex]->PdgCode() != partList[dpl]->PdgCode()) continue;
-        moda.push_back(std::make_pair(partList[momIndex]->TrackId(), partList[dpl]->TrackId()));
-      } // ii
-    } // sourcePtclTrackID >= 0
-
-    if(fMatchTruth[1] > 2 && !moda.empty()) {
-      std::cout<<"Mother-Daughter track IDs\n";
-      unsigned short cnt = 0;
-      for(auto& md : moda) {
-        std::cout<<" "<<md.first<<"-"<<md.second;
-        ++cnt;
-        if(!(cnt % 20)) std::cout<<"\n";
-      } // md
-      std::cout<<"\n";
-    } // fMatchTruth[1] > 2
-
-    // Match all hits to the truth. Put the MC track ID in a temp vector
-    std::vector<int> hitTruTrkID(tjs.fHits.size());
-    // Prepare to count of the number of hits matched to each MC Track in each plane
-    std::vector<std::vector<unsigned short>> nMatchedHitsInPartList(plist.size());
-    for(unsigned short ipl = 0; ipl < plist.size(); ++ipl) nMatchedHitsInPartList[ipl].resize(tjs.NumPlanes);
-    // and make a list of the TJs and hit count for each MC Track
-    std::vector<std::vector<std::array<unsigned short, 2>>> nMatchedHitsInTj(partList.size());
-
-    for(unsigned int iht = 0; iht < tjs.fHits.size(); ++iht) {
-      TCHit& hit = tjs.fHits[iht];
-      raw::ChannelID_t channel = tjs.geom->PlaneWireToChannel((int)hit.WireID.Plane, (int)hit.WireID.Wire, (int)hit.WireID.TPC, (int)hit.WireID.Cryostat);
-      double startTick = hit.PeakTime - hit.RMS;
-      double endTick = hit.PeakTime + hit.RMS;
-      unsigned short plane = tjs.fHits[iht].WireID.Plane;
-      // get a list of track IDEs that are close to this hit
-      std::vector<sim::TrackIDE> tides;
-      bt->ChannelToTrackIDEs(tides, channel, startTick, endTick);
-      // Declare a match to the one which has an energy fraction > 0.5
-      for(auto itide = tides.begin(); itide != tides.end(); ++itide) {
-        if(itide->energyFrac > 0.5) {
-          hitTruTrkID[iht] = itide->trackID;
-          break;
-        }
-      } // itid
-      // not matched (confidently) to a MC track
-      if(hitTruTrkID[iht] == 0) continue;
-
-      // Try to re-assign it to a mother. Note that the mother-daughter pairs
-      // are in reverse order, so this loop will transfer all-generation daughters
-      // to the (grand) mother
-      for(auto& md : moda) if(md.second == hitTruTrkID[iht]) hitTruTrkID[iht] = md.first;
-
-      // count the number of matched hits for each MC track in each plane
-      for(unsigned short ipl = 0; ipl < partList.size(); ++ipl) {
-        if(hitTruTrkID[iht] == partList[ipl]->TrackId()) {
-          ++nMatchedHitsInPartList[ipl][plane];
-          if(tjs.fHits[iht].InTraj > 0) {
-            unsigned short itj = tjs.fHits[iht].InTraj - 1;
-            bool gotit = false;
-            for(auto& hitInTj : nMatchedHitsInTj[ipl]) {
-              if(hitInTj[0] == itj) {
-                ++hitInTj[1];
-                gotit = true;
-              }
-            } //  hitInTj
-            if(!gotit) {
-              std::array<unsigned short, 2> tmp {itj, 1};
-              nMatchedHitsInTj[ipl].push_back(tmp);
-            }
-          } // inTraj > 0
-        } // hit matched to partList
-      } // ipl
-    } // iht
-    
-    // remove partList elements that have no matched hits
-    std::vector<simb::MCParticle*> newPartList;
-    std::vector<std::vector<unsigned short>> newnMatchedHitsInPartList;
-    std::vector<std::vector<std::array<unsigned short, 2>>> newnMatchedHitsInTj;
-    for(unsigned short ipl = 0; ipl < partList.size(); ++ipl) {
-      unsigned short nht = 0;
-      for(unsigned short plane = 0; plane < tjs.NumPlanes; ++plane) nht += nMatchedHitsInPartList[ipl][plane];
-      if(nht == 0) continue;
-      newPartList.push_back(partList[ipl]);
-      newnMatchedHitsInPartList.push_back(nMatchedHitsInPartList[ipl]);
-      newnMatchedHitsInTj.push_back(nMatchedHitsInTj[ipl]);
-    } // ipl
-    partList = newPartList;
-    nMatchedHitsInPartList = newnMatchedHitsInPartList;
-    nMatchedHitsInTj = newnMatchedHitsInTj;
-    
-    // count the number of primary tracks that have at least 3 hits in at least 2 planes
-    nTruPrimary = 0;
-    nTruPrimaryOK = 0;
-    for(unsigned short ipl = 0; ipl < partList.size(); ++ipl) {
-      if(partList[ipl]->Mother() != 0) continue;
-      ++nTruPrimary;
-      unsigned short nInPln = 0;
-      for(unsigned short plane = 0; plane < tjs.NumPlanes; ++plane) {
-        if(nMatchedHitsInPartList[ipl][plane] > 2) ++nInPln;
-      } // plane
-      if(nInPln > 1) ++nTruPrimaryOK;
-    } // ipl
-    
-    if(nTruPrimaryOK > 1) {
-      // More than one reconstructable primaries so there must a reconstructable neutrino vertex
-      ++nTruPrimaryVtxOK;
-      // was it reconstructed?
-      if(nuVtxRecoOK) ++nTruPrimaryVtxReco;
-      if(fSourceParticleEnergy > 0 && !nuVtxRecoOK) mf::LogVerbatim("TC")<<"BadVtx fSourceParticleEnergy "<<std::fixed<<std::setprecision(2)<<fSourceParticleEnergy<<" events processed "<<fEventsProcessed;
-    }
-    
-    if(fMatchTruth[1] > 1) {
-      mf::LogVerbatim myprt("TC");
-      myprt<<"Number of primary particles "<<nTruPrimary<<" Number reconstructable "<<nTruPrimaryOK<<" Found neutrino vertex? "<<nuVtxRecoOK<<"\n";
-      myprt<<"part   PDG TrkID MomID KE(MeV)   Process         Trajectory_extent_in_plane \n";
-      for(unsigned short ipl = 0; ipl < partList.size(); ++ipl) {
-        unsigned short pdg = abs(partList[ipl]->PdgCode());
-        bool isCharged = (pdg == 11) || (pdg == 13) || (pdg == 211) || (pdg == 321) || (pdg == 2212);
-        if(!isCharged) continue;
-        // Kinetic energy in MeV
-        int TMeV = 1000 * (partList[ipl]->E() - partList[ipl]->Mass());
-        int motherID = partList[ipl]->Mother() + sourcePtclTrackID - 1;
-        myprt<<std::setw(4)<<ipl;
-        myprt<<std::setw(6)<<partList[ipl]->PdgCode();
-        myprt<<std::setw(6)<<partList[ipl]->TrackId();
-        myprt<<std::setw(6)<<motherID;
-        myprt<<std::setw(6)<<TMeV;
-        myprt<<std::setw(20)<<partList[ipl]->Process();
-        // print the extent of the particle in each plane
-        for(unsigned short plane = 0; plane < tjs.NumPlanes; ++plane) {
-          unsigned int fht = UINT_MAX;
-          unsigned int lht = 0;
-          for(unsigned int iht = 0; iht < tjs.fHits.size(); ++iht) {
-            if(tjs.fHits[iht].WireID.Plane != plane) continue;
-            unsigned short momTrackID = partList[ipl]->TrackId();
-            // Look for the real mother
-            for(auto& md : moda) if(md.second == momTrackID) momTrackID = md.first;
-            if(hitTruTrkID[iht] != momTrackID) continue;
-            if(fht == UINT_MAX) fht = iht;
-            lht = iht;
-          } // iht
-          if(fht == UINT_MAX) continue;
-          myprt<<" "<<PrintHitShort(tjs.fHits[fht])<<"-"<<PrintHitShort(tjs.fHits[lht]);
-        } // plane
-        myprt<<"\n";
-      } // ipl
-    }
-
-    // Declare a TJ - partlist match for the trajectory which has the most true hits.
-    // another temp vector for the one-to-one match
-    std::vector<std::vector<unsigned short>> partListToTjID(partList.size());
-    for(unsigned short ipl = 0; ipl < partList.size(); ++ipl) partListToTjID[ipl].resize(tjs.NumPlanes);
-    
-    for(unsigned short ipl = 0; ipl < partList.size(); ++ipl) {
-      for(unsigned short plane = 0; plane < tjs.NumPlanes; ++plane) {
-        if(nMatchedHitsInPartList[ipl][plane] < 2) continue;
-        unsigned short mostHits = 0;
-        unsigned short tjWithMostHits = USHRT_MAX;
-        for(unsigned short ii = 0; ii < nMatchedHitsInTj[ipl].size(); ++ii) {
-          unsigned short itj = nMatchedHitsInTj[ipl][ii][0];
-          geo::PlaneID planeID = DecodeCTP(tjs.allTraj[itj].CTP);
-          // ensure we only check Tjs in the correct plane
-          if(planeID.Plane != plane) continue;
-          unsigned short nMatHits = nMatchedHitsInTj[ipl][ii][1];
-          if(nMatHits > mostHits) {
-            mostHits = nMatHits;
-            tjWithMostHits = itj;
-          }
-        } // ii
-        if(tjWithMostHits == USHRT_MAX) continue;
-        // Count the total number of used hits in the TJ
-        auto tmp = PutTrajHitsInVector(tjs.allTraj[tjWithMostHits], kUsedHits);
-        if(tjs.allTraj[tjWithMostHits].ParentTrajID > 0) {
-          // This is a daughter trajectory that has more truth matched hits than the parent
-          unsigned short ptj = tjs.allTraj[tjWithMostHits].ParentTrajID - 1;
-          // add the parent hits to the vector of daughter hits
-          auto ptmp = PutTrajHitsInVector(tjs.allTraj[ptj], kUsedHits);
-          tmp.insert(tmp.end(), ptmp.begin(), ptmp.end());
-          // revise the mostHits count. To do this we need to find the parent tj index in nMatchedHitsInTj
-          for(unsigned short ii = 0; ii < nMatchedHitsInTj[ipl].size(); ++ii) {
-            unsigned short itj = nMatchedHitsInTj[ipl][ii][0];
-            if(itj == ptj) {
-              mostHits += nMatchedHitsInTj[ipl][ii][1];
-              // re-direct the calculation to the parent
-              tjWithMostHits = ptj;
-              break;
-            } // found the parent tj
-          } // ii
-        } // deal with daughters
-        // count the number matched to a true particle
-        float nTjHits = 0;
-        for(auto& iht : tmp) if(hitTruTrkID[iht] > 0) ++nTjHits;
-        float nTruHits = nMatchedHitsInPartList[ipl][plane];
-        float nTjTruRecHits = mostHits;
-        float eff = nTjTruRecHits / nTruHits;
-        float pur = nTjTruRecHits / nTjHits;
-        float effpur = eff * pur;
-        // This overwrites any previous match that has poorer efficiency * purity
-        if(effpur > tjs.allTraj[tjWithMostHits].EffPur) {
-          tjs.allTraj[tjWithMostHits].MCPartListIndex = ipl;
-          tjs.allTraj[tjWithMostHits].EffPur = effpur;
-          partListToTjID[ipl][plane] = tjs.allTraj[tjWithMostHits].ID;
-        }
-      } // plane
-    } // ipl
-    
-    // Update the EP sums
-    for(unsigned short ipl = 0; ipl < partList.size(); ++ipl) {
-      float TMeV = 1000 * (partList[ipl]->E() - partList[ipl]->Mass());
-      for(unsigned short plane = 0; plane < tjs.NumPlanes; ++plane) {
-        // require at least 2 matched hits
-        if(nMatchedHitsInPartList[ipl][plane] < 2) continue;
-        unsigned short pdgIndex = PDGCodeIndex(tjs, partList[ipl]->PdgCode());
-        // count the number of EP sums for this PDG code
-        EPSums[pdgIndex] += TMeV;
-        ++EPCnts[pdgIndex];
-        // find the first and last matched hit in this plane
-        unsigned int fht = UINT_MAX;
-        unsigned int lht = 0;
-        // find the first and last matched hit in this plane
-        for(unsigned int iht = 0; iht < tjs.fHits.size(); ++iht) {
-          if(tjs.fHits[iht].WireID.Plane != plane) continue;
-          unsigned short momTrackID = partList[ipl]->TrackId();
-          // Look for the real mother
-          for(auto& md : moda) if(md.second == momTrackID) momTrackID = md.first;
-          if(hitTruTrkID[iht] != momTrackID) continue;
-          if(fht == UINT_MAX) fht = iht;
-          lht = iht;
-        } // iht
-        if(fht == UINT_MAX) continue;
-        if(partListToTjID[ipl][plane] == 0) {
-          // Enter 0 in the profile histogram
-          fEP_T[pdgIndex]->Fill(TMeV, 0);
-          if(nMatchedHitsInPartList[ipl][plane] > fMatchTruth[3]) {
-            mf::LogVerbatim myprt("TC");
-            myprt<<"pdgIndex "<<pdgIndex<<" BadEP TMeV "<<(int)TMeV<<" No matched trajectory to partList["<<ipl<<"]";
-            myprt<<" nMatchedHitsInPartList "<<nMatchedHitsInPartList[ipl][plane];
-            myprt<<" from true hit "<<PrintHit(tjs.fHits[fht])<<" to "<<PrintHit(tjs.fHits[lht])<<" events processed "<<fEventsProcessed;
-          }
-          continue;
-        }
-        unsigned short itj = partListToTjID[ipl][plane] - 1;
-        EPTSums[pdgIndex] += TMeV * tjs.allTraj[itj].EffPur;
-        fEP_T[pdgIndex]->Fill(TMeV, tjs.allTraj[itj].EffPur);
-        // print out some debugging information if the EP was pitiful and the number of matched hits is large
-        if(tjs.allTraj[itj].EffPur < fMatchTruth[2] && nMatchedHitsInPartList[ipl][plane] > fMatchTruth[3]) {
-          mf::LogVerbatim myprt("TC");
-          myprt<<"pdgIndex "<<pdgIndex<<" BadEP "<<std::fixed<<std::setprecision(2)<<tjs.allTraj[itj].EffPur;
-          myprt<<" TMeV "<<(int)TMeV<<" nMatchedHitsInPartList "<<nMatchedHitsInPartList[ipl][plane];
-          myprt<<" from true hit "<<PrintHit(tjs.fHits[fht])<<" to "<<PrintHit(tjs.fHits[lht])<<" events processed "<<fEventsProcessed;
-          // print alg names
-          for(unsigned short ib = 0; ib < AlgBitNames.size(); ++ib) if(tjs.allTraj[itj].AlgMod[ib]) myprt<<" "<<AlgBitNames[ib];
-        }
-        // check for a bad match to a primary electron shower
-        if(tjs.ShowerTag[0] > 1 && pdgIndex == 0 && partList[ipl]->Mother() == 0 && fSourceParticleEnergy > 50) {
-          Trajectory& ptj = tjs.allTraj[itj];
-          // determine if this is a parent of a shower Tj
-          int dtrID = 0;
-          for(auto& tj : tjs.allTraj) {
-            if(!tj.AlgMod[kShowerTj]) continue;
-            if(tj.ParentTrajID == ptj.ID) {
-              dtrID = tj.ID;
-              break;
-            }
-          } // tj
-          if(dtrID == 0) mf::LogVerbatim("TC")<<"BadShower Primary electron -> Traj "<<ptj.ID<<"_"<<ptj.CTP<<" Wrong shower parent. Events processed "<<fEventsProcessed;
-        } // check primary electron shower
-        // histogram the MC-reco stopping point difference
-        unsigned short endPt = tjs.allTraj[itj].EndPt[0];
-        float recoWire0 = tjs.allTraj[itj].Pts[endPt].Pos[0];
-        endPt = tjs.allTraj[itj].EndPt[1];
-        float recoWire1 = tjs.allTraj[itj].Pts[endPt].Pos[0];
-        float trueFirstWire = tjs.fHits[fht].WireID.Wire;
-        float trueLastWire = tjs.fHits[lht].WireID.Wire;
-        // decide which ends should be compared
-        if(std::abs(recoWire0 - trueFirstWire) < std::abs(recoWire1 - trueFirstWire)) {
-          fdWire[pdgIndex]->Fill(recoWire0 - trueFirstWire);
-          fdWire[pdgIndex]->Fill(recoWire1 - trueLastWire);
-        } else {
-          fdWire[pdgIndex]->Fill(recoWire1 - trueFirstWire);
-          fdWire[pdgIndex]->Fill(recoWire0 - trueLastWire);
-        }
-      } // plane
-    } // ipl
-
-    // match 2D vertices (crudely)
-    for(auto& tj : tjs.allTraj) {
-      // obsolete vertex
-      if(tj.AlgMod[kKilled]) continue;
-      // require a truth match
-      if(tj.MCPartListIndex == USHRT_MAX) continue;
-      // ignore electrons unless it is a primary electron
-      auto& mcp = tjs.MCPartList[tj.MCPartListIndex];
-      int pdg = abs(mcp->PdgCode());
-      if(pdg == 11 && mcp->Mother() != 0) continue;
-      for(unsigned short end = 0; end < 2; ++end) {
-        if(tj.VtxID[end] == 0) continue;
-        VtxStore& vx2 = tjs.vtx[tj.VtxID[end]-1];
-        vx2.Stat[kVtxTruMatch] = true;
-      } // end
-    } // vx2
-
-  } // MatchTruth
-
-=======
->>>>>>> 278a535c
   ////////////////////////////////////////////////
   void TrajClusterAlg::AddLAHits(TCSlice& slc, Trajectory& tj, unsigned short ipt, bool& sigOK)
   {
@@ -3076,66 +1874,6 @@
     if(!tcc.modes[kStepDir]) tccStepDir = -1;
     for(auto& tj : slc.tjs) {
       if(tj.AlgMod[kKilled]) continue;
-<<<<<<< HEAD
-      if(tj.CTP != fCTP) continue;
-      if(first) {
-        firstTj = it1;
-        first = false;
-      }
-      if(tj.StepDir != tjs.allTraj[firstTj].StepDir) {
-        mf::LogVerbatim("TC")<<"EndMerge2: Trajectory "<<tj.ID<<" is out of order. Fixing it.";
-        ReverseTraj(tjs, tj);
-      }
-    } // it1
-    
-    unsigned short maxShortTjLen = tjs.Vertex2DCuts[0];
-    
-    for(unsigned short it1 = 0; it1 < tjs.allTraj.size() - 1; ++it1) {
-      if(tjs.allTraj[it1].AlgMod[kKilled]) continue;
-      if(tjs.allTraj[it1].CTP != fCTP) continue;
-      for(unsigned short end1 = 0; end1 < 2; ++end1) {
-        // no merge if there is a vertex at the end
-        if(tjs.allTraj[it1].VtxID[end1] > 0) continue;
-        // make a copy of tp1 so we can mess with it
-        TrajPoint tp1 = tjs.allTraj[it1].Pts[tjs.allTraj[it1].EndPt[end1]];
-        bool isVLA = (tp1.AngleCode == 2);
-        float bestFOM = 5;
-        if(isVLA) bestFOM = 20;
-        float bestDOCA;
-        unsigned short imbest = USHRT_MAX;
-        for(unsigned short it2 = 0; it2 < tjs.allTraj.size(); ++it2) {
-          if(it1 == it2) continue;
-          if(tjs.allTraj[it2].AlgMod[kKilled]) continue;
-          if(tjs.allTraj[it2].CTP != fCTP) continue;
-          // ensure that MCSMom isn't wildly different if they are both long
-          if(tjs.allTraj[it1].Pts.size() > 8 && tjs.allTraj[it2].Pts.size() > 8) {
-            if(tjs.allTraj[it2].MCSMom > tjs.allTraj[it1].MCSMom) {
-              if(tjs.allTraj[it1].MCSMom < 0.5 * tjs.allTraj[it2].MCSMom) continue;
-            } else {
-              if(tjs.allTraj[it2].MCSMom < 0.5 * tjs.allTraj[it1].MCSMom) continue;
-            }
-          }
-          unsigned short end2 = 1 - end1;
-          // check for a vertex at this end
-          if(tjs.allTraj[it2].VtxID[end2] > 0) continue;
-          TrajPoint& tp2 = tjs.allTraj[it2].Pts[tjs.allTraj[it2].EndPt[end2]];
-          TrajPoint& tp2OtherEnd = tjs.allTraj[it2].Pts[tjs.allTraj[it2].EndPt[end1]];
-          // ensure that the other end isn't closer
-          if(std::abs(tp2OtherEnd.Pos[0] - tp1.Pos[0]) < std::abs(tp2.Pos[0] - tp1.Pos[0])) continue;
-          // ensure that the order is correct
-          if(tjs.allTraj[it1].StepDir > 0) {
-            if(tp2.Pos[0] < tp1.Pos[0] - 2) continue;
-          } else {
-            if(tp2.Pos[0] > tp1.Pos[0] + 2) continue;
-          }
-          // ensure that there is a signal on most of the wires between these points
-          if(!SignalBetween(tjs, tp1, tp2, 0.8, mrgPrt)) {
-//            if(mrgPrt) mf::LogVerbatim("TC")<<" no signal between these points "<<PrintPos(tjs, tp1.Pos)<<" "<<PrintPos(tjs, tp2.Pos);
-            continue;
-          }
-          // Find the distance of closest approach for small angle merging
-          // Inflate the doca cut if we are bridging a block of dead wires
-=======
       if(tj.CTP != inCTP) continue;
       if(tj.StepDir != tccStepDir && !tj.AlgMod[kSetDir]) ReverseTraj(slc, tj);
     } // tj
@@ -3276,7 +2014,6 @@
           if(!isVLA && !SignalBetween(slc, tp1, tp2, 0.99)) continue;
           
           // decide whether to merge or make a vertex
->>>>>>> 278a535c
           float dang = DeltaAngle(tp1.Ang, tp2.Ang);
           float sep = PosSep(tp1.Pos, tp2.Pos);
           
@@ -3389,36 +2126,6 @@
             myprt<<" lastPass? "<<lastPass;
             myprt<<" doMerge? "<<doMerge;
           }
-<<<<<<< HEAD
-        } else {
-          // create a vertex instead if it passes the vertex cuts
-          VtxStore aVtx;
-          aVtx.CTP = tjs.allTraj[it1].CTP;
-          aVtx.ID = tjs.vtx.size() + 1;
-          // keep it simple if tp1 and tp2 are very close
-          if(std::abs(tp1.Pos[0] - tp2.Pos[0]) < 2 && std::abs(tp1.Pos[1] - tp2.Pos[1]) < 2) {
-            aVtx.Pos[0] = 0.5 * (tp1.Pos[0] + tp2.Pos[0]);
-            aVtx.Pos[1] = 0.5 * (tp1.Pos[1] + tp2.Pos[1]);
-          } else {
-            // Tps not so close
-            float sepCut = tjs.Vertex2DCuts[2];
-            bool tj1Short = (tjs.allTraj[it1].EndPt[1] - tjs.allTraj[it1].EndPt[0] < maxShortTjLen);
-            bool tj2Short = (tjs.allTraj[it2].EndPt[1] - tjs.allTraj[it2].EndPt[0] < maxShortTjLen);
-            if(tj1Short || tj2Short) sepCut = tjs.Vertex2DCuts[1];
-            TrajIntersection(tp1, tp2, aVtx.Pos);
-            float dw = aVtx.Pos[0] - tp1.Pos[0];
-            if(std::abs(dw) > sepCut) continue;
-            float dt = aVtx.Pos[1] - tp1.Pos[1];
-            if(std::abs(dt) > sepCut) continue;
-            dw = aVtx.Pos[0] - tp2.Pos[0];
-            if(std::abs(dw) > sepCut) continue;
-            dt = aVtx.Pos[1] - tp2.Pos[1];
-            if(std::abs(dt) > sepCut) continue;
-            // ensure that the vertex is not closer to the other end if the tj is short
-            if(tj1Short) {
-              TrajPoint otp1 = tjs.allTraj[it1].Pts[tjs.allTraj[it1].EndPt[1-end1]];
-              if(PosSep2(otp1.Pos, aVtx.Pos) < PosSep2(tp1.Pos, aVtx.Pos)) continue;
-=======
           
           if(bestDOCA > docaCut) continue;
           
@@ -3429,7 +2136,6 @@
               didMerge = MergeAndStore(slc, it1, it2, tcc.dbgMrg);
             } else {
               didMerge = MergeAndStore(slc, it2, it1, tcc.dbgMrg);
->>>>>>> 278a535c
             }
             if(didMerge) {
               // Set the end merge flag for the killed trajectories to aid tracing merges
@@ -3513,130 +2219,6 @@
               auto& newVx = slc.vtxs[slc.vtxs.size() - 1];
               mf::LogVerbatim("TC")<<"  New 2V"<<newVx.ID<<" at "<<(int)newVx.Pos[0]<<":"<<(int)(newVx.Pos[1]/tcc.unitsPerTick)<<" Score "<<newVx.Score;
             }
-<<<<<<< HEAD
-          } // Tps not so close
-          // We got this far. Try a vertex fit to ensure that the errors are reasonable
-          tjs.allTraj[it1].VtxID[end1] = aVtx.ID;
-          tjs.allTraj[it2].VtxID[end2] = aVtx.ID;
-          // do a fit
-          if(!FitVertex(tjs, aVtx, mrgPrt)) {
-            // back out
-            tjs.allTraj[it1].VtxID[end1] = 0;
-            tjs.allTraj[it2].VtxID[end2] = 0;
-            if(mrgPrt) mf::LogVerbatim("TC")<<" Vertex fit failed ";
-            continue;
-          }
-          aVtx.NTraj = 2;
-          aVtx.Pass = tjs.allTraj[it1].Pass;
-          aVtx.Topo = end1 + end2;
-          tjs.allTraj[it1].AlgMod[kEndMerge] = true;
-          tjs.allTraj[it2].AlgMod[kEndMerge] = true;
-          if(mrgPrt) mf::LogVerbatim("TC")<<"  Make vertex ID "<<aVtx.ID<<" at "<<(int)aVtx.Pos[0]<<":"<<(int)(aVtx.Pos[1]/tjs.UnitsPerTick);
-          if(!StoreVertex(tjs, aVtx)) continue;
-        } // create a vertex
-        if(tjs.allTraj[it1].AlgMod[kKilled]) break;
-      } // end1
-    } // it1
-    
-  } // EndMerge
-  
-  //////////////////////////////////////////
-  void TrajClusterAlg::Match3D(const geo::TPCID& tpcid)
-  {
-    // Match trajectories in each view using hits. This function loops through hits that are used in trajectories
-    // in all (3) planes in the current tpcid. The triplet of Tj IDs is stored in a MatchStruct, ms, and pushed onto
-    // tjs.matchVec. A count is made of all subsequent hit triplets that have the same Tj ID triplet.  The matchVec vector
-    // is sorted by the decreasing number of hit triplet counts. The matchVec entries with the most hit triplet counts are
-    // identified as to-be-made PFParticles and put in matchVecPFPList. The function Find3DEndPoints defines the sXYZ and eXYZ
-    // elements of the Match Struct using a convention that sXYZ[0] is at low X end of the matched trajectories.
-    
-    if(!tjs.UseAlg[kMatch3D]) return;
-    if(tjs.Match3DCuts[0] < 0) return;
-    
-    prt = (debug.Plane >= 0) && (debug.Tick == 3333);
-    
-    if(prt) mf::LogVerbatim("TC")<<"inside Match3D. dX (cm) cut "<<tjs.Match3DCuts[0];
-    
-    // vector of X positions of all hits
-    std::vector<float> xx(tjs.fHits.size());
-    for(unsigned int iht = 0; iht < tjs.fHits.size(); ++iht) {
-      TCHit& hit = tjs.fHits[iht];
-      xx[iht] = tjs.detprop->ConvertTicksToX(hit.PeakTime, hit.WireID.Plane, hit.WireID.TPC, hit.WireID.Cryostat);
-    } // iht
-    
-    if(tjs.NumPlanes == 3) {
-      Match3Views(tpcid, xx);
-      // Now try to find 3D matches in 2 views using the unmatched hits
-      Match2Views(tpcid, xx);
-    } else {
-      Match2Views(tpcid, xx);
-    }
-    
-    if(prt) {
-      mf::LogVerbatim myprt("TC");
-      myprt<<"matchVec\n";
-      for(unsigned int ii = 0; ii < tjs.matchVec.size(); ++ii) {
-        myprt<<ii<<" Count "<<tjs.matchVec[ii].Count<<" TjIDs: ";
-        unsigned short nstj = 0;
-        for(auto& tjID : tjs.matchVec[ii].TjIDs) {
-          myprt<<" "<<tjID;
-          // count shower Tjs
-          if(tjs.allTraj[tjID - 1].AlgMod[kShowerTj]) ++nstj;
-        }
-        myprt<<" nShowerTj "<<nstj<<"\n";
-      } // ii
-/*
-      myprt<<"matchVecPFPList";
-      for(auto& pfp : tjs.matchVecPFPList) {
-        myprt<<" "<<pfp<<" TjIDs";
-        for(auto& tjID : tjs.matchVec[pfp].TjIDs) myprt<<" "<<tjID;
-      }
-*/
-    } // prt
-    
-    // ensure that a Tj will only used by one PFParticle
-    std::vector<unsigned short> tjInPFParticle(tjs.allTraj.size(), USHRT_MAX);
-    for(unsigned short ipfp = 0; ipfp < tjs.matchVecPFPList.size(); ++ipfp) {
-      unsigned short imv = tjs.matchVecPFPList[ipfp];
-      auto& ims = tjs.matchVec[imv];
-      for(unsigned short ii = 0; ii < ims.TjIDs.size(); ++ii) {
-        unsigned short itj = ims.TjIDs[ii] - 1;
-        if(tjInPFParticle[itj] != USHRT_MAX) {
-          std::cout<<"Error! itj "<<itj<<" tj.ID "<<tjs.allTraj[itj].ID<<" TjIDs["<<ii<<"] = "<<ims.TjIDs[ii]<<" already set.";
-          std::cout<<" Trying to set ipfp "<<ipfp<<" imv "<<imv<<"\n";
-        }
-        tjInPFParticle[itj] = ipfp;
-      } // ii
-    } // ipfp
-    
-    // Define the parent (j) - daughter (i) relationship and the PDGCode
-    for(unsigned short ipfp = 0; ipfp < tjs.matchVecPFPList.size(); ++ipfp) {
-      unsigned short imv = tjs.matchVecPFPList[ipfp];
-      auto& ims = tjs.matchVec[imv];
-      // assume that this is its own parent
-      ims.ParentMSIndex = ipfp;
-      unsigned short n11 = 0;
-      unsigned short n13 = 0;
-      unsigned short nsh = 0;
-      // look for a parent (j) in the list of trajectories
-      for(unsigned short ii = 0; ii < ims.TjIDs.size(); ++ii) {
-        unsigned short itj = ims.TjIDs[ii] - 1;
-        Trajectory& tj = tjs.allTraj[itj];
-        if(tj.PDGCode == 11) ++n11;
-        if(tj.PDGCode == 13) ++n13;
-        if(tj.AlgMod[kShowerTj]) ++nsh;
-        // Look for a parent trajectory that is matched in 3D
-        if(tj.ParentTrajID > 0 && tjs.allTraj[tj.ParentTrajID - 1].AlgMod[kMatch3D]) {
-          // Look for this parent in matchVecPFPList
-          for(unsigned short jpfp = 0; jpfp < tjs.matchVecPFPList.size(); ++jpfp) {
-            if(jpfp == ipfp) continue;
-            unsigned short jmv = tjs.matchVecPFPList[jpfp];
-            auto& jms = tjs.matchVec[jmv];
-            if(std::find(jms.TjIDs.begin(), jms.TjIDs.end(), tj.ParentTrajID) != jms.TjIDs.end()) {
-              ims.ParentMSIndex = jpfp;
-              if(std::find(jms.DtrIndices.begin(), jms.DtrIndices.end(), ipfp) == jms.DtrIndices.end()) jms.DtrIndices.push_back(ipfp);
-              break;
-=======
             // check the score and kill it if it is below the cut
             auto& newVx2 = slc.vtxs[slc.vtxs.size() - 1];
             if(newVx2.Score < tcc.vtx2DCuts[7] && CompatibleMerge(slc, tj1, tj2, tcc.dbgMrg)) {
@@ -3658,7 +2240,6 @@
               else {
                 if(prt) mf::LogVerbatim("TC")<<"  MergeAndStore failed ";
               }
->>>>>>> 278a535c
             }
           } // create a vertex
           if(tj1.AlgMod[kKilled]) break;
@@ -3691,536 +2272,6 @@
                 std::cout<<" but have different vertex IDs "<<tj1.VtxID[end1]<<" != "<<tj2.VtxID[end2];
                 std::cout<<"\n";
               }
-<<<<<<< HEAD
-              // next see if the Tj IDs are in the match list
-              unsigned short indx = 0;
-              for(indx = 0; indx < tjs.matchVec.size(); ++indx) {
-                if(tjs.fHits[iht].InTraj != tjs.matchVec[indx].TjIDs[ipl]) continue;
-                if(tjs.fHits[jht].InTraj != tjs.matchVec[indx].TjIDs[jpl]) continue;
-                if(tjs.fHits[kht].InTraj != tjs.matchVec[indx].TjIDs[kpl]) continue;
-                ++tjs.matchVec[indx].Count;
-                break;
-              } // indx
-              if(indx == tjs.matchVec.size()) {
-                // not found in the match vector so add it
-                MatchStruct ms;
-                ms.TjIDs.resize(3);
-                ms.TjIDs[ipl] = tjs.fHits[iht].InTraj;
-                ms.TjIDs[jpl] = tjs.fHits[jht].InTraj;
-                ms.TjIDs[kpl] = tjs.fHits[kht].InTraj;
-                ms.Count = 1;
-                tjs.matchVec.push_back(ms);
-              } // not found in the list
-            } // kht
-          } // jht
-        } // iht
-      } // jwire
-    } // iwire
-    
-    if(tjs.matchVec.empty()) {
-      if(prt) mf::LogVerbatim("TC")<<"Match3Views: no 3-plane matches found";
-      return;
-    }
-    
-    // sort by decreasing number of matches
-    SortEntry se;
-    std::vector<SortEntry> sortVec(tjs.matchVec.size());
-    for(unsigned int indx = 0; indx < tjs.matchVec.size(); ++indx) {
-      se.index = indx;
-      se.length = tjs.matchVec[indx].Count;
-      sortVec[indx] = se;
-    }
-    if(sortVec.size() > 1) std::sort(sortVec.begin(), sortVec.end(), greaterThan);
-    
-    if(prt) {
-      mf::LogVerbatim myprt("TC");
-      myprt<<"Match3Views matchVec sorted\n";
-      for(unsigned int ii = 0; ii < tjs.matchVec.size(); ++ii) {
-        unsigned int indx = sortVec[ii].index;
-        myprt<<ii<<" Count "<<tjs.matchVec[indx].Count<<" TjIDs: ";
-        for(auto& tjID : tjs.matchVec[indx].TjIDs) myprt<<" "<<tjID;
-        myprt<<"\n";
-      } // ii
-    } // prt
-    
-    for(unsigned int ii = 0; ii < tjs.matchVec.size(); ++ii) {
-      unsigned int indx = sortVec[ii].index;
-      // skip this match if any of the trajectories is already matched or merged and killed
-      bool skipit = false;
-      // count the number of shower Tjs
-      unsigned short nstj = 0;
-      for(unsigned short ipl = 0; ipl < tjs.matchVec[indx].TjIDs.size(); ++ipl) {
-        unsigned short itj = tjs.matchVec[indx].TjIDs[ipl] - 1;
-        if(tjs.allTraj[itj].AlgMod[kMatch3D]) skipit = true;
-        if(tjs.allTraj[itj].AlgMod[kKilled]) skipit = true;
-        if(tjs.allTraj[itj].AlgMod[kShowerTj]) ++nstj;
-      }
-      if(skipit) continue;
-      // Require 0 or 3 shower Tjs
-      if(nstj != 0 && nstj != tjs.matchVec[indx].TjIDs.size()) continue;
-      auto& imv = tjs.matchVec[indx];
-      if(prt && imv.Count > 20) {
-        mf::LogVerbatim myprt("TC");
-        myprt<<"Match3D indx "<<indx<<" Count "<<imv.Count;
-      } // prt
-      if(imv.TjIDs.empty()) continue;
-      // Set the AlgMod bit
-      for(unsigned short ipl = 0; ipl < imv.TjIDs.size(); ++ipl) {
-        unsigned short itj = imv.TjIDs[ipl] - 1;
-        Trajectory& tj = tjs.allTraj[itj];
-        tj.AlgMod[kMatch3D] = true;
-      } // ipl
-      // Look for fragments of broken trajectories.
-      // Allow one fragment for each trajectory (assumes that there is one Tj per plane...)
-      std::vector<int> fragID(imv.TjIDs.size(), INT_MAX);
-      // Stop searching when the triplet count gets low
-      int minCount = 0.3 * imv.Count;
-      for(unsigned int jj = ii + 1; jj < tjs.matchVec.size(); ++jj) {
-        unsigned int jndx = sortVec[jj].index;
-        if(tjs.matchVec[jndx].Count < minCount) break;
-        auto& jmv = tjs.matchVec[jndx];
-        // Count the number of ID matches in each matchVec entry
-        unsigned short nmat = 0;
-        // Keep track of the ID of an entry that is not matched - the presumed fragment
-        int fID = INT_MAX;
-        // and the index of fID in the matchVec entry
-        unsigned short fIDIndex = 0;
-        for(unsigned short jjj = 0; jjj < jmv.TjIDs.size(); ++jjj) {
-          int jID = tjs.matchVec[jndx].TjIDs[jjj];
-          if(jjj < imv.TjIDs.size() && jID == imv.TjIDs[jjj]) {
-            ++nmat;
-          } else if(!tjs.allTraj[jID - 1].AlgMod[kMatch3D]) {
-            // jID wasn't found. Set fragID in case this is a fragment
-            fID = jID;
-            fIDIndex = jjj;
-          }
-        } // jjj
-        // Look for two (out of three) matched ID
-        if(nmat != 2) continue;
-        if(fID == INT_MAX) continue;
-        // The fragment should be fragID
-        // Don't overwrite the fragID if one already exists
-        if(fragID[fIDIndex] == INT_MAX) fragID[fIDIndex] = fID;
-      } // jj
-      // try to merge
-      for(unsigned short jfg = 0; jfg < fragID.size(); ++jfg) {
-        if(fragID[jfg] == INT_MAX) continue;
-        if(prt) mf::LogVerbatim("TC")<<"matchVec index "<<indx<<" Try to merge "<<imv.TjIDs[jfg]<<" and "<<fragID[jfg];
-        unsigned short ftj1 = imv.TjIDs[jfg] - 1;
-        unsigned short ftj2 = fragID[jfg] - 1;
-        // Put ftj1 first so that its AlgMod state is preserved - specifically the kMatch3D bit
-        if(MergeAndStore(ftj1, ftj2, prt)) {
-          // merge successfull. 
-          int newTjID = tjs.allTraj[tjs.allTraj.size()-1].ID;
-          if(prt) mf::LogVerbatim("TC")<<" merge successfull. newTjID "<<newTjID;
-          std::replace(imv.TjIDs.begin(), imv.TjIDs.end(), imv.TjIDs[jfg], newTjID);
-          // Set the count to 0 for all other entries that have these fragments
-          // TODO Maybe it should be set to minCount instead...
-          for(auto& jmv : tjs.matchVec) {
-            if(std::find(jmv.TjIDs.begin(), jmv.TjIDs.end(), imv.TjIDs[jfg]) != jmv.TjIDs.end()) jmv.Count = 0;
-            if(std::find(jmv.TjIDs.begin(), jmv.TjIDs.end(), fragID[jfg]) != jmv.TjIDs.end()) jmv.Count = 0;
-          }
-        } // successfull merge
-        else if(prt) { mf::LogVerbatim("TC")<<" merge failed"; }
-      } // jfg
-      //  Index the matches that will become PFParticles into matchVecPFPList
-      tjs.matchVecPFPList.push_back(indx);
-    } // ii (indx)
-  } // Match3Views
-
-  //////////////////////////////////////////
-  void TrajClusterAlg::Match2Views(const geo::TPCID& tpcid, const std::vector<float>& xx)
-  {
-    // Try to recover failed 3D matched trajectories using 2 views or match in 3D in a 2 view TPC. 
-    // The xx vector of size tjs.fHits.size() has been pre-loaded by the calling routine
-    
-    // 2-view matching not requested
-    if(tjs.Match3DCuts[2] < 0) return;
-    
-    unsigned int nTriple = tjs.matchVec.size();
-    // make a temporary list of triple Tj match IDs to simplify searching
-    std::vector<unsigned short> tripleTjList;
-    for(auto& ms : tjs.matchVec) tripleTjList.insert(tripleTjList.end(), ms.TjIDs.begin(), ms.TjIDs.end());
-    
-    unsigned short minTjLen = tjs.Match3DCuts[2];
-    
-    // Three plane TPC - require a 2-plane match reside in a dead region of the 3rd plane?
-    bool require3rdPlnDeadRegion = (tjs.NumPlanes == 3 && tjs.Match3DCuts[3] > 0);
-    
-    for(unsigned short ipl = 0; ipl < tjs.NumPlanes - 1; ++ipl) {
-      for(unsigned int iwire = tjs.FirstWire[ipl]; iwire < tjs.LastWire[ipl]; ++iwire) {
-        if(tjs.WireHitRange[ipl][iwire].first < 0) continue;
-        for(unsigned short jpl = ipl + 1; jpl < tjs.NumPlanes; ++jpl) {
-          for(unsigned int jwire = tjs.FirstWire[jpl]; jwire < tjs.LastWire[jpl]; ++jwire) {
-            if(tjs.WireHitRange[jpl][jwire].first < 0) continue;
-            double yp, zp;
-            tjs.geom->IntersectionPoint(iwire, jwire, ipl, jpl, tpcid.Cryostat, tpcid.TPC, yp, zp);
-            // ensure this is inside the TPC
-            if(yp < tjs.YLo || yp > tjs.YHi || zp < tjs.ZLo || zp > tjs.ZHi) continue;
-            if(require3rdPlnDeadRegion) {
-              unsigned short kpl = 3 - ipl - jpl;
-              float fkwire = tjs.geom->WireCoordinate(yp, zp, kpl, tpcid.TPC, tpcid.Cryostat);
-              if(fkwire < 0 || fkwire > tjs.MaxPos0[kpl]) continue;
-              unsigned int kwire = std::nearbyint(fkwire);
-              unsigned int lastWire = tjs.LastWire[2] - 1;
-              if(kwire > lastWire) continue;
-              if(tjs.WireHitRange[kpl][kwire].first == -1) continue;
-            }
-            // Have intersecting wire matches. Now look for time matches
-            unsigned int ifirsthit = (unsigned int)tjs.WireHitRange[ipl][iwire].first;
-            unsigned int ilasthit = (unsigned int)tjs.WireHitRange[ipl][iwire].second;
-            unsigned int jfirsthit = (unsigned int)tjs.WireHitRange[jpl][jwire].first;
-            unsigned int jlasthit = (unsigned int)tjs.WireHitRange[jpl][jwire].second;
-            for(unsigned int iht = ifirsthit; iht < ilasthit; ++iht) {
-              // Only consider hits that are associated with a trajectory
-              if(tjs.fHits[iht].InTraj <= 0) continue;
-              // see if this trajectory already has a 3D match
-              unsigned short itj = tjs.fHits[iht].InTraj - 1;
-              // or is in the triple match list
-              if(std::find(tripleTjList.begin(), tripleTjList.end(), tjs.fHits[iht].InTraj) != tripleTjList.end()) continue;
-              if(tjs.allTraj[itj].AlgMod[kMatch3D]) continue;
-              // don't try to match Tjs in showers
-              if(tjs.allTraj[itj].AlgMod[kInShower]) continue;
-              if(tjs.allTraj[itj].Pts.size() < minTjLen) continue;
-              for(unsigned int jht = jfirsthit; jht < jlasthit; ++jht) {
-                // Only consider hits that are associated with a trajectory
-                if(tjs.fHits[jht].InTraj <= 0) continue;
-                // see if this trajectory already has a 3D match
-                unsigned short jtj = tjs.fHits[jht].InTraj - 1;
-                if(tjs.allTraj[jtj].AlgMod[kMatch3D]) continue;
-                // or is in the triple match list
-                if(std::find(tripleTjList.begin(), tripleTjList.end(), tjs.fHits[jht].InTraj) != tripleTjList.end()) continue;
-                // don't try to match Tjs in showers
-                if(tjs.allTraj[jtj].AlgMod[kInShower]) continue;
-                if(tjs.allTraj[jtj].Pts.size() < minTjLen) continue;
-                if(xx[jht] < xx[iht] - tjs.Match3DCuts[0]) continue;
-                if(xx[jht] > xx[iht] + tjs.Match3DCuts[0]) break;
-                // next see if the Tj IDs are in the match list
-                unsigned short indx = nTriple;
-                for(indx = nTriple; indx < tjs.matchVec.size(); ++indx) {
-                  unsigned short nm = 0;
-                  for(unsigned short ii = 0; ii < tjs.matchVec[indx].TjIDs.size(); ++ii) {
-                    if(tjs.fHits[iht].InTraj == tjs.matchVec[indx].TjIDs[ii]) ++nm;
-                    if(tjs.fHits[jht].InTraj == tjs.matchVec[indx].TjIDs[ii]) ++nm;
-                  } // ii
-                  if(nm == 2) {
-                    ++tjs.matchVec[indx].Count;
-                    break;
-                  }
-                } // indx
-                if(indx == tjs.matchVec.size()) {
-                  MatchStruct ms;
-                  ms.TjIDs.resize(2);
-                  ms.TjIDs[0] = tjs.fHits[iht].InTraj;
-                  ms.TjIDs[1] = tjs.fHits[jht].InTraj;
-                  ms.Count = 1;
-                  tjs.matchVec.push_back(ms);
-                } // not found in the list
-              } // jht
-            } // iht
-          } // jwire
-        } // jpl
-      } // iwire
-    } // ipl
-    
-    if(tjs.matchVec.size() == nTriple) {
-      if(prt) mf::LogVerbatim("TC")<<"Match2Views: no 2-view matches found";
-      return;
-    }
-    
-    std::vector<SortEntry> sortVec;
-    SortEntry se;
-    for(unsigned int ii = nTriple; ii < tjs.matchVec.size(); ++ii) {
-      se.index = ii;
-      se.length = tjs.matchVec[ii].Count;
-      sortVec.push_back(se);
-    }
-    if(sortVec.size() > 1) std::sort(sortVec.begin(), sortVec.end(), greaterThan);
-    
-    if(prt) {
-      unsigned int nDouble = tjs.matchVec.size() - nTriple;
-      mf::LogVerbatim myprt("TC");
-      myprt<<"Match2Views: nTriple "<<nTriple<<" nDouble "<<nDouble<<"\n";
-      for(unsigned int ii = 0; ii < sortVec.size(); ++ii) {
-        myprt<<ii<<" indx "<<sortVec[ii].index;
-        unsigned int indx = sortVec[ii].index;
-        myprt<<" Count "<<tjs.matchVec[indx].Count;
-        for(auto& tjID : tjs.matchVec[indx].TjIDs) myprt<<" "<<tjID;
-        myprt<<"\n";
-      } // ii
-    } // prt
-    
-    // Index the matches in matchVecPFPList
-    for(unsigned int ii = 0; ii < sortVec.size(); ++ii) {
-      unsigned int indx = sortVec[ii].index;
-      // skip this match if any of the trajectories is already matched
-      bool skipit = false;
-      unsigned short nstj = 0;
-      for(unsigned short ipl = 0; ipl < tjs.matchVec[indx].TjIDs.size(); ++ipl) {
-        unsigned short itj = tjs.matchVec[indx].TjIDs[ipl] - 1;
-        if(tjs.allTraj[itj].AlgMod[kMatch3D]) skipit = true;
-        if(tjs.allTraj[itj].AlgMod[kShowerTj]) ++nstj;
-      }
-      if(skipit) continue;
-      if(nstj != 0 && nstj != tjs.matchVec[indx].TjIDs.size()) continue;
-      for(unsigned short ipl = 0; ipl < tjs.matchVec[indx].TjIDs.size(); ++ipl) {
-        int mtid = tjs.matchVec[indx].TjIDs[ipl];
-        // Set the match flag
-        tjs.allTraj[mtid - 1].AlgMod[kMatch3D] = true;
-      } // ipl
-      //  Put the subset of matches that will become PFParticles into a list
-      tjs.matchVecPFPList.push_back(indx);
-    } // ii (indx)
-    
-  } // Match2Views
-  
-  ////////////////////////////////////////////////
-  void TrajClusterAlg::Find3DEndPoints(const geo::TPCID& tpcid)
-  {
-    // Define the sXYZ and eXYZ endpoints of the matched trajectories. This is done by matching the
-    // endpoints of the two longest trajectories in all planes. The endpoints and trajectories are then
-    // reversed if necessary to put sXYZ[0] > eXYZ[0] and EndPt[0] => sXYZ 
-    
-    unsigned int cstat = tpcid.Cryostat;
-    unsigned int tpc = tpcid.TPC;
-    
-    for(auto& im : tjs.matchVecPFPList) {
-      // a reference to a set of 3D matched trajectories
-      auto& ms = tjs.matchVec[im];
-      if(ms.TjIDs.empty()) continue;
-      // ensure we are in the correct tpcid using the first Tj CTP
-      unsigned short it1 = ms.TjIDs[0] - 1;
-      geo::PlaneID plane1ID = DecodeCTP(tjs.allTraj[it1].CTP);
-      if(plane1ID.Cryostat != cstat) continue;
-      if(plane1ID.TPC != tpc) continue;
-      // ignore shower Tjs. These are handled in FindShowerEndPoints
-      if(ms.PDGCode == 1111) continue;
-      // Check for the existence of a 3D vertex with these trajectories and if so define the
-      // 3D vertex start and end indices. Note that in it's current state MatchHas3DVertex may not
-      // always define eXYZ.
-      if(Matched3DVtx(tjs, im) == 2) continue;
-      // find the longest Tj
-      unsigned short itjLong = USHRT_MAX;
-      unsigned short ilen = 0;
-      for(unsigned short ii = 0; ii < ms.TjIDs.size(); ++ii) {
-        unsigned short itj = ms.TjIDs[ii] - 1;
-        Trajectory& tj = tjs.allTraj[itj];
-        if(tj.Pts.size() > ilen) {
-          ilen = tj.Pts.size();
-          itjLong = itj;
-        }
-      } // ii
-      if (itjLong == USHRT_MAX){
-        mf::LogWarning("TC")<<"In Find3DEndPoints, itjLong = "<<itjLong<<", will return";
-        return;
-      }
-      Trajectory& iTj = tjs.allTraj[itjLong];
-      // find the 2nd longest tj
-      unsigned short jtjLong = USHRT_MAX;
-      unsigned short jlen = 0;
-      for(unsigned short jj = 0; jj < ms.TjIDs.size(); ++jj) {
-        unsigned short jtj = ms.TjIDs[jj] - 1;
-        if(jtj == itjLong) continue;
-        Trajectory& tj = tjs.allTraj[jtj];
-        // ensure that this Tj is in a different plane than the longest one
-        if(tj.CTP == iTj.CTP) continue;
-        if(tj.Pts.size() > jlen) {
-          jlen = tj.Pts.size();
-          jtjLong = jtj;
-        }
-      } // ii
-      if (jtjLong == USHRT_MAX){
-        mf::LogWarning("TC")<<"In Find3DEndPoints, jtjLong = "<<jtjLong<<", will return";
-        return;
-      }
-      // consider both ends of each Tj
-      unsigned short iPln = DecodeCTP(iTj.CTP).Plane;
-      Trajectory& jTj = tjs.allTraj[jtjLong];
-      unsigned short jPln = DecodeCTP(jTj.CTP).Plane;
-      unsigned short iEnd = 0, jEnd = 0;
-      float bestDx = 1E6;
-      float bestDxX = 0;
-      for(unsigned short ie = 0; ie < 2; ++ie) {
-        unsigned short iEndPt = iTj.EndPt[ie];
-        TrajPoint& iTp = iTj.Pts[iEndPt];
-        unsigned short iPln = DecodeCTP(iTp.CTP).Plane;
-        float iX = tjs.detprop->ConvertTicksToX(iTp.Pos[1]/tjs.UnitsPerTick, iPln, tpc, cstat);
-        for(unsigned short je = 0; je < 2; ++je) {
-          unsigned short jEndPt = jTj.EndPt[je];
-          TrajPoint& jTp = jTj.Pts[jEndPt];
-          unsigned short jPln = DecodeCTP(jTp.CTP).Plane;
-          float jX = tjs.detprop->ConvertTicksToX(jTp.Pos[1]/tjs.UnitsPerTick, jPln, tpc, cstat);
-          float dx = std::abs(iX - jX);
-          if(dx < bestDx) {
-            bestDx = dx;
-            iEnd = ie;
-            jEnd = je;
-            bestDxX = iX;
-          }
-        } // e2
-      } // e1
-      // Now decide which end should be the start, taking into account the possible existence of a 3D vertex.
-      // Reference the Tps at the end with the best match
-      unsigned short iEndPt = iTj.EndPt[iEnd];
-      TrajPoint& iTp = iTj.Pts[iEndPt];
-      unsigned short jEndPt = jTj.EndPt[jEnd];
-      TrajPoint& jTp = jTj.Pts[jEndPt];
-      std::array<float, 3> xyz;
-      double yp, zp;
-      unsigned int iwire = std::nearbyint(iTp.Pos[0]);
-      if(!tjs.geom->HasWire(geo::WireID(cstat, tpc, iPln, iwire))) continue;
-      unsigned int jwire = std::nearbyint(jTp.Pos[0]);
-      if(!tjs.geom->HasWire(geo::WireID(cstat, tpc, jPln, jwire))) continue;
-      tjs.geom->IntersectionPoint(iwire, jwire, iPln, jPln, cstat, tpc, yp, zp);
-      // ensure this is inside the TPC
-      if(yp < tjs.YLo) yp = tjs.YLo;
-      if(yp > tjs.YHi) yp = tjs.YLo;
-      if(zp < tjs.ZLo) zp = tjs.ZLo;
-      if(zp > tjs.ZHi) zp = tjs.ZLo;
-      xyz[0] = bestDxX;
-      xyz[1] = yp;
-      xyz[2] = zp;
-      // find the xyz position of the other end
-      iEndPt = iTj.EndPt[1 - iEnd];
-      TrajPoint& ioTp = iTj.Pts[iEndPt];
-      jEndPt = jTj.EndPt[1 - jEnd];
-      TrajPoint& joTp = jTj.Pts[jEndPt];
-      std::array<float, 3> oxyz;
-      iwire = std::nearbyint(ioTp.Pos[0]);
-      if(!tjs.geom->HasWire(geo::WireID(cstat, tpc, iPln, iwire))) continue;
-      jwire = std::nearbyint(joTp.Pos[0]);
-      if(!tjs.geom->HasWire(geo::WireID(cstat, tpc, jPln, jwire))) continue;
-      tjs.geom->IntersectionPoint(iwire, jwire, iPln, jPln, cstat, tpc, yp, zp);
-      // ensure this is inside the TPC
-      if(yp < tjs.YLo) yp = tjs.YLo;
-      if(yp > tjs.YHi) yp = tjs.YLo;
-      if(zp < tjs.ZLo) zp = tjs.ZLo;
-      if(zp > tjs.ZHi) zp = tjs.ZLo;
-      geo::PlaneID iPlaneID = DecodeCTP(ioTp.CTP);
-      float xi = tjs.detprop->ConvertTicksToX(ioTp.Pos[1]/tjs.UnitsPerTick, iPlaneID.Plane, tpc, cstat);
-      geo::PlaneID jPlaneID = DecodeCTP(joTp.CTP);
-      float xj = tjs.detprop->ConvertTicksToX(joTp.Pos[1]/tjs.UnitsPerTick, jPlaneID.Plane, tpc, cstat);
-      oxyz[0] = 0.5 * (xi + xj);
-      oxyz[1] = yp;
-      oxyz[2] = zp;
-      
-      if(ms.sVtx3DIndex != USHRT_MAX) {
-        // 3D vertex assignment exists at the start. Define the other end
-        std::array<float, 3> vpos;
-        vpos[0] = tjs.vtx3[ms.sVtx3DIndex].X;
-        vpos[1] = tjs.vtx3[ms.sVtx3DIndex].Y;
-        vpos[2] = tjs.vtx3[ms.sVtx3DIndex].Z;
-        if(PosSep2(xyz, vpos) < PosSep2(oxyz, vpos)) {
-          ms.eXYZ = oxyz;
-        } else {
-          ms.eXYZ = xyz;
-        }
-      } else {
-        // No 3D vertex assignment exists at either end so define the end positions. A new 3D vertex will be created in FillPFPInfo
-        if(xyz[0] > oxyz[0]) {
-          ms.sXYZ = xyz;
-          ms.eXYZ = oxyz;
-        } else {
-          ms.sXYZ = oxyz;
-          ms.eXYZ = xyz;
-        }
-      } // No 3D vertex assignment exists at either end
-      
-      // Reverse trajectories as necessary so that EndPt[0] is at the sXYZ end
-      std::array<float, 2> vpos;
-      for(unsigned short ii = 0; ii < ms.TjIDs.size(); ++ii) {
-        unsigned short itj = ms.TjIDs[ii] - 1;
-        Trajectory& tj = tjs.allTraj[itj];
-        unsigned short endPt0 = tj.EndPt[0];
-        unsigned short endPt1 = tj.EndPt[1];
-        // Project sXYZ to this plane coordinate system
-        geo::PlaneID planeID = DecodeCTP(tj.CTP);
-        vpos[0] = tjs.geom->WireCoordinate(ms.sXYZ[1], ms.sXYZ[2], planeID) + 0.5;
-        if(vpos[0] < 0 || (unsigned int)vpos[0] > tjs.NumWires[planeID.Plane]) continue;
-        vpos[1] = tjs.detprop->ConvertXToTicks(ms.sXYZ[0], planeID.Plane, tpc, cstat) * tjs.UnitsPerTick;
-        // Reverse if end 0 is further away from vpos than end 1
-        if(PosSep2(tj.Pts[endPt0].Pos, vpos) > PosSep2(tj.Pts[endPt1].Pos, vpos)) ReverseTraj(tjs, tj);
-      } // ii
-     if(prt)  mf::LogVerbatim("TC")<<"F3DEP: im "<<im<<" itjLong "<<itjLong<<" iEnd "<<iEnd<<" jtjLong "<<jtjLong<<" jEnd "<<jEnd;
-
-    } // im (ms)
-        
-  } // Find3DEndPoints
-  
-  //////////////////////////////////////////
-  void TrajClusterAlg::FillPFPInfo()
-  {
-    // Fills the PFParticle info in matchVec. Each entry contains a list of trajectories and has a defined
-    // start and end XYZ position, possibly with the index of a 3D vertex. 
-    
-    unsigned short pfpCount = 0;
-    for(auto& im : tjs.matchVecPFPList) {
-      auto& ms = tjs.matchVec[im];
-      // ms contains a list of tjs that were matched in 3D. 
-      if(ms.Count == 0) continue;
-      // Set the parent index to itself for now
-      ms.ParentMSIndex = pfpCount;
-      ++pfpCount;
-      // Trajectories have been reversed so that the Tj and hit order are consistent. The
-      // next step is to decide whether the start of the PFParticle (where the 3D vertex association will be made) is indeed the
-      // start of the trajectory from a physics standpoint, e.g. dQ/dx, muon delta-ray tag, cosmic rays entering the detector, etc.
-      // Make this decision in a utility function.
-      if(Reverse3DMatchTjs(tjs, im, prt)) {
-        // All of the trajectories should be reversed
-        for(auto& tjID : ms.TjIDs) {
-          unsigned short itj = tjID - 1;
-          ReverseTraj(tjs, tjs.allTraj[itj]);
-        } // tjID
-        if(prt)  mf::LogVerbatim("TC")<<" Reversed all Tjs using advice from Reverse3DMatchTjs";
-        // swap the matchVec end info also
-        std::swap(ms.sXYZ, ms.eXYZ);
-        std::swap(ms.sVtx3DIndex, ms.eVtx3DIndex);
-      } // Reverse3DMatchTjs
-      // we may need to clobber 2D vertices so start a list and count them
-      std::vector<unsigned short> vtxIDs, vtxIDCnt;
-      for(auto& tjID : ms.TjIDs) {
-        unsigned short itj = tjID - 1;
-        Trajectory& tj = tjs.allTraj[itj];
-        for(unsigned short end = 0; end < 2; ++end) {
-          if(tj.VtxID[end] > 0) {
-            // Count the number of times this 2D vertex is used.
-            unsigned short indx;
-            for(indx = 0; indx < vtxIDs.size(); ++indx) if(tj.VtxID[end] == vtxIDs[indx]) break;
-            if(indx == vtxIDs.size()) {
-              // not found so add it
-              vtxIDs.push_back(tj.VtxID[end]);
-              vtxIDCnt.push_back(1);
-            } else {
-              ++vtxIDCnt[indx];
-            }
-          } // 2D vertex exists
-        } // end
-      } // tjID
-      // clobber any 2D vertices that exist between trajectories in the match list
-      for(unsigned short ii = 0; ii < vtxIDs.size(); ++ii) {
-        if(vtxIDCnt[ii] > 1) MakeVertexObsolete(tjs, vtxIDs[ii]);
-      } // ii
-      // Make a 3D vertex at the start of the PFParticle if one doesn't already exist
-      if(ms.sVtx3DIndex == USHRT_MAX) {
-        // get a reference to one of the Tjs to define the cryostat and TPC
-        unsigned short itj = ms.TjIDs[0] - 1;
-        geo::PlaneID planeID = DecodeCTP(tjs.allTraj[itj].CTP);
-        Vtx3Store newVx3;
-        newVx3.CStat = planeID.Cryostat;
-        newVx3.TPC = planeID.TPC;
-        // Set Wire < 0 as a flag that this is a "complete" 3D vertex even though no 2D vertices have been made.
-        newVx3.Wire = -2;
-        newVx3.X = ms.sXYZ[0];
-        newVx3.Y = ms.sXYZ[1];
-        newVx3.Z = ms.sXYZ[2];
-        tjs.vtx3.push_back(newVx3);
-        ms.sVtx3DIndex = tjs.vtx3.size() - 1;
-        if(prt) mf::LogVerbatim("TC")<<" Made 3D start vertex "<<tjs.vtx3.size() - 1<<" at "<<newVx3.X<<" "<<newVx3.Y<<" "<<newVx3.Z;
-      }
-    } // im (ms)
-
-  } // FillPFPInfo
-=======
             } // close points
           } // it2
         } // end1
@@ -4228,7 +2279,6 @@
     } // debug mode
 */
   } // EndMerge
->>>>>>> 278a535c
   
   //////////////////////////////////////////
   void TrajClusterAlg::StepCrawl(TCSlice& slc, Trajectory& tj)
@@ -4835,11 +2885,7 @@
     }
     
     // Check for a Bragg peak at both ends. This may be used by FixTrajBegin.
-<<<<<<< HEAD
-    ChkStop(tj);
-=======
     ChkStop(slc, tj);
->>>>>>> 278a535c
 
     // Update the trajectory parameters at the beginning of the trajectory
     FixTrajBegin(slc, tj);
@@ -4894,11 +2940,7 @@
     
     FindSoftKink(slc, tj);
     
-<<<<<<< HEAD
-    HiEndDelta(tj);
-=======
     HiEndDelta(slc, tj);
->>>>>>> 278a535c
     
     // final quality check
     float npwc = NumPtsWithCharge(slc, tj, true);
@@ -4909,17 +2951,10 @@
     if(!fGoodTraj || !slc.isValid) return;
     
     // lop off high multiplicity hits at the end
-<<<<<<< HEAD
-    CheckHiMultEndHits(tj);
-    
-    // Check for a Bragg peak at both ends. This may be used by FixTrajBegin.
-    ChkStop(tj);
-=======
     CheckHiMultEndHits(slc, tj);
     
     // Check for a Bragg peak at both ends. This may be used by FixTrajBegin.
     ChkStop(slc, tj);
->>>>>>> 278a535c
 
     if(tcc.dbgStp && tj.Pts.size() < 100) PrintTrajectory("CTo", slc, tj, USHRT_MAX);
     
@@ -5297,29 +3332,17 @@
   } // FillGaps 
   
   ////////////////////////////////////////////////
-<<<<<<< HEAD
-  void TrajClusterAlg::HiEndDelta(Trajectory& tj)
-=======
   void TrajClusterAlg::HiEndDelta(TCSlice& slc, Trajectory& tj)
->>>>>>> 278a535c
   {
     // Modify the trajectory at the end if there is a consistent increase in delta. It
     // is called from CheckTraj.
     // This needs to be done carefully...
     
-<<<<<<< HEAD
-    if(!tjs.UseAlg[kHED]) return;
-    if(tj.StopFlag[1][kBragg]) return;
-    // Only consider long high momentum.
-    if(tj.MCSMom < 100) return;
-    if(tj.Pts.size() < 100) return;
-=======
     if(!tcc.useAlg[kHED]) return;
     if(tj.StopFlag[1][kBragg]) return;
     // Only consider long high momentum.
     if(tj.MCSMom < 100) return;
     if(tj.Pts.size() < 50) return;
->>>>>>> 278a535c
 
     unsigned short ept = tj.EndPt[1];
 
@@ -5334,10 +3357,6 @@
     for(unsigned short ii = 1; ii < 20; ++ii) {
       unsigned short ipt = ept - ii;
       TrajPoint& tp = tj.Pts[ipt];
-<<<<<<< HEAD
-      if(prt) std::cout<<ii<<" Chk "<<ipt<<" "<<tp.FitChi<<" "<<tp.Delta<<"\n";
-=======
->>>>>>> 278a535c
       if(tp.Chg == 0) continue;
       if(tp.FitChi < 1 || tp.Delta > lastDelta) {
         npts = ii;
@@ -5346,28 +3365,17 @@
       lastDelta = tp.Delta;
     } // ii
     
-<<<<<<< HEAD
-    if(prt) mf::LogVerbatim("TC")<<"HED: last point FitChi "<<lastTp.FitChi<<" NTPsFit "<<lastTp.NTPsFit<<" new npts "<<npts;
-=======
     if(tcc.dbgStp) mf::LogVerbatim("TC")<<"HED: last point FitChi "<<lastTp.FitChi<<" NTPsFit "<<lastTp.NTPsFit<<" new npts "<<npts;
->>>>>>> 278a535c
     
     // something bad happened
     if(npts == USHRT_MAX) return;
     // The Tj end has some other problem
     if(npts < 4) return;
     
-<<<<<<< HEAD
-    // re-fit the end of the trajectory yyy
-    lastTp.NTPsFit = npts;
-    FitTraj(tjs, tj);
-    if(prt) PrintTrajPoint("HED", tjs, ept, tj.StepDir, tj.Pass, lastTp);
-=======
     // re-fit the end of the trajectory
     lastTp.NTPsFit = npts;
     FitTraj(slc, tj);
     if(tcc.dbgStp) PrintTrajPoint("HED", slc, ept, tj.StepDir, tj.Pass, lastTp);
->>>>>>> 278a535c
     // update the last points
     for(unsigned short ii = 1; ii <= npts; ++ii) {
       unsigned short ipt = ept - ii;
@@ -5380,19 +3388,11 @@
       // Correct the projected time to the wire
       float dw = tp.Pos[0] - tj.Pts[ept].Pos[0];
       if(tp.Dir[0] != 0) tp.Pos[1] = tj.Pts[ept].Pos[1] + dw * tp.Dir[1] / tp.Dir[0];
-<<<<<<< HEAD
-      tp.Delta = PointTrajDOCA(tjs, tp.HitPos[0], tp.HitPos[1], tp);
-      tp.DeltaRMS = tj.Pts[ept].DeltaRMS;
-      tp.NTPsFit = tj.Pts[ept].NTPsFit;
-      tp.FitChi = tj.Pts[ept].FitChi;
-      if(prt) PrintTrajPoint("HED", tjs, ipt, tj.StepDir, tj.Pass, tp);
-=======
       tp.Delta = PointTrajDOCA(slc, tp.HitPos[0], tp.HitPos[1], tp);
       tp.DeltaRMS = tj.Pts[ept].DeltaRMS;
       tp.NTPsFit = tj.Pts[ept].NTPsFit;
       tp.FitChi = tj.Pts[ept].FitChi;
       if(tcc.dbgStp) PrintTrajPoint("HED", slc, ipt, tj.StepDir, tj.Pass, tp);
->>>>>>> 278a535c
     } // ii
 
     tj.AlgMod[kHED] = true;
@@ -6369,17 +4369,6 @@
   //////////////////////////////////////////
   void TrajClusterAlg::FindVtxTjs(TCSlice& slc, CTP_t inCTP)
   {
-<<<<<<< HEAD
-    // Look for vertex trajectories in all vertices in the current fCTP
-    if(!tjs.UseAlg[kVtxTj]) return;
-    
-    for(unsigned short ivx = 0; ivx < tjs.vtx.size(); ++ivx) {
-      if(tjs.vtx[ivx].Stat[kVtxKilled] == 0) continue;
-      if(tjs.vtx[ivx].CTP != fCTP) continue;
-     if(tjs.vtx[ivx].Stat[kVtxTrjTried]) continue;
-      FindVtxTraj(ivx);
-    } // ivx
-=======
     // Look for vertex trajectories in all vertices in CTP
     if(!tcc.useAlg[kVtxTj]) return;
     
@@ -6389,7 +4378,6 @@
       if(vx2.Stat[kVtxTrjTried]) continue;
       FindVtxTraj(slc, vx2);
     } // vx2
->>>>>>> 278a535c
     
   } // FindVtxTjs
   
@@ -6422,21 +4410,12 @@
     // 6 min frac of Points/Wire between a vtx and a Tj. Ideally one if the efficiency is good
     // 7 min Score
     // 8 ID of a vertex for printing special debugging information
-<<<<<<< HEAD
-    wireWindow[0] = std::nearbyint(theVtx.Pos[0] - tjs.Vertex2DCuts[2]);
-    wireWindow[1] = std::nearbyint(theVtx.Pos[0] + tjs.Vertex2DCuts[2]);
-    timeWindow[0] = theVtx.Pos[1] - 5;
-    timeWindow[1] = theVtx.Pos[1] + 5;
-    
-    geo::PlaneID planeID = DecodeCTP(theVtx.CTP);
-=======
     wireWindow[0] = std::nearbyint(vx2.Pos[0] - tcc.vtx2DCuts[2]);
     wireWindow[1] = std::nearbyint(vx2.Pos[0] + tcc.vtx2DCuts[2]);
     timeWindow[0] = vx2.Pos[1] - 5;
     timeWindow[1] = vx2.Pos[1] + 5;
     
     geo::PlaneID planeID = DecodeCTP(vx2.CTP);
->>>>>>> 278a535c
     unsigned short ipl = planeID.Plane;
     
     if(prt) mf::LogVerbatim("TC")<<"inside FindVtxTraj "<<vx2.ID<<" Window "<<wireWindow[0]<<" "<<wireWindow[1]<<" "<<timeWindow[0]<<" "<<timeWindow[1]<<" in plane "<<ipl;
@@ -6640,78 +4619,11 @@
     } // narrow / tall test
 
   } // GetHitMultiplet
-<<<<<<< HEAD
-  
-  ////////////////////////////////////////////////
-  void TrajClusterAlg::FillWireHitRange(const geo::TPCID& tpcid)
-  {
-    // fills the WireHitRange vector. Slightly modified version of the one in ClusterCrawlerAlg.
-    
-    // determine the number of planes
-    geo::TPCGeo const& TPC = tjs.geom->TPC(tpcid);
-    unsigned int cstat = tpcid.Cryostat;
-    unsigned int tpc = tpcid.TPC;
-    unsigned short nplanes = TPC.Nplanes();
-    tjs.NumPlanes = nplanes;
-    tjs.TPCID = tpcid;
-    
-    // Y,Z limits of the detector
-    double local[3] = {0.,0.,0.};
-    double world[3] = {0.,0.,0.};
-    const geo::TPCGeo &thetpc = tjs.geom->TPC(tpc, cstat);
-    thetpc.LocalToWorld(local,world);
-    // reduce the active area of the TPC by 1 cm to prevent wire boundary issues
-    tjs.XLo = world[0]-tjs.geom->DetHalfWidth(tpc,cstat) + 5;
-    tjs.XHi = world[0]+tjs.geom->DetHalfWidth(tpc,cstat) - 5;
-    tjs.YLo = world[1]-tjs.geom->DetHalfHeight(tpc,cstat) + 5;
-    tjs.YHi = world[1]+tjs.geom->DetHalfHeight(tpc,cstat) - 5;
-    tjs.ZLo = world[2]-tjs.geom->DetLength(tpc,cstat)/2 + 5;
-    tjs.ZHi = world[2]+tjs.geom->DetLength(tpc,cstat)/2 - 5;
-    
-    lariov::ChannelStatusProvider const& channelStatus = art::ServiceHandle<lariov::ChannelStatusService>()->GetProvider();
-    
-    if(!tjs.WireHitRange.empty()) tjs.WireHitRange.clear();
-    
-    // initialize everything
-    tjs.WireHitRange.resize(nplanes);
-    tjs.WireHitRangeCstat = cstat;
-    tjs.WireHitRangeTPC = tpc;
-    tjs.FirstWire.resize(nplanes);
-    tjs.LastWire.resize(nplanes);
-    tjs.NumWires.resize(nplanes);
-    tjs.MaxPos0.resize(nplanes);
-    tjs.MaxPos1.resize(nplanes);
-    fAveHitRMS.resize(nplanes, nplanes);
-    
-    std::pair<int, int> flag;
-    flag.first = -2; flag.second = -2;
-    
-    // Calculate tjs.UnitsPerTick, the scale factor to convert a tick into
-    // Wire Spacing Equivalent (WSE) units where the wire spacing in this plane = 1.
-    // Strictly speaking this factor should be calculated for each plane to handle the
-    // case where the wire spacing is different in each plane. Deal with this later if
-    // the approximation used here fails.
-    
-    raw::ChannelID_t channel = tjs.geom->PlaneWireToChannel(0, 0, (int)tpc, (int)cstat);
-    float wirePitch = tjs.geom->WirePitch(tjs.geom->View(channel));
-    float tickToDist = tjs.detprop->DriftVelocity(tjs.detprop->Efield(),tjs.detprop->Temperature());
-    tickToDist *= 1.e-3 * tjs.detprop->SamplingRate(); // 1e-3 is conversion of 1/us to 1/ns
-    tjs.UnitsPerTick = tickToDist / wirePitch;
-    for(unsigned short ipl = 0; ipl < nplanes; ++ipl) {
-      tjs.FirstWire[ipl] = INT_MAX;
-      tjs.LastWire[ipl] = 0;
-      tjs.NumWires[ipl] = tjs.geom->Nwires(ipl, tpc, cstat);
-      tjs.WireHitRange[ipl].resize(tjs.NumWires[ipl], flag);
-      tjs.MaxPos0[ipl] = (float)tjs.NumWires[ipl] - 0.5;
-      tjs.MaxPos1[ipl] = (float)tjs.detprop->NumberTimeSamples() * tjs.UnitsPerTick;
-    }
-=======
 
   //////////////////////////////////////////
   recob::Hit TrajClusterAlg::MergeTPHits(std::vector<unsigned int>& tpHits)
   {
     // merge the hits indexed by tpHits into one hit
->>>>>>> 278a535c
     
     if(tpHits.empty()) return recob::Hit();
     
@@ -6810,17 +4722,11 @@
   {
     // Remove TPs that have the worst values of delta until the fit chisq < maxChi
     
-<<<<<<< HEAD
-    if(!tjs.UseAlg[kMaskBadTPs]) return;
-    //don't use this function for reverse propagation
-    if(!tjs.UseAlg[kRevProp]) return;
-=======
     if(!tcc.useAlg[kMaskBadTPs]) return;
     //don't use this function for reverse propagation
     if(!tcc.useAlg[kRvPrp]) return;
     
     bool prt = (tcc.dbgStp || tcc.dbgAlg[kMaskBadTPs]);
->>>>>>> 278a535c
     
     if(tj.Pts.size() < 3) {
 //      mf::LogError("TC")<<"MaskBadTPs: Trajectory ID "<<tj.ID<<" too short to mask hits ";
@@ -6933,13 +4839,8 @@
     
     tj.StopFlag[0][kBragg] = false;
     tj.StopFlag[1][kBragg] = false;
-<<<<<<< HEAD
-    
-    if(fChkStopCuts[0] < 0) return;
-=======
     if(!tcc.useAlg[kChkStop]) return;
     if(tcc.chkStopCuts[0] < 0) return;
->>>>>>> 278a535c
     
     // don't attempt with low momentum trajectories
     if(tj.MCSMom < 30) return;
@@ -6947,19 +4848,12 @@
     // ignore trajectories that are very large angle at both ends
     if(tj.Pts[tj.EndPt[0]].AngleCode == 2 || tj.Pts[tj.EndPt[1]].AngleCode == 2) return;
 
-<<<<<<< HEAD
-    unsigned short nPtsToCheck = fChkStopCuts[1];
-    if(tj.Pts.size() < nPtsToCheck) return;
-    
-    if(prt) mf::LogVerbatim("TC")<<"ChkStop: requiring "<<nPtsToCheck<<" points with charge slope > "<<fChkStopCuts[0]<<" Chg/WSEU";
-=======
     unsigned short nPtsToCheck = tcc.chkStopCuts[1];
     if(tj.Pts.size() < nPtsToCheck) return;
     
     bool prt = (tcc.dbgStp || tcc.dbgAlg[kChkStop]);
     
     if(prt) mf::LogVerbatim("TC")<<"ChkStop: requiring "<<nPtsToCheck<<" points with charge slope > "<<tcc.chkStopCuts[0]<<" Chg/WSEU";
->>>>>>> 278a535c
     
     // find the highest charge hit in the first 3 points at each end
     for(unsigned short end = 0; end < 2; ++end) {
@@ -6967,27 +4861,13 @@
       // find the point with the highest charge considering the first 3 points
       float big = 0;
       unsigned short hiPt = 0;
-<<<<<<< HEAD
-      float x0 = 0;
-=======
       float wire0 = 0;
->>>>>>> 278a535c
       for(unsigned short ii = 0; ii < 4; ++ii) {
         short ipt = tj.EndPt[end] + ii * dir;
         if(ipt < tj.EndPt[0] || ipt > tj.EndPt[1]) break;
         TrajPoint& tp = tj.Pts[ipt];
         if(tp.Chg > big) {
           big = tp.Chg;
-<<<<<<< HEAD
-          x0 = tp.Pos[0];
-          hiPt = ipt;
-        }
-      } // ii
-      if(prt) mf::LogVerbatim("TC")<<" end "<<end<<" hiPt "<<hiPt<<" big "<<big;
-      std::vector<float> x, y, yerr2;
-      float intcpt, intcpterr;
-      float slope, slopeerr, chidof;
-=======
           wire0 = tp.Pos[0];
           hiPt = ipt;
         }
@@ -6997,38 +4877,11 @@
       float intcpt, intcpterr;
       float slope, slopeerr, chidof;
       float prevChg = big;
->>>>>>> 278a535c
       for(unsigned short ii = 0; ii < tj.Pts.size(); ++ii) {
         short ipt = hiPt + ii * dir;
         if(ipt < tj.EndPt[0] || ipt > tj.EndPt[1]) break;
         TrajPoint& tp = tj.Pts[ipt];
         if(tp.Chg == 0) continue;
-<<<<<<< HEAD
-        x.push_back(std::abs(tp.Pos[0] - x0));
-        y.push_back(tp.Chg);
-        // Assume 10% point-to-point charge fluctuations
-        float err = 0.1 * tp.Chg;
-        if(prt) mf::LogVerbatim("TC")<<ipt<<"  "<<PrintPos(tjs, tp.Pos)<<" "<<x[x.size()-1]<<" Chg "<<(int)tp.Chg;
-        yerr2.push_back(err * err);
-        if(x.size() == nPtsToCheck) break;
-      } // ii
-      if(x.size() < nPtsToCheck) continue;
-      fLinFitAlg.LinFit(x, y, yerr2, intcpt, slope, intcpterr, slopeerr, chidof);
-      // check for really bad chidof indicating a major failure
-      if(chidof > 100) continue;
-      // The charge slope is negative for a stopping track in the way that the fit was constructed.
-      // Flip the sign so we can make a cut against fChkStopCuts[0] which is positive.
-      slope = -slope;
-      if(slope > fChkStopCuts[0] && chidof < fChkStopCuts[2] && slope > 2 * slopeerr) {
-        tj.StopFlag[end][kBragg] = true;
-        tj.AlgMod[kChkStop] = true;
-        if(prt) mf::LogVerbatim("TC")<<" end "<<end<<" fit chidof "<<chidof<<" slope "<<slope<<" +/- "<<slopeerr<<" Stopping ";
-      } else {
-        if(prt) mf::LogVerbatim("TC")<<" end "<<end<<" fit chidof "<<chidof<<" slope "<<slope<<" +/- "<<slopeerr<<" Not stopping";
-      }
-   } // end
-
-=======
         // quit if the charge is much larger than the previous charge
         if(tp.Chg > 1.5 * prevChg) break;
         prevChg = tp.Chg;
@@ -7067,7 +4920,6 @@
       }
     } // end
     
->>>>>>> 278a535c
   } // ChkStop
 
   //////////////////////TY://////////////////////////
@@ -7161,13 +5013,8 @@
       unsigned short nlohits = 0;
       unsigned short lastHiTP = USHRT_MAX;
       while (tp != tj.EndPt[1-end]){
-<<<<<<< HEAD
-        float ptchg = TpSumHitChg(tjs, tj.Pts[tp]);
-        if (prt) mf::LogVerbatim("TC")<<"SplitHiChgHits "<<tp<<" "<<ptchg<<" "<<PrintPos(tjs, tj.Pts[tp]);
-=======
         float ptchg = TpSumHitChg(slc, tj.Pts[tp]);
         if (prt) mf::LogVerbatim("TC")<<"SplitHiChgHits "<<tp<<" "<<ptchg<<" "<<PrintPos(slc, tj.Pts[tp]);
->>>>>>> 278a535c
         if (ptchg){
           if (tp == tj.EndPt[end]){
             hichg = ptchg;
@@ -7200,15 +5047,9 @@
         aVtx.Pass = tj.Pass;
         aVtx.Topo = 7;
         aVtx.ChiDOF = 0;
-<<<<<<< HEAD
-        aVtx.CTP = fCTP;
-        aVtx.ID = tjs.vtx.size() + 1;
-        if(!StoreVertex(tjs, aVtx)) {
-=======
         aVtx.CTP = tj.CTP;
         aVtx.ID = slc.vtxs.size() + 1;
         if(!StoreVertex(slc, aVtx)) {
->>>>>>> 278a535c
           if(prt) mf::LogVerbatim("TC")<<" Failed storing vertex "<<tj.VtxID[end];
           return;
         }
