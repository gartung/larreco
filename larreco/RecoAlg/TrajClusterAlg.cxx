--- conflicted
+++ resolved
@@ -53,30 +53,6 @@
     fEP_T[2] = tfs->make<TProfile>("EP_T_Pi","EP vs T(MeV) - Pions", 20, 0, 1000);
     fEP_T[3] = tfs->make<TProfile>("EP_T_Ka","EP vs T(MeV) - Kaons", 20, 0, 1000);
     fEP_T[4] = tfs->make<TProfile>("EP_T_Pr","EP vs T(MeV) - Protons", 20, 0, 1000);
-<<<<<<< HEAD
-/*
-    fDeltaN[0] = tfs->make<TH1F>("DeltaN0","Normalized Delta Pln 0", 50, 0, 4);
-    fDeltaN[1] = tfs->make<TH1F>("DeltaN1","Normalized Delta Pln 1", 50, 0, 4);
-    fDeltaN[2] = tfs->make<TH1F>("DeltaN2","Normalized Delta Pln 2", 50, 0, 4);
-
-    fHitRMS[0] = tfs->make<TH1F>("hitrms0","Hit RMS Pln 0", 80, 0, 20);
-    fHitRMS[1] = tfs->make<TH1F>("hitrms1","Hit RMS Pln 1", 80, 0, 20);
-    fHitRMS[2] = tfs->make<TH1F>("hitrms2","Hit RMS Pln 2", 80, 0, 20);
-
-    fTPWidth_Angle[0] = tfs->make<TH2F>("tpwidth_angle0","TP hit width vs Angle Pln 0", 20, 0, M_PI/2, 20, 0, 200);
-    fTPWidth_Angle[1] = tfs->make<TH2F>("tpwidth_angle1","TP hit width vs Angle Pln 1", 20, 0, M_PI/2, 20, 0, 200);
-    fTPWidth_Angle[2] = tfs->make<TH2F>("tpwidth_angle2","TP hit width vs Angle Pln 2", 20, 0, M_PI/2, 20, 0, 200);
-
-    fTPWidth_AngleP[0] = tfs->make<TProfile>("tpwidth_anglep0","TP hit width vs Angle Pln 0", 10, 0, M_PI/2, "S");
-    fTPWidth_AngleP[1] = tfs->make<TProfile>("tpwidth_anglep1","TP hit width vs Angle Pln 1", 10, 0, M_PI/2, "S");
-    fTPWidth_AngleP[2] = tfs->make<TProfile>("tpwidth_anglep2","TP hit width vs Angle Pln 2", 10, 0, M_PI/2, "S");
-
-    fExpect_Angle[0] = tfs->make<TProfile>("expect_angle0","Expected width vs Angle Pln 0", 11, 0, M_PI/2, "S");
-    fExpect_Angle[1] = tfs->make<TProfile>("expect_angle1","Expected width vs Angle Pln 1", 11, 0, M_PI/2, "S");
-    fExpect_Angle[2] = tfs->make<TProfile>("expect_angle2","Expected width vs Angle Pln 2", 11, 0, M_PI/2, "S");
-*/
-    fMCSMom_Length = tfs->make<TH2F>("MCSMom_Length","MCSMom vs Length", 50, 0, 100, 50, 0, 1000);
-=======
     
     
     // Shower histos
@@ -107,7 +83,6 @@
     fShTPAngAve[2] = tfs->make<TH1F>("TPAngAve2","Ave TP Angle Pln 2", 100, -1, 1);
     
     // End of shower histos
->>>>>>> d446865e
 
     fMCSMom_TruMom_e = tfs->make<TH2F>("MCSMom_TruMom_e","MCSMom vs Tru Mom electrons", 50, 0, 100, 50, 0, 1000);
     fMCSMom_TruMom_mu = tfs->make<TH2F>("MCSMom_TruMom_mu","MCSMom vs Tru Mom electrons", 50, 0, 1000, 50, 0, 1000);
@@ -328,14 +303,10 @@
     
     if(inDebugMode) {
       std::cout<<"Using algs:";
-<<<<<<< HEAD
-      for(unsigned short ib = 0; ib < AlgBitNames.size(); ++ib) if(fUseAlg[ib] && ib != kKilled) std::cout<<" "<<AlgBitNames[ib];
-=======
       for(unsigned short ib = 0; ib < AlgBitNames.size(); ++ib) {
         if(ib % 10 == 0) std::cout<<"\n";
         if(fUseAlg[ib] && ib != kKilled) std::cout<<" "<<AlgBitNames[ib];
       }
->>>>>>> d446865e
       std::cout<<"\n";
       std::cout<<"Skipping algs:";
       for(unsigned short ib = 0; ib < AlgBitNames.size(); ++ib) if(!fUseAlg[ib] && ib != kKilled) std::cout<<" "<<AlgBitNames[ib];
@@ -499,44 +470,6 @@
       PrintAllTraj("RTC", tjs, debug, USHRT_MAX, 0);
     }
 
-<<<<<<< HEAD
-    if(fStudyMode) {
-/*
-      for(unsigned int iht = 0; iht < tjs.fHits.size(); ++iht) {
-        if(tjs.fHits[iht].Multiplicity != 1) continue;
-        if(tjs.fHits[iht].GoodnessOfFit < 0) continue;
-        if(tjs.fHits[iht].GoodnessOfFit > 50) continue;
-        unsigned short ipl = tjs.fHits[iht].WireID.Plane;
-        fHitRMS[ipl]->Fill(tjs.fHits[iht].RMS);
-      } // iht
-*/
-      for(unsigned short itj = 0; itj < tjs.allTraj.size(); ++itj) {
-        Trajectory& tj = tjs.allTraj[itj];
-        if(tj.AlgMod[kKilled]) continue;
-/*
-        // TP hit width plots
-        unsigned short ipl = tj.CTP;
-        for(unsigned short ipt = tj.EndPt[0]; ipt <= tj.EndPt[1]; ++ipt) {
-          TrajPoint& tp = tj.Pts[ipt];
-          if(tp.Chg == 0) continue;
-          float dang = tp.Ang;
-          if(dang > M_PI) dang = M_PI;
-          if(dang < -M_PI) dang = M_PI;
-          if(dang < 0) dang = -dang;
-          if(dang > M_PI/2) dang = M_PI - dang;
-          // width of all used hits in this tp
-          float hitWid = TPHitsRMSTick(tjs, tp, kAllHits);
-          fTPWidth_Angle[ipl]->Fill(dang, hitWid);
-          fTPWidth_AngleP[ipl]->Fill(dang, hitWid);
-          float expect = fAveHitRMS[ipl];
-          if(std::abs(tp.Dir[0]) > 0.001) expect += std::abs(tp.Dir[1]/tp.Dir[0])/tjs.UnitsPerTick;
-          fExpect_Angle[ipl]->Fill(dang, expect);
-//          std::cout<<dang<<" "<<hitWid<<" "<<expect<<" Dir0 "<<tp.Dir[0]<<"\n";
-          float dn = tp.Delta / fHitErrFac;
-          if(dn > 0) fDeltaN[ipl]->Fill(dn);
-        } // ipt
-*/
-=======
     unsigned short ntj = 0;
     unsigned short nsh = 0;
     for(auto& tj : tjs.allTraj) {
@@ -635,16 +568,11 @@
       for(unsigned short itj = 0; itj < tjs.allTraj.size(); ++itj) {
         Trajectory& tj = tjs.allTraj[itj];
         if(tj.AlgMod[kKilled]) continue;
->>>>>>> d446865e
         // reco MCSMom vs reco range
         float len = TrajLength(tj);
         if(len > 99) len = 99;
         // ignore really short Tjs
         if(len < 2) continue;
-<<<<<<< HEAD
-        fMCSMom_Length->Fill(len, tj.MCSMom);
-=======
->>>>>>> d446865e
         if(tj.TruKE == 0) continue;
         // some reco-truth histos
         unsigned short pdg = std::abs(tj.TruPDG);
@@ -654,11 +582,7 @@
         if(pdg == 2212) mass = 938.3;
         double tPlusM = tjs.allTraj[itj].TruKE + mass;
         double truMom = sqrt(tPlusM * tPlusM - mass * mass);
-<<<<<<< HEAD
-        if(tj.EffPur > 0.7) std::cout<<"Good MC match: PDG "<<tj.TruPDG<<" truMom "<<(int)truMom<<" length "<<(int)len<<" MCSMom "<<tj.MCSMom<<"\n";
-=======
 //        if(tj.EffPur > 0.7) std::cout<<"Good MC match: PDG "<<tj.TruPDG<<" truMom "<<(int)truMom<<" length "<<(int)len<<" MCSMom "<<tj.MCSMom<<"\n";
->>>>>>> d446865e
         if(pdg == 11) fMCSMom_TruMom_e->Fill(truMom, tj.MCSMom);
         if(pdg == 13) fMCSMom_TruMom_mu->Fill(truMom, tj.MCSMom);
         if(pdg == 211) fMCSMom_TruMom_pi->Fill(truMom, tj.MCSMom);
@@ -1058,22 +982,11 @@
     // Check the associations and set the kNiceVtx bit
     CheckVtxAssociations(tjs, fCTP);
 
-<<<<<<< HEAD
-    if(fShowerTag[0] > 0 && fUseAlg[kShowerTj]) {
-      FindShowers(tjs, fCTP, fShowerTag);
-      if((CTP_t)fShowerTag[8] == fCTP) {
-        std::cout<<"temp prt\n";
-        debug.Plane = fShowerTag[8];
-        PrintAllTraj("FSo", tjs, debug, USHRT_MAX, tjs.allTraj.size());
-      }
-    }
-=======
     // TY: Improve hit assignments near vertex 
     VtxHitsSwap();
 
 
     if(fShowerTag[0] > 0) FindShowers(tjs, fCTP, fShowerTag);
->>>>>>> d446865e
     
     // Refine vertices, trajectories and nearby hits
 //    Refine2DVertices();
@@ -1213,10 +1126,6 @@
     // restore the original direction
     if(tjWork.StepDir != stepDir) ReverseTraj(tjs, tjWork);
     tj = tjWork;
-<<<<<<< HEAD
-    tj.StopFlag[0][kRvPrp] = true;
-=======
->>>>>>> d446865e
     if(prt) mf::LogVerbatim("TC")<<" ReversePropagate success. Outgoing StepDir "<<tj.StepDir;
 
   } // ReversePropagate
@@ -1499,10 +1408,6 @@
     
     // set true if there is a reconstructed 3D vertex within 1 cm of the true vertex
     bool nuVtxRecoOK = false;
-<<<<<<< HEAD
-    float neutrinoEnergy = -1;
-=======
->>>>>>> d446865e
 
     // MC Particles for the desired true particles
     int sourcePtclTrackID = -1;
@@ -1531,11 +1436,7 @@
             if(fMatchTruth[1] > 2) std::cout<<"Found single particle sourcePtclTrackID "<<trackID<<" PDG code "<<part->PdgCode()<<"\n";
           }
           if(sourceOrigin == simb::kBeamNeutrino) {
-<<<<<<< HEAD
-            neutrinoEnergy = part->E();
-=======
             sourceParticleEnergy = part->E();
->>>>>>> d446865e
             // histogram the vertex position difference
             for(auto& aVtx3 : tjs.vtx3) {
               fNuVtx_dx->Fill(part->Vx() - aVtx3.X);
@@ -1552,7 +1453,6 @@
           }
         }
       }
-      if(fMatchTruth[1] > 2) std::cout<<partList.size()<<" PDG Code  "<<part->PdgCode()<<" TrackId "<<part->TrackId()<<" Mother  "<<part->Mother()<<" sourceOrigin "<<sourceOrigin<<" Origin "<<theTruth->Origin()<<" Process "<<part->Process()<<"\n";
       // ignore anything that has the incorrect origin
       if(theTruth->Origin() != sourceOrigin) continue;
       // ignore processes that aren't a stable final state particle
@@ -1565,11 +1465,6 @@
       partList.push_back(part);
     } // ipart
     
-<<<<<<< HEAD
-    if(fMatchTruth[1] > 2) std::cout<<"partList size "<<partList.size()<<"\n";
-    
-    // vector of (mother, daughter) pairs
-=======
     if(fMatchTruth[1] > 2) {
       for(unsigned int ii = 0; ii < partList.size(); ++ii) {
         int trackID = partList[ii]->TrackId();
@@ -1579,7 +1474,6 @@
     }
     
     // vector of (mother, daughter) pairs of TrackIds
->>>>>>> d446865e
     std::vector<std::pair<int, int>> moda;
     
     if(sourcePtclTrackID > 0) {
@@ -1734,11 +1628,7 @@
       ++nTruPrimaryVtxOK;
       // was it reconstructed?
       if(nuVtxRecoOK) ++nTruPrimaryVtxReco;
-<<<<<<< HEAD
-      if(neutrinoEnergy > 0 && !nuVtxRecoOK) mf::LogVerbatim("TC")<<"BadVtx neutrino E "<<std::fixed<<std::setprecision(2)<<neutrinoEnergy<<" events processed "<<fEventsProcessed;
-=======
       if(sourceParticleEnergy > 0 && !nuVtxRecoOK) mf::LogVerbatim("TC")<<"BadVtx sourceParticleEnergy "<<std::fixed<<std::setprecision(2)<<sourceParticleEnergy<<" events processed "<<fEventsProcessed;
->>>>>>> d446865e
     }
     
     if(fMatchTruth[1] > 1) {
@@ -1922,11 +1812,7 @@
     // We will check the most likely wire first
     std::vector<int> wires(1);
     wires[0] = std::nearbyint(tp.Pos[0]);
-<<<<<<< HEAD
     if(wires[0] < 0 || wires[0] > (int)tjs.LastWire[ipl]-1) return;
-=======
-    if(wires[0] > (int)tjs.LastWire[ipl]-1) return;
->>>>>>> d446865e
     
     if(tp.AngleCode != 2) {
       mf::LogVerbatim("TC")<<"AddLAHits called with a bad angle code. "<<tp.AngleCode<<" Don't do this";
@@ -1966,11 +1852,7 @@
     
     for(unsigned short ii = 0; ii < wires.size(); ++ii) {
       int wire = wires[ii];
-<<<<<<< HEAD
       if(wire < 0 || wire > (int)tjs.LastWire[ipl]) continue;
-=======
-      if(wire > (int)tjs.LastWire[ipl]) continue;
->>>>>>> d446865e
       // Assume a signal exists on a dead wire
       if(tjs.WireHitRange[fPlane][wire].first == -1) sigOK = true;
       if(tjs.WireHitRange[fPlane][wire].first < 0) continue;
@@ -2100,11 +1982,10 @@
     
     if(deltaCut < 1) deltaCut = 1;
     if(deltaCut > 4) deltaCut = 4;
-<<<<<<< HEAD
-    
-=======
-
->>>>>>> d446865e
+
+    // TY: open it up for RevProp, since we might be following a stopping track
+    if(tj.AlgMod[kRevProp]) deltaCut *= 2;
+    
     // TY: open it up for RevProp, since we might be following a stopping track
     if(tj.AlgMod[kRevProp]) deltaCut *= 2;
     
@@ -2742,8 +2623,6 @@
         float dangCut;
         float docaCut;
         float chgPull = 0;
-<<<<<<< HEAD
-=======
         float minChgRMS = tjs.allTraj[it1].ChgRMS;
         if(tjs.allTraj[it2].ChgRMS < minChgRMS) minChgRMS = tjs.allTraj[it2].ChgRMS;
         if(tp1.Chg > tp2.Chg) {
@@ -2751,7 +2630,6 @@
         } else {
           chgPull = (tp2.Chg / tp1.Chg - 1) / minChgRMS;
         }
->>>>>>> d446865e
         if(loMCSMom) {
           // increase dangCut dramatically for low MCSMom tjs
           dangCut = 1.0;
@@ -2775,14 +2653,6 @@
           dangCut = fKinkCuts[0] + fKinkCuts[1] * dangErr;
           docaCut = 1;
           if(isVLA) docaCut = 15;
-<<<<<<< HEAD
-          float minChgRMS = tjs.allTraj[it1].ChgRMS;
-          if(tjs.allTraj[it2].ChgRMS < minChgRMS) minChgRMS = tjs.allTraj[it2].ChgRMS;
-          if(tp1.Chg > tp2.Chg) {
-            chgPull = (tp1.Chg / tp2.Chg - 1) / minChgRMS;
-          } else {
-            chgPull = (tp2.Chg / tp1.Chg - 1) / minChgRMS;
-          }
         }
         
         // check the merge cuts. Start with doca and dang requirements
@@ -2793,7 +2663,10 @@
         if(doMerge && !showerTjs && hiMCSMom && chgPull > fChargeCuts[0] && !isVLA) doMerge = false;
         // ignore the charge pull cut if both are high momentum and dang is really small
         if(!doMerge && tjs.allTraj[it1].MCSMom > 900 && tjs.allTraj[it2].MCSMom > 900 && dang < 0.1 && bestDOCA < docaCut) doMerge = true;
-        
+
+        // do not merge if chgPull is really high
+        if(doMerge && chgPull > 2*fChargeCuts[0]) doMerge = false;
+
         bool signalBetween = true;
         if(!isVLA) signalBetween = SignalBetween(tjs, tp1, tp2, 0.99, mrgPrt);
         doMerge = doMerge && signalBetween;
@@ -2831,59 +2704,6 @@
             aVtx.Pos[0] = 0.5 * (tp1.Pos[0] + tp2.Pos[0]);
             aVtx.Pos[1] = 0.5 * (tp1.Pos[1] + tp2.Pos[1]);
           } else {
-=======
-        }
-        
-        // check the merge cuts. Start with doca and dang requirements
-        bool doMerge = bestDOCA < docaCut && dang < dangCut;
-        bool showerTjs = tjs.allTraj[it1].PDGCode == 11 || tjs.allTraj[it2].PDGCode == 11;
-        bool hiMCSMom = tjs.allTraj[it1].MCSMom > 200 || tjs.allTraj[it2].MCSMom > 200;
-        // add a charge similarity requirement if not shower-like or low momentum or not LA
-        if(doMerge && !showerTjs && hiMCSMom && chgPull > fChargeCuts[0] && !isVLA) doMerge = false;
-        // ignore the charge pull cut if both are high momentum and dang is really small
-        if(!doMerge && tjs.allTraj[it1].MCSMom > 900 && tjs.allTraj[it2].MCSMom > 900 && dang < 0.1 && bestDOCA < docaCut) doMerge = true;
-
-        // do not merge if chgPull is really high
-        if(doMerge && chgPull > 2*fChargeCuts[0]) doMerge = false;
-
-        bool signalBetween = true;
-        if(!isVLA) signalBetween = SignalBetween(tjs, tp1, tp2, 0.99, mrgPrt);
-        doMerge = doMerge && signalBetween;
-        
-        if(mrgPrt) mf::LogVerbatim("TC")<<" EM2 "<<tjs.allTraj[it1].ID<<"_"<<end1<<"-"<<tjs.allTraj[it2].ID<<"_"<<end2<<" tp1-tp2 "<<PrintPos(tjs, tp1)<<"-"<<PrintPos(tjs, tp2)<<" bestFOM "<<bestFOM<<" bestDOCA "<<bestDOCA<<" docaCut "<<docaCut<<" isVLA? "<<isVLA<<" dang "<<dang<<" dangCut "<<dangCut<<" chgPull "<<chgPull<<" doMerge? "<<doMerge<<" loMCSMom? "<<loMCSMom<<" hiMCSMom? "<<hiMCSMom<<" signalBetween? "<<signalBetween;
-
-        if(doMerge) {
-          if(mrgPrt) mf::LogVerbatim("TC")<<"  Merge ";
-          bool didMerge = false;
-          if(end1 == 1) {
-            didMerge = MergeAndStore(it1, it2);
-          } else {
-            didMerge = MergeAndStore(it2, it1);
-          }
-          if(didMerge) {
-            // wipe out the AlgMods for the new Trajectory
-            unsigned short newTjIndex = tjs.allTraj.size()-1;
-            tjs.allTraj[newTjIndex].AlgMod.reset();
-            // and set the EndMerge bit
-            tjs.allTraj[newTjIndex].AlgMod[kEndMerge] = true;
-            // and maybe the RevProp bit
-            if(tjs.allTraj[it1].AlgMod[kRevProp] || tjs.allTraj[it2].AlgMod[kRevProp]) tjs.allTraj[newTjIndex].AlgMod[kRevProp] = true;
-            // Set the end merge flag for the killed trajectories to aid tracing merges
-            tjs.allTraj[it1].AlgMod[kEndMerge] = true;
-            tjs.allTraj[it2].AlgMod[kEndMerge] = true;
-          } // Merge and store successfull
-          else {
-            if(mrgPrt) mf::LogVerbatim("TC")<<"  MergeAndStore failed ";
-          }
-        } else {
-          // create a vertex instead if it passes the vertex cuts
-          VtxStore aVtx;
-          // keep it simple if tp1 and tp2 are very close
-          if(std::abs(tp1.Pos[0] - tp2.Pos[0]) < 2 && std::abs(tp1.Pos[1] - tp2.Pos[1]) < 2) {
-            aVtx.Pos[0] = 0.5 * (tp1.Pos[0] + tp2.Pos[0]);
-            aVtx.Pos[1] = 0.5 * (tp1.Pos[1] + tp2.Pos[1]);
-          } else {
->>>>>>> d446865e
             // Tps not so close
             float sepCut = fVertex2DCuts[2];
             bool tj1Short = (tjs.allTraj[it1].EndPt[1] - tjs.allTraj[it1].EndPt[0] < maxShortTjLen);
@@ -3785,11 +3605,7 @@
     // temp vector of all 2D vertex matches
     std::vector<Vtx3Store> v3temp;
     
-<<<<<<< HEAD
-    TVector3 WPos = {0, 0, 0};
-=======
 //    TVector3 WPos = {0, 0, 0};
->>>>>>> d446865e
     TrajPoint tp;
     // i, j, k indicates 3 different wire planes
     // compare vertices in each view
@@ -3832,22 +3648,12 @@
             } else {
               continue;
             }
-<<<<<<< HEAD
-            WPos[1] = y;
-            WPos[2] = z;
-=======
->>>>>>> d446865e
             unsigned short kpl = 3 - ipl - jpl;
             float kX = 0.5 * (vX[ivx] + vX[jvx]);
             float kWire = -1;
             if(TPC.Nplanes() > 2) {
-<<<<<<< HEAD
-              kWire = geom->NearestWire(WPos, kpl, tpc, cstat);
-              if((unsigned int)kWire > tjs.NumWires[kpl]) continue;
-=======
               kWire = geom->WireCoordinate(y, z, kpl, tpc, cstat) + 0.5;
               if(kWire < 0 || (unsigned int)kWire > tjs.NumWires[kpl]) continue;
->>>>>>> d446865e
               tp.Pos[0] = kWire;
               // See if there is a wire signal nearby in kpl
               tp.Pos[1] = detprop->ConvertXToTicks(kX, kpl, fTpc, fCstat) * tjs.UnitsPerTick;
@@ -3969,37 +3775,6 @@
         mf::LogVerbatim("TC")<<v3d.Ptr2D[0]<<" "<<v3d.Ptr2D[1]<<" "<<v3d.Ptr2D[2]<<" wire "<<v3d.Wire<<" "<<v3d.XErr;
       } // v3d
     }
-<<<<<<< HEAD
-
-    // Count the number of incomplete vertices and store
-    unsigned short ninc = 0;
-    for(auto& v3d : v3sel) {
-      if(TPC.Nplanes() == 2) {
-        v3d.Ptr2D[2] = 666;
-      } else {
-        if(v3d.Wire >= 0) ++ninc;
-      }
-      if(vtxPrt) mf::LogVerbatim("CC")<<"3D vtx "<<tjs.vtx3.size()<<" Ptr2D "<<v3d.Ptr2D[0]<<" "<<v3d.Ptr2D[1]<<" "<<v3d.Ptr2D[2]
-        <<" wire "<<v3d.Wire;
-      tjs.vtx3.push_back(v3d);
-    } // ivx
-
-    // Try to complete incomplete vertices
-    if(ninc > 0) {
-      CompleteIncomplete3DVerticesInGaps(tpcid);
-      CompleteIncomplete3DVertices(tpcid);
-    }
-    
-    // update Ptr3D for all of the 2D vertices
-    for(unsigned short ivx3 = 0; ivx3 < tjs.vtx3.size(); ++ivx3) {
-      for(unsigned short ipl = 0; ipl < tjs.NumPlanes; ++ipl) {
-        if(tjs.vtx3[ivx3].Ptr2D[ipl] >= 0) {
-          unsigned short ivx = tjs.vtx3[ivx3].Ptr2D[ipl];
-          tjs.vtx[ivx].Ptr3D = ivx3;
-        } // 2D -> 3D 
-      } // ipl
-    } // ivx3
-=======
 
     // Count the number of incomplete vertices and store
     unsigned short ninc = 0;
@@ -4715,701 +4490,10 @@
         if(vtxPrt) mf::LogVerbatim("TC")<<"CI3DVIG: new 2D tjs.vtx "<<aVtx.ID<<" points to 3D tjs.vtx ";
       }
     } // vx3
->>>>>>> d446865e
     
   } // CompleteIncomplete3DVerticesInGaps
   
   //////////////////////////////////////////
-<<<<<<< HEAD
-  void TrajClusterAlg::Match3D(const geo::TPCID& tpcid)
-  {
-    // Match trajectories in each view using hits. This function loops through hits that are used in trajectories
-    // in all (3) planes in the current tpcid. The triplet of Tj IDs is stored in a MatchStruct, ms, and pushed onto
-    // tjs.matchVec. A count is made of all subsequent hit triplets that have the same Tj ID triplet.  The matchVec vector
-    // is sorted by the decreasing number of hit triplet counts. The matchVec entries with the most hit triplet counts are
-    // identified as to-be-made PFParticles and put in matchVecPFPList. The function Find3DEndPoints defines the sXYZ and eXYZ
-    // elements of the Match Struct using a convention that sXYZ[0] is at low X end of the matched trajectories.
-    
-    if(!fUseAlg[kMatch3D]) return;
-    if(fMatch3DCuts[0] < 0) return;
-     
-    const detinfo::DetectorProperties* detprop = lar::providerFrom<detinfo::DetectorPropertiesService>();
-    
-    prt = (debug.Plane >= 0) && (debug.Tick == 3333);
-    
-    // decide if we should take the time to check the MCSMom cut
-    bool chkMCSMom = (fMatch3DCuts[1] > 0);
-    short momCut = fMatch3DCuts[1];
-    
-    if(prt) mf::LogVerbatim("TC")<<"inside Match3D. dX (cm) cut "<<fMatch3DCuts[0]<<" Min MCSMom "<<momCut;
-    
-    // vector of X positions of all hits
-    std::vector<float> xx(tjs.fHits.size());
-    for(unsigned int iht = 0; iht < tjs.fHits.size(); ++iht) {
-      TCHit& hit = tjs.fHits[iht];
-      xx[iht] = detprop->ConvertTicksToX(hit.PeakTime, hit.WireID.Plane, hit.WireID.TPC, hit.WireID.Cryostat);
-    } // iht
-    
-    // Check for 2-plane TPC
-    if(tjs.NumPlanes != 3) {
-      Match3D2Views(tpcid, xx);
-      Find3DEndPoints(tpcid);
-      return;
-    }
-    
-    // Define the order of the planes in which hits will be considered. 
-    unsigned short ipl = 2;
-    unsigned short jpl = 0;
-    unsigned short kpl = 1;
-    unsigned int klastWire = tjs.LastWire[kpl] - 1;
-
-    for(unsigned int iwire = tjs.FirstWire[ipl]; iwire < tjs.LastWire[ipl]; ++iwire) {
-      if(tjs.WireHitRange[ipl][iwire].first < 0) continue;
-      for(unsigned int jwire = tjs.FirstWire[jpl]; jwire < tjs.LastWire[jpl]; ++jwire) {
-        if(tjs.WireHitRange[jpl][jwire].first < 0) continue;
-        double yp, zp;
-        geom->IntersectionPoint(iwire, jwire, ipl, jpl, tpcid.Cryostat, tpcid.TPC, yp, zp);
-        // ensure this is inside the TPC
-        if(yp < tjs.YLo || yp > tjs.YHi || zp < tjs.ZLo || zp > tjs.ZHi) continue;
-        float fkwire = geom->WireCoordinate(yp, zp, kpl, tpcid.TPC, tpcid.Cryostat);
-        if(fkwire < 0 || fkwire > tjs.MaxPos0[kpl]) continue;
-        unsigned int kwire = std::nearbyint(fkwire);
-        if(kwire > klastWire) continue;
-        if(tjs.WireHitRange[kpl][kwire].first < 0) continue;
-        // Have intersecting wire matches. Now look for time matches
-        unsigned int ifirsthit = (unsigned int)tjs.WireHitRange[ipl][iwire].first;
-        unsigned int ilasthit = (unsigned int)tjs.WireHitRange[ipl][iwire].second;
-        unsigned int jfirsthit = (unsigned int)tjs.WireHitRange[jpl][jwire].first;
-        unsigned int jlasthit = (unsigned int)tjs.WireHitRange[jpl][jwire].second;
-        unsigned int kfirsthit = (unsigned int)tjs.WireHitRange[kpl][kwire].first;
-        unsigned int klasthit = (unsigned int)tjs.WireHitRange[kpl][kwire].second;
-        for(unsigned int iht = ifirsthit; iht < ilasthit; ++iht) {
-          // Only consider hits that are associated with a trajectory
-          if(tjs.fHits[iht].InTraj <= 0) continue;
-          // see if this trajectory already has a 3D match
-          unsigned short itj = tjs.fHits[iht].InTraj - 1;
-          if(tjs.allTraj[itj].AlgMod[kMatch3D]) continue;
-          // don't try to match Tjs in showers
-          if(tjs.allTraj[itj].AlgMod[kInShower]) continue;
-          for(unsigned int jht = jfirsthit; jht < jlasthit; ++jht) {
-            if(tjs.fHits[jht].InTraj <= 0) continue;
-            // see if this trajectory already has a 3D match
-            unsigned short jtj = tjs.fHits[jht].InTraj - 1;
-            if(tjs.allTraj[jtj].AlgMod[kMatch3D]) continue;
-            // don't try to match Tjs in showers
-            if(tjs.allTraj[jtj].AlgMod[kInShower]) continue;
-            if(xx[jht] < xx[iht] - fMatch3DCuts[0]) continue;
-            if(xx[jht] > xx[iht] + fMatch3DCuts[0]) break;
-            for(unsigned int kht = kfirsthit; kht < klasthit; ++kht) {
-              if(tjs.fHits[kht].InTraj <= 0) continue;
-              unsigned short ktj = tjs.fHits[kht].InTraj - 1;
-              if(tjs.allTraj[ktj].AlgMod[kMatch3D]) continue;
-              if(xx[kht] < xx[iht] - fMatch3DCuts[0]) continue;
-              if(xx[kht] > xx[iht] + fMatch3DCuts[0]) break;
-              // we have a time match
-              // check MCSMom?
-              if(chkMCSMom) {
-                unsigned short npass = 0;
-                unsigned short itj = tjs.fHits[iht].InTraj - 1;
-                if(tjs.allTraj[itj].MCSMom > momCut) ++npass;
-                itj = tjs.fHits[jht].InTraj - 1;
-                if(tjs.allTraj[itj].MCSMom > momCut) ++npass;
-                itj = tjs.fHits[kht].InTraj - 1;
-                if(tjs.allTraj[itj].MCSMom > momCut) ++npass;
-                // require at least two tjs to pass the cut
-                if(npass < 2) continue;
-              }
-              // next see if the Tj IDs are in the match list
-              unsigned short indx = 0;
-              for(indx = 0; indx < tjs.matchVec.size(); ++indx) {
-                if(tjs.fHits[iht].InTraj != tjs.matchVec[indx].TjIDs[ipl]) continue;
-                if(tjs.fHits[jht].InTraj != tjs.matchVec[indx].TjIDs[jpl]) continue;
-                if(tjs.fHits[kht].InTraj != tjs.matchVec[indx].TjIDs[kpl]) continue;
-                ++tjs.matchVec[indx].Count;
-                break;
-              } // indx
-              if(indx == tjs.matchVec.size()) {
-                // not found in the match vector so add it
-                MatchStruct ms;
-                ms.TjIDs.resize(3);
-                ms.TjIDs[ipl] = tjs.fHits[iht].InTraj;
-                ms.TjIDs[jpl] = tjs.fHits[jht].InTraj;
-                ms.TjIDs[kpl] = tjs.fHits[kht].InTraj;
-                ms.ClusterIndices.resize(3, USHRT_MAX);
-                ms.Count = 1;
-                tjs.matchVec.push_back(ms);
-              } // not found in the list
-            } // kht
-          } // jht
-        } // iht
-      } // jwire
-    } // iwire
-    
-    if(tjs.matchVec.empty()) {
-      if(prt) mf::LogVerbatim("TC")<<"Match3D: no 3-plane matches found";
-      return;
-    }
-    
-    // sort by decreasing number of matches
-    SortEntry se;
-    std::vector<SortEntry> sortVec(tjs.matchVec.size());
-    for(unsigned int indx = 0; indx < tjs.matchVec.size(); ++indx) {
-      se.index = indx;
-      se.length = tjs.matchVec[indx].Count;
-      sortVec[indx] = se;
-    }
-    if(sortVec.size() > 1) std::sort(sortVec.begin(), sortVec.end(), greaterThan);
-
-    if(prt) {
-      mf::LogVerbatim myprt("TC");
-      for(unsigned int ii = 0; ii < tjs.matchVec.size(); ++ii) {
-        unsigned int indx = sortVec[ii].index;
-        myprt<<" Count "<<tjs.matchVec[indx].Count;
-      } // ii
-    } // prt
-
-    for(unsigned int ii = 0; ii < tjs.matchVec.size(); ++ii) {
-      unsigned int indx = sortVec[ii].index;
-      // skip this match if any of the trajectories is already matched
-      bool skipit = false;
-      for(unsigned short ipl = 0; ipl < tjs.matchVec[indx].TjIDs.size(); ++ipl) {
-        unsigned short itj = tjs.matchVec[indx].TjIDs[ipl] - 1;
-        if(tjs.allTraj[itj].AlgMod[kMatch3D]) skipit = true;
-      }
-      if(skipit) continue;
-      auto& mv = tjs.matchVec[indx];
-      if(prt && mv.Count > 20) {
-        mf::LogVerbatim myprt("TC");
-        myprt<<"Match3D indx "<<indx<<" Count "<<mv.Count;
-      } // prt
-      // Set the AlgMod bit
-      for(unsigned short ipl = 0; ipl < mv.TjIDs.size(); ++ipl) {
-        unsigned short itj = mv.TjIDs[ipl] - 1;
-        Trajectory& tj = tjs.allTraj[itj];
-        tj.AlgMod[kMatch3D] = true;
-      } // ipl
-      // look for the fragment of broken trajectories
-      // stop searching when the triplet count gets low
-      int minCount = 0.5 * mv.Count;
-      for(unsigned int jj = ii + 1; jj < tjs.matchVec.size(); ++jj) {
-        unsigned int jndx = sortVec[jj].index;
-        if(tjs.matchVec[jndx].Count < minCount) break;
-        // we have tjs.NumPlanes entries in tjs.matchVec for the later matches unlike the
-        // current match where we may be appending the IDs of broken trajectories.
-        // fID is the ID of the trajectory fragment
-        unsigned short fragID = USHRT_MAX;
-        unsigned short nFragTj = 0;
-        // This code looks for matches in the first tjs.NumPlanes elements of tjs.matchVec. This scheme is
-        // intended to NOT associate delta rays or close short tjs with nearby long tjs
-        // unsigned short jpl = 0; jpl < mv.TjIDs.size(); ++jpl
-        for(unsigned short jpl = 0; jpl < tjs.NumPlanes; ++jpl) {
-          unsigned short jID = tjs.matchVec[jndx].TjIDs[jpl];
-          if(jID > tjs.allTraj.size()) continue;
-          if(jID == mv.TjIDs[jpl]) {
-            // jID was found in this match. Count it
-            ++nFragTj;
-          } else {
-            // jID was not found in this match. Set the fID for later use. Ensure that it hasn't
-            // already been matched
-            if(!tjs.allTraj[jID - 1].AlgMod[kMatch3D]) fragID = jID;
-          }
-        } // jpl
-        // Look for a 2-plane match
-        if(nFragTj == 2 && fragID != USHRT_MAX) {
-          if(prt) mf::LogVerbatim("TC")<<"  Found broken tj. Adding trajectory fragment ID "<<fragID<<" to 3D match";
-          Trajectory& ftj = tjs.allTraj[fragID - 1];
-          ftj.AlgMod[kMatch3D] = true;
-          mv.TjIDs.push_back(fragID);
-          mv.ClusterIndices.push_back(USHRT_MAX);
-        } // nmTj == 2 && mID != USHRT_MAX
-      } // jj
-      //  Index the matches that will become PFParticles into matchVecPFPList
-      tjs.matchVecPFPList.push_back(indx);
-    } // ii (indx)
-    
-      if(prt) {
-        mf::LogVerbatim myprt("TC");
-        myprt<<"matchVecPFPList \n";
-        for(unsigned int ii = 0; ii < tjs.matchVecPFPList.size(); ++ii) {
-          unsigned short im = tjs.matchVecPFPList[ii];
-          auto& mv = tjs.matchVec[im];
-          myprt<<ii<<" im "<<im<<" Count "<<mv.Count<<" TjIDs";
-          for(auto& itj : mv.TjIDs) {
-            myprt<<" "<<itj;
-          } // ms
-        } // ii
-      } // prt
-    
-    // Now try to find 3D matches in 2 views using the unmatched hits
-    Match3D2Views(tpcid, xx);
-    Find3DEndPoints(tpcid);
-    
-    // TODO: Need to define DtrIndices
-
-  } // Match3D
-
-  //////////////////////////////////////////
-  void TrajClusterAlg::Match3D2Views(const geo::TPCID& tpcid, const std::vector<float>& xx)
-  {
-    // Try to recover failed 3D matched trajectories using 2 views or match in 3D in a 2 view TPC. 
-    // The xx vector of size tjs.fHits.size() has been pre-loaded by the calling routine
-    
-    // 2-view matching not requested
-    if(fMatch3DCuts[2] < 0) return;
-    
-    unsigned int nTriple = tjs.matchVec.size();
-    
-    unsigned short minTjLen = fMatch3DCuts[2];
-    
-    // Three plane TPC - require a 2-plane match reside in a dead region of the 3rd plane?
-    bool require3rdPlnDeadRegion = (tjs.NumPlanes == 3 && fMatch3DCuts[3] > 0);
-    
-    for(unsigned short ipl = 0; ipl < tjs.NumPlanes - 1; ++ipl) {
-      for(unsigned int iwire = tjs.FirstWire[ipl]; iwire < tjs.LastWire[ipl]; ++iwire) {
-        if(tjs.WireHitRange[ipl][iwire].first < 0) continue;
-        for(unsigned short jpl = ipl + 1; jpl < tjs.NumPlanes; ++jpl) {
-          for(unsigned int jwire = tjs.FirstWire[jpl]; jwire < tjs.LastWire[jpl]; ++jwire) {
-            if(tjs.WireHitRange[jpl][jwire].first < 0) continue;
-            double yp, zp;
-            geom->IntersectionPoint(iwire, jwire, ipl, jpl, tpcid.Cryostat, tpcid.TPC, yp, zp);
-            // ensure this is inside the TPC
-            if(yp < tjs.YLo || yp > tjs.YHi || zp < tjs.ZLo || zp > tjs.ZHi) continue;
-            if(require3rdPlnDeadRegion) {
-              unsigned short kpl = 3 - ipl - jpl;
-              float fkwire = geom->WireCoordinate(yp, zp, kpl, tpcid.TPC, tpcid.Cryostat);
-              if(fkwire < 0 || fkwire > tjs.MaxPos0[kpl]) continue;
-              unsigned int kwire = std::nearbyint(fkwire);
-              unsigned int lastWire = tjs.LastWire[2] - 1;
-              if(kwire > lastWire) continue;
-              if(tjs.WireHitRange[kpl][kwire].first == -1) continue;
-            }
-            // Have intersecting wire matches. Now look for time matches
-            unsigned int ifirsthit = (unsigned int)tjs.WireHitRange[ipl][iwire].first;
-            unsigned int ilasthit = (unsigned int)tjs.WireHitRange[ipl][iwire].second;
-            unsigned int jfirsthit = (unsigned int)tjs.WireHitRange[jpl][jwire].first;
-            unsigned int jlasthit = (unsigned int)tjs.WireHitRange[jpl][jwire].second;
-            for(unsigned int iht = ifirsthit; iht < ilasthit; ++iht) {
-              // Only consider hits that are associated with a trajectory
-              if(tjs.fHits[iht].InTraj <= 0) continue;
-              // see if this trajectory already has a 3D match
-              unsigned short itj = tjs.fHits[iht].InTraj - 1;
-              if(tjs.allTraj[itj].AlgMod[kMatch3D]) continue;
-              // don't try to match Tjs in showers
-              if(tjs.allTraj[itj].AlgMod[kInShower]) continue;
-              if(tjs.allTraj[itj].Pts.size() < minTjLen) continue;
-              for(unsigned int jht = jfirsthit; jht < jlasthit; ++jht) {
-                // Only consider hits that are associated with a trajectory
-                if(tjs.fHits[jht].InTraj <= 0) continue;
-                // see if this trajectory already has a 3D match
-                unsigned short jtj = tjs.fHits[jht].InTraj - 1;
-                if(tjs.allTraj[jtj].AlgMod[kMatch3D]) continue;
-                // don't try to match Tjs in showers
-                if(tjs.allTraj[jtj].AlgMod[kInShower]) continue;
-                if(tjs.allTraj[jtj].Pts.size() < minTjLen) continue;
-                if(xx[jht] < xx[iht] - fMatch3DCuts[0]) continue;
-                if(xx[jht] > xx[iht] + fMatch3DCuts[0]) break;
-                // next see if the Tj IDs are in the match list
-                unsigned short indx = nTriple;
-                for(indx = nTriple; indx < tjs.matchVec.size(); ++indx) {
-                  unsigned short nm = 0;
-                  for(unsigned short ii = 0; ii < tjs.matchVec[indx].TjIDs.size(); ++ii) {
-                    if(tjs.fHits[iht].InTraj == tjs.matchVec[indx].TjIDs[ii]) ++nm;
-                    if(tjs.fHits[jht].InTraj == tjs.matchVec[indx].TjIDs[ii]) ++nm;
-                  } // ii
-                  if(nm == 2) {
-                    ++tjs.matchVec[indx].Count;
-                    break;
-                  }
-                } // indx
-                if(indx == tjs.matchVec.size()) {
-                  // not found in the match vector so add it
-                  MatchStruct ms;
-                  ms.TjIDs.resize(2);
-                  ms.TjIDs[0] = tjs.fHits[iht].InTraj;
-                  ms.TjIDs[1] = tjs.fHits[jht].InTraj;
-                  ms.ClusterIndices.resize(2, USHRT_MAX);
-                  ms.Count = 1;
-                  tjs.matchVec.push_back(ms);
-                } // not found in the list
-              } // jht
-            } // iht
-          } // jwire
-        } // jpl
-      } // iwire
-    } // ipl
-    
-    if(tjs.matchVec.size() == nTriple) {
-      if(prt) mf::LogVerbatim("TC")<<"Match3D2Views: no 2-view matches found";
-      return;
-    }
-    
-    std::vector<SortEntry> sortVec;
-    SortEntry se;
-    for(unsigned int ii = nTriple; ii < tjs.matchVec.size(); ++ii) {
-      se.index = ii;
-      se.length = tjs.matchVec[ii].Count;
-      sortVec.push_back(se);
-    }
-    if(sortVec.size() > 1) std::sort(sortVec.begin(), sortVec.end(), greaterThan);
-    
-    if(prt) {
-      unsigned int nDouble = tjs.matchVec.size() - nTriple;
-      mf::LogVerbatim myprt("TC");
-      myprt<<"Match3D2Views: nTriple "<<nTriple<<" nDouble "<<nDouble<<"\n";
-      for(unsigned int ii = 0; ii < sortVec.size(); ++ii) {
-        myprt<<ii<<" indx "<<sortVec[ii].index;
-        unsigned int indx = sortVec[ii].index;
-        myprt<<" Count "<<tjs.matchVec[indx].Count;
-      } // ii
-    } // prt
-    
-    // Index the matches in matchVecPFPList
-    for(unsigned int ii = 0; ii < sortVec.size(); ++ii) {
-      unsigned int indx = sortVec[ii].index;
-      // skip this match if any of the trajectories is already matched
-      bool skipit = false;
-      for(unsigned short ipl = 0; ipl < tjs.matchVec[indx].TjIDs.size(); ++ipl) {
-        unsigned short itj = tjs.matchVec[indx].TjIDs[ipl] - 1;
-        if(tjs.allTraj[itj].AlgMod[kMatch3D]) skipit = true;
-      }
-      if(skipit) continue;
-      for(unsigned short ipl = 0; ipl < tjs.matchVec[indx].TjIDs.size(); ++ipl) {
-        unsigned short mtid = tjs.matchVec[indx].TjIDs[ipl];
-        // Set the match flag
-        tjs.allTraj[mtid - 1].AlgMod[kMatch3D] = true;
-      } // ipl
-      //  Put the subset of matches that will become PFParticles into a list
-      tjs.matchVecPFPList.push_back(indx);
-    } // ii (indx)
-    
-  } // Match3D2Views
-  
-  ////////////////////////////////////////////////
-  void TrajClusterAlg::Find3DEndPoints(const geo::TPCID& tpcid)
-  {
-    // Define the sXYZ and eXYZ endpoints of the matched trajectories. This is done by matching the
-    // endpoints of the two longest trajectories in all planes. The endpoints and trajectories are then
-    // reversed if necessary to put sXYZ[0] > eXYZ[0] and EndPt[0] => sXYZ 
-    
-    unsigned int cstat = tpcid.Cryostat;
-    unsigned int tpc = tpcid.TPC;
-    
-    for(auto& im : tjs.matchVecPFPList) {
-      // a reference to a set of 3D matched trajectories
-      auto& ms = tjs.matchVec[im];
-      if(ms.TjIDs.empty()) continue;
-      // ensure we are in the correct tpcid using the first Tj CTP
-      unsigned short it1 = ms.TjIDs[0] - 1;
-      geo::PlaneID plane1ID = DecodeCTP(tjs.allTraj[it1].CTP);
-      if(plane1ID.Cryostat != cstat) continue;
-      if(plane1ID.TPC != tpc) continue;
-      // Check for the existence of a 3D vertex with these trajectories and if so define the
-      // 3D vertex start and end indices. Note that in it's current state MatchHas3DVertex may not
-      // always define eXYZ.
-      if(Matched3DVtx(tjs, im) == 2) continue;
-      // find the longest Tj
-      unsigned short itjLong = USHRT_MAX;
-      unsigned short ilen = 0;
-      for(unsigned short ii = 0; ii < ms.TjIDs.size(); ++ii) {
-        unsigned short itj = ms.TjIDs[ii] - 1;
-        Trajectory& tj = tjs.allTraj[itj];
-        if(tj.Pts.size() > ilen) {
-          ilen = tj.Pts.size();
-          itjLong = itj;
-        }
-      } // ii
-      if (itjLong == USHRT_MAX){
-        mf::LogWarning("TC")<<"In Find3DEndPoints, itjLong = "<<itjLong<<", will return";
-        return;
-      }
-      Trajectory& iTj = tjs.allTraj[itjLong];
-      // find the 2nd longest tj
-      unsigned short jtjLong = USHRT_MAX;
-      unsigned short jlen = 0;
-      for(unsigned short jj = 0; jj < ms.TjIDs.size(); ++jj) {
-        unsigned short jtj = ms.TjIDs[jj] - 1;
-        if(jtj == itjLong) continue;
-        Trajectory& tj = tjs.allTraj[jtj];
-        // ensure that this Tj is in a different plane than the longest one
-        if(tj.CTP == iTj.CTP) continue;
-        if(tj.Pts.size() > jlen) {
-          jlen = tj.Pts.size();
-          jtjLong = jtj;
-        }
-      } // ii
-      if (jtjLong == USHRT_MAX){
-        mf::LogWarning("TC")<<"In Find3DEndPoints, jtjLong = "<<jtjLong<<", will return";
-        return;
-      }
-      // consider both ends of each Tj
-      unsigned short iPln = DecodeCTP(iTj.CTP).Plane;
-      Trajectory& jTj = tjs.allTraj[jtjLong];
-      unsigned short jPln = DecodeCTP(jTj.CTP).Plane;
-      unsigned short iEnd = 0, jEnd = 0;
-      float bestDx = 1E6;
-      float bestDxX = 0;
-      for(unsigned short ie = 0; ie < 2; ++ie) {
-        unsigned short iEndPt = iTj.EndPt[ie];
-        TrajPoint& iTp = iTj.Pts[iEndPt];
-        unsigned short iPln = DecodeCTP(iTp.CTP).Plane;
-        float iX = detprop->ConvertTicksToX(iTp.Pos[1]/tjs.UnitsPerTick, iPln, tpc, cstat);
-        for(unsigned short je = 0; je < 2; ++je) {
-          unsigned short jEndPt = jTj.EndPt[je];
-          TrajPoint& jTp = jTj.Pts[jEndPt];
-          unsigned short jPln = DecodeCTP(jTp.CTP).Plane;
-          float jX = detprop->ConvertTicksToX(jTp.Pos[1]/tjs.UnitsPerTick, jPln, tpc, cstat);
-          float dx = std::abs(iX - jX);
-          if(dx < bestDx) {
-            bestDx = dx;
-            iEnd = ie;
-            jEnd = je;
-            bestDxX = iX;
-          }
-        } // e2
-      } // e1
-      // Now decide which end should be the start, taking into account the possible existence of a 3D vertex.
-      // Reference the Tps at the end with the best match
-      unsigned short iEndPt = iTj.EndPt[iEnd];
-      TrajPoint& iTp = iTj.Pts[iEndPt];
-      unsigned short jEndPt = jTj.EndPt[jEnd];
-      TrajPoint& jTp = jTj.Pts[jEndPt];
-      std::array<float, 3> xyz;
-      double yp, zp;
-      geom->IntersectionPoint(std::nearbyint(iTp.Pos[0]), std::nearbyint(jTp.Pos[0]), iPln, jPln, cstat, tpc, yp, zp);
-      // ensure this is inside the TPC
-      if(yp < tjs.YLo) yp = tjs.YLo;
-      if(yp > tjs.YHi) yp = tjs.YLo;
-      if(zp < tjs.ZLo) zp = tjs.ZLo;
-      if(zp > tjs.ZHi) zp = tjs.ZLo;
-      xyz[0] = bestDxX;
-      xyz[1] = yp;
-      xyz[2] = zp;
-      // find the xyz position of the other end
-      iEndPt = iTj.EndPt[1 - iEnd];
-      TrajPoint& ioTp = iTj.Pts[iEndPt];
-      jEndPt = jTj.EndPt[1 - jEnd];
-      TrajPoint& joTp = jTj.Pts[jEndPt];
-      std::array<float, 3> oxyz;
-      geom->IntersectionPoint(std::nearbyint(ioTp.Pos[0]), std::nearbyint(joTp.Pos[0]), iPln, jPln, cstat, tpc, yp, zp);
-      // ensure this is inside the TPC
-      if(yp < tjs.YLo) yp = tjs.YLo;
-      if(yp > tjs.YHi) yp = tjs.YLo;
-      if(zp < tjs.ZLo) zp = tjs.ZLo;
-      if(zp > tjs.ZHi) zp = tjs.ZLo;
-      geo::PlaneID iPlaneID = DecodeCTP(ioTp.CTP);
-      float xi = detprop->ConvertTicksToX(ioTp.Pos[1]/tjs.UnitsPerTick, iPlaneID.Plane, tpc, cstat);
-      geo::PlaneID jPlaneID = DecodeCTP(joTp.CTP);
-      float xj = detprop->ConvertTicksToX(joTp.Pos[1]/tjs.UnitsPerTick, jPlaneID.Plane, tpc, cstat);
-      oxyz[0] = 0.5 * (xi + xj);
-      oxyz[1] = yp;
-      oxyz[2] = zp;
-      
-      if(ms.sVtx3DIndex != USHRT_MAX) {
-        // 3D vertex assignment exists at the start. Define the other end
-        std::array<float, 3> vpos;
-        vpos[0] = tjs.vtx3[ms.sVtx3DIndex].X;
-        vpos[1] = tjs.vtx3[ms.sVtx3DIndex].Y;
-        vpos[2] = tjs.vtx3[ms.sVtx3DIndex].Z;
-        if(PosSep2(xyz, vpos) < PosSep2(oxyz, vpos)) {
-          ms.eXYZ = oxyz;
-        } else {
-          ms.eXYZ = xyz;
-        }
-      } else {
-        // No 3D vertex assignment exists at either end so define the end positions. A new 3D vertex will be created in FillPFPInfo
-        if(xyz[0] > oxyz[0]) {
-          ms.sXYZ = xyz;
-          ms.eXYZ = oxyz;
-        } else {
-          ms.sXYZ = oxyz;
-          ms.eXYZ = xyz;
-        }
-      } // No 3D vertex assignment exists at either end
-      
-      // Reverse trajectories as necessary so that EndPt[0] is at the sXYZ end
-      double wpos[3] = {0, ms.sXYZ[1], ms.sXYZ[2]};
-      std::array<float, 2> vpos;
-      for(unsigned short ii = 0; ii < ms.TjIDs.size(); ++ii) {
-        unsigned short itj = ms.TjIDs[ii] - 1;
-        Trajectory& tj = tjs.allTraj[itj];
-        unsigned short endPt0 = tj.EndPt[0];
-        unsigned short endPt1 = tj.EndPt[1];
-        // Project sXYZ to this plane coordinate system
-        geo::PlaneID planeID = DecodeCTP(tj.CTP);
-        vpos[0] = geom->NearestWire(wpos, planeID.Plane, tpc, cstat);
-        if((unsigned int)vpos[0] > tjs.NumWires[planeID.Plane]) continue;
-        vpos[1] = detprop->ConvertXToTicks(ms.sXYZ[0], planeID.Plane, tpc, cstat) * tjs.UnitsPerTick;
-        // Reverse if end 0 is further away from vpos than end 1
-        if(PosSep2(tj.Pts[endPt0].Pos, vpos) > PosSep2(tj.Pts[endPt1].Pos, vpos)) ReverseTraj(tjs, tj);
-      } // ii
-      
-      if(prt)  mf::LogVerbatim("TC")<<"F3DEP: im "<<im<<" itjLong "<<itjLong<<" iEnd "<<iEnd<<" jtjLong "<<jtjLong<<" jEnd "<<jEnd;
-
-    } // im (ms)
-        
-  } // Find3DEndPoints
-  
-  //////////////////////////////////////////
-  void TrajClusterAlg::FillPFPInfo()
-  {
-    // Fills the PFParticle info in matchVec. Each entry contains a list of trajectories and has a defined
-    // start and end XYZ position, possibly with the index of a 3D vertex. 
-    
-    unsigned short ip = 0;
-    for(auto& im : tjs.matchVecPFPList) {
-      auto& ms = tjs.matchVec[im];
-      // ms contains a list of tjs that were matched in 3D. 
-      // Define the PDG code; track-like or shower-like
-      unsigned short n13 = 0;
-      unsigned short n11 = 0;
-      for(auto& tjID : ms.TjIDs) {
-        unsigned short itj = tjID - 1;
-        if(tjs.allTraj[itj].PDGCode == 13) ++n13;
-        if(tjs.allTraj[itj].PDGCode == 11) ++n11;
-      } // tjID
-      // assume it is track-like
-      ms.PDGCode = 13;
-      if(n13 == 0 && n11 > 0) ms.PDGCode = 11;
-      // Assume it is a parent and there are no daughters for now
-      ms.Parent = ip;
-      ++ip;
-      // Trajectories have been reversed so that the Tj and hit order are consistent. The
-      // next step is to decide whether the start of the PFParticle (where the 3D vertex association will be made) is indeed the
-      // start of the trajectory from a physics standpoint, e.g. dQ/dx, muon delta-ray tag, cosmic rays entering the detector, etc.
-      // Make this decision in a utility function.
-      if(Reverse3DMatchTjs(tjs, im, prt)) {
-        // All of the trajectories should be reversed
-        for(auto& tjID : ms.TjIDs) {
-          unsigned short itj = tjID - 1;
-          ReverseTraj(tjs, tjs.allTraj[itj]);
-        } // tjID
-        if(prt)  mf::LogVerbatim("TC")<<" Reversed all Tjs using advice from Reverse3DMatchTjs";
-        // swap the matchVec end info also
-        std::swap(ms.sXYZ, ms.eXYZ);
-        std::swap(ms.sVtx3DIndex, ms.eVtx3DIndex);
-      } // Reverse3DMatchTjs
-      // we may need to clobber 2D vertices so start a list and count them
-      std::vector<unsigned short> vtxIDs, vtxIDCnt;
-      for(auto& tjID : ms.TjIDs) {
-        unsigned short itj = tjID - 1;
-        Trajectory& tj = tjs.allTraj[itj];
-        for(unsigned short end = 0; end < 2; ++end) {
-          if(tj.VtxID[end] > 0) {
-            // Count the number of times this 2D vertex is used.
-            unsigned short indx;
-            for(indx = 0; indx < vtxIDs.size(); ++indx) if(tj.VtxID[end] == vtxIDs[indx]) break;
-            if(indx == vtxIDs.size()) {
-              // not found so add it
-              vtxIDs.push_back(tj.VtxID[end]);
-              vtxIDCnt.push_back(1);
-            } else {
-              ++vtxIDCnt[indx];
-            }
-          } // 2D vertex exists
-        } // end
-      } // tjID
-      // clobber any 2D vertices that exist between trajectories in the match list
-      for(unsigned short ii = 0; ii < vtxIDs.size(); ++ii) {
-        if(vtxIDCnt[ii] > 1) MakeVertexObsolete(tjs, vtxIDs[ii]);
-      } // ii
-      // Make a 3D vertex at the start of the PFParticle if one doesn't already exist
-      if(ms.sVtx3DIndex == USHRT_MAX) {
-        // get a reference to one of the Tjs to define the cryostat and TPC
-        unsigned short itj = ms.TjIDs[0] - 1;
-        geo::PlaneID planeID = DecodeCTP(tjs.allTraj[itj].CTP);
-        Vtx3Store newVx3;
-        newVx3.CStat = planeID.Cryostat;
-        newVx3.TPC = planeID.TPC;
-        // Set Wire < 0 as a flag that this is a "complete" 3D vertex even though no 2D vertices have been made.
-        newVx3.Wire = -1;
-        newVx3.X = ms.sXYZ[0];
-        newVx3.Y = ms.sXYZ[1];
-        newVx3.Z = ms.sXYZ[2];
-        tjs.vtx3.push_back(newVx3);
-        ms.sVtx3DIndex = tjs.vtx3.size() - 1;
-        if(prt) mf::LogVerbatim("TC")<<" Made 3D start vertex "<<tjs.vtx3.size() - 1;
-      }
-    } // im (ms)
-
-  } // FillPFPInfo
-
-  //////////////////////////////////////////
-  void TrajClusterAlg::CompleteIncomplete3DVerticesInGaps(const geo::TPCID& tpcid)
-  {
-    
-    if(!fUseAlg[kComp3DVxIG]) return;
-    
-    geo::TPCGeo const& TPC = geom->TPC(tpcid);
-    const detinfo::DetectorProperties* detprop = lar::providerFrom<detinfo::DetectorPropertiesService>();
-    
-    for(unsigned short iv3 = 0; iv3 < tjs.vtx3.size(); ++iv3) {
-      Vtx3Store& vx3 = tjs.vtx3[iv3];
-      // check for a completed 3D vertex
-      if(vx3.Wire < 0) continue;
-      unsigned short mPlane = USHRT_MAX;
-      for(unsigned short ipl = 0; ipl < TPC.Nplanes(); ++ipl) {
-        if(vx3.Ptr2D[ipl] >= 0) continue;
-        mPlane = ipl;
-        break;
-      } // ipl
-      if(mPlane == USHRT_MAX) continue;
-      CTP_t mCTP = EncodeCTP(vx3.CStat, vx3.TPC, mPlane);
-      // See if the vertex is on a deadwire
-      bool vtxOnDeadWire = (DeadWireCount(tjs, vx3.Wire, vx3.Wire, mCTP) == 1);
-      if(vtxPrt) mf::LogVerbatim("TC")<<"CI3DVIG: Incomplete vertex in plane "<<mPlane<<" on dead wire? "<<vtxOnDeadWire;
-      if(!vtxOnDeadWire) continue;
-      // X position of the purported missing vertex
-      // A TP for the missing 2D vertex
-      VtxStore aVtx;
-      aVtx.ID = tjs.vtx.size() + 1;
-      aVtx.Pos[0] = vx3.Wire;
-      aVtx.Pos[1] = detprop->ConvertXToTicks(vx3.X, mPlane, vx3.TPC, vx3.CStat) * tjs.UnitsPerTick;
-      aVtx.CTP = mCTP;
-      aVtx.Topo = 10;
-      aVtx.NTraj = 0;
-      // Give it a bogus pass to indicate it wasn't created while stepping
-      aVtx.Pass = 9;
-      for(unsigned short itj = 0; itj < tjs.allTraj.size(); ++itj) {
-        if(tjs.allTraj[itj].CTP != mCTP) continue;
-        if(tjs.allTraj[itj].AlgMod[kKilled]) continue;
-        for(unsigned short end = 0; end < 2; ++end) {
-          unsigned short ept = tjs.allTraj[itj].EndPt[end];
-          TrajPoint& tp = tjs.allTraj[itj].Pts[ept];
-          unsigned short oept = tjs.allTraj[itj].EndPt[1 - end];
-          TrajPoint& otp = tjs.allTraj[itj].Pts[oept];
-          // ensure that this is the end closest to the vertex
-          if(std::abs(tp.Pos[0] - aVtx.Pos[0]) > std::abs(otp.Pos[0] - aVtx.Pos[0])) continue;
-          float doca = PointTrajDOCA(tjs, aVtx.Pos[0], aVtx.Pos[1], tp);
-          if(doca > 2) continue;
-          float dwc = DeadWireCount(tjs, aVtx.Pos[0], tp.Pos[0], tp.CTP);
-          float ptSep;
-          if(aVtx.Pos[0] > tp.Pos[0]) {
-            ptSep = aVtx.Pos[0] - tp.Pos[0] - dwc;
-          } else {
-            ptSep = tp.Pos[0] - aVtx.Pos[0] - dwc;
-          }
-          if(vtxPrt) mf::LogVerbatim("TC")<<"CI3DVIG: tj ID "<<tjs.allTraj[itj].ID<<" doca "<<doca<<" ptSep "<<ptSep;
-          if(ptSep < -2 || ptSep > 2) continue;
-          // attach to the vertex
-          tjs.allTraj[itj].VtxID[end] = aVtx.ID;
-          tjs.allTraj[itj].AlgMod[kComp3DVxIG] = true;
-          ++aVtx.NTraj;
-        } // end
-      } // itj
-      if(aVtx.NTraj > 0) {
-        // Save the 2D vertex
-        tjs.vtx.push_back(aVtx);
-        vx3.Ptr2D[mPlane] = aVtx.ID - 1;
-        vx3.Wire = -1;
-        if(vtxPrt) mf::LogVerbatim("TC")<<"CI3DVIG: new 2D tjs.vtx "<<aVtx.ID<<" points to 3D tjs.vtx ";
-      }
-    } // vx3
-    
-  } // CompleteIncomplete3DVerticesInGaps
-  
-  //////////////////////////////////////////
-=======
->>>>>>> d446865e
   void TrajClusterAlg::CompleteIncomplete3DVertices(const geo::TPCID& tpcid)
   {
     // Look for trajectories in a plane that lack a 2D vertex as listed in
@@ -6034,11 +5118,7 @@
     tj.MCSMom = MCSMom(tjs, tj);
     
     if(prt) {
-<<<<<<< HEAD
-      mf::LogVerbatim("TC")<<"inside CheckTraj with tj.Pts.size = "<<tj.Pts.size();
-=======
       mf::LogVerbatim("TC")<<"inside CheckTraj with tj.Pts.size = "<<tj.Pts.size()<<" MCSMom "<<tj.MCSMom;
->>>>>>> d446865e
     }
     
     // remove any points at the end that don't have charge
@@ -6168,8 +5248,6 @@
     // lop off high multiplicity hits at the end
     CheckHiMultEndHits(tj);
 
-    if(prt && tj.Pts.size() < 100) PrintTrajectory("CTo", tjs, tj, USHRT_MAX);
-    
     if(prt && tj.Pts.size() < 100) PrintTrajectory("CTo", tjs, tj, USHRT_MAX);
     
   } // CheckTraj
@@ -6237,17 +5315,10 @@
     
     // don't do anything if this tj has been modified by ReversePropagate
     if(tj.AlgMod[kRevProp]) return;
-<<<<<<< HEAD
     
     // don't bother with really short tjs
     if(tj.Pts.size() < 3) return;
     
-=======
-    
-    // don't bother with really short tjs
-    if(tj.Pts.size() < 3) return;
-    
->>>>>>> d446865e
     unsigned short lastPtToChk = 10;
     if(fUseAlg[kFTBRevProp]) lastPtToChk = tj.EndPt[1];
 
@@ -6326,15 +5397,12 @@
         tp.ChgPull = (tj.Pts[ipt].Chg / tj.AveChg - 1) / tj.ChgRMS;
         if(prt) PrintTrajectory("fix", tjs, tj, ipt);
       } // ii
-<<<<<<< HEAD
       // Check for quality and trim if necessary
       TrimEndPts(tjs, tj, fQualityCuts, prt);
       if(tj.AlgMod[kKilled]) {
         fGoodTraj = false;
         return;
       }
-=======
->>>>>>> d446865e
       ReversePropagate(tj);
     } else {
       FixTrajBegin(tj, firstPtFit);
@@ -7871,11 +6939,7 @@
             mf::LogWarning("TC")<<"StoreTraj: Failed trying to store hit "<<PrintHit(tjs.fHits[iht])<<" in new tjs.allTraj "<<trID<<" but it is used in traj ID = "<<tjs.fHits[iht].InTraj<<" with WorkID "<<tjs.allTraj[tjs.fHits[iht].InTraj-1].WorkID<<" Print and quit";
             PrintTrajectory("SW", tjs, tj, USHRT_MAX);
             ReleaseHits(tjs, tj);
-<<<<<<< HEAD
 //            fQuitAlg = true;
-=======
-            fQuitAlg = true;
->>>>>>> d446865e
             return;
           } // error
           tjs.fHits[iht].InTraj = trID;
@@ -9033,9 +8097,6 @@
     } // end
   } // StopsAtEnd
 
-<<<<<<< HEAD
-  
-=======
   //////////////////////TY://////////////////////////
   bool TrajClusterAlg::ChkMichel(Trajectory& tj, unsigned short& lastGoodPt){
 
@@ -9361,7 +8422,6 @@
     }
   }
 
->>>>>>> d446865e
   ////////////////////////////////////////////////
   void TrajClusterAlg::SetPDGCode(unsigned short itj)
   {
