//////////////////////////////////////////////////////////////////////
///
/// Step crawling code used by TrajClusterAlg
///
/// Bruce Baller, baller@fnal.gov
///
///
////////////////////////////////////////////////////////////////////////

#include "larreco/RecoAlg/TrajClusterAlg.h"
#include "larreco/RecoAlg/TCAlg/DebugStruct.h"

class TH1F;
class TH2F;
class TProfile;

struct SortEntry{
  unsigned int index;
  float val;
};

bool greaterThan (SortEntry c1, SortEntry c2) { return (c1.val > c2.val);}
bool lessThan (SortEntry c1, SortEntry c2) { return (c1.val < c2.val);}

bool valDecreasing (SortEntry c1, SortEntry c2) { return (c1.val > c2.val);}
bool valIncreasing (SortEntry c1, SortEntry c2) { return (c1.val < c2.val);}

namespace tca {

  //------------------------------------------------------------------------------

  TrajClusterAlg::TrajClusterAlg(fhicl::ParameterSet const& pset):fCaloAlg(pset.get<fhicl::ParameterSet>("CaloAlg"))
  {
    reconfigure(pset);
    tjs.caloAlg = &fCaloAlg;
    art::ServiceHandle<art::TFileService> tfs;
    hist.CreateHists(*tfs);
    tm.Initialize();
  }
  
  bool TrajClusterAlg::SortByMultiplet(TCHit const& a, TCHit const& b)
  {
    // compare the wire IDs first:
    int cmp_res = a.WireID.cmp(b.WireID);
    if (cmp_res != 0) return cmp_res < 0; // order is decided, unless equal
    // decide by start time
    if (a.StartTick != b.StartTick) return a.StartTick < b.StartTick;
    // if still undecided, resolve by local index
    return a.LocalIndex < b.LocalIndex; // if still unresolved, it's a bug!
  } // SortByMultiplet

  //------------------------------------------------------------------------------
  void TrajClusterAlg::reconfigure(fhicl::ParameterSet const& pset)
  {

    bool badinput = false;
    fHitFinderModuleLabel = pset.get<art::InputTag>("HitFinderModuleLabel");
    fMakeNewHits          = pset.get< bool >("MakeNewHits", true);
    fMode                 = pset.get< short >("Mode", 1);
    fHitErrFac            = pset.get< float >("HitErrFac", 0.4);
    fMinAmp               = pset.get< float >("MinAmp", 0.1);
    tjs.AngleRanges       = pset.get< std::vector<float>>("AngleRanges");
    fNPtsAve              = pset.get< short >("NPtsAve", 20);
    fMinPtsFit            = pset.get< std::vector<unsigned short >>("MinPtsFit");
    fMinPts               = pset.get< std::vector<unsigned short >>("MinPts");
    fMaxAngleCode         = pset.get< std::vector<unsigned short>>("MaxAngleCode");
    fMinMCSMom             = pset.get< std::vector<short >>("MinMCSMom");

    fMaxChi               = pset.get< float >("MaxChi", 10);
    fChargeCuts           = pset.get< std::vector<float >>("ChargeCuts", {3, 0.15, 0.25});
    fMultHitSep           = pset.get< float >("MultHitSep", 2.5);
    fKinkCuts             = pset.get< std::vector<float >>("KinkCuts", {0.4, 1.5, 4});
    fQualityCuts          = pset.get< std::vector<float >>("QualityCuts", {0.8, 3});
    fMaxWireSkipNoSignal  = pset.get< float >("MaxWireSkipNoSignal", 1);
    fMaxWireSkipWithSignal= pset.get< float >("MaxWireSkipWithSignal", 100);
    fProjectionErrFactor  = pset.get< float >("ProjectionErrFactor", 2);
    fVLAStepSize        = pset.get< float >("VLAStepSize", 1.5);
    fJTMaxHitSep2         = pset.get< float >("JTMaxHitSep", 2);
    
    std::vector<std::string> skipAlgsVec = pset.get< std::vector<std::string>  >("SkipAlgs");
    
    std::vector<std::string> specialAlgsVec;
    if(pset.has_key("SpecialAlgs")) specialAlgsVec = pset.get< std::vector<std::string>  >("SpecialAlgs");
    
    tjs.DeltaRayTag       = pset.get< std::vector<short>>("DeltaRayTag", {-1, -1, -1});
    tjs.MuonTag           = pset.get< std::vector<short>>("MuonTag", {-1, -1, -1, - 1});
    tjs.ShowerTag         = pset.get< std::vector<float>>("ShowerTag", {-1, -1, -1, -1, -1, -1});
    
    tjs.SaveShowerTree    = pset.get< bool >("SaveShowerTree", false);
    tjs.SaveCRTree        = pset.get< bool >("SaveCRTree", false);
    fChkStopCuts          = pset.get< std::vector<float>>("ChkStopCuts", {-1, -1, -1});
    fMaxTrajSep           = pset.get< float >("MaxTrajSep", 4);
    
    fStudyMode            = pset.get< bool  >("StudyMode", false);
    tjs.MatchTruth        = pset.get< std::vector<float> >("MatchTruth", {-1, -1, -1, -1});
    tjs.Vertex2DCuts      = pset.get< std::vector<float >>("Vertex2DCuts", {-1, -1, -1, -1, -1, -1, -1});
    if(pset.has_key("VertexScoreWeights")) tjs.VertexScoreWeights = pset.get< std::vector<float> >("VertexScoreWeights");
    tjs.Vertex3DChiCut    = pset.get< float >("Vertex3DChiCut", -1);
    fMaxVertexTrajSep     = pset.get< std::vector<float>>("MaxVertexTrajSep");
    tjs.Match3DCuts       = pset.get< std::vector<float >>("Match3DCuts", {-1, -1, -1, -1, -1});
    
    debug.Cryostat = 0;
    debug.TPC = 0;
    if(pset.has_key("DebugCryostat")) debug.Cryostat = pset.get< int >("DebugCryostat");
    if(pset.has_key("DebugTPC"))      debug.TPC = pset.get< int >("DebugTPC");
    debug.Plane           = pset.get< int >("DebugPlane", -1);
    debug.Wire            = pset.get< int >("DebugWire", -1);
    debug.Tick            = pset.get< int >("DebugTick", -1);
    debug.WorkID          = pset.get< int >("DebugWorkID", 0);

    // convert the max traj separation into a separation^2
    fMaxTrajSep *= fMaxTrajSep;
    if(fJTMaxHitSep2 > 0) fJTMaxHitSep2 *= fJTMaxHitSep2;
    
    // in the following section we ensure that the fcl vectors are appropriately sized so that later references are valid
    if(fMinPtsFit.size() != fMinPts.size()) badinput = true;
    if(fMaxVertexTrajSep.size() != fMinPts.size()) badinput = true;
    if(fMaxAngleCode.size() != fMinPts.size()) badinput = true;
    if(fMinMCSMom.size() != fMinPts.size()) badinput = true;
    if(badinput) throw art::Exception(art::errors::Configuration)<< "Bad input from fcl file. Vector lengths for MinPtsFit, MaxVertexTrajSep, MaxAngleRange and MinMCSMom should be defined for each reconstruction pass";
    
    if(tjs.Vertex2DCuts.size() < 7) throw art::Exception(art::errors::Configuration)<<"Vertex2DCuts must be size 7\n 0 = Max length definition for short TJs\n 1 = Max vtx-TJ sep short TJs\n 2 = Max vtx-TJ sep long TJs\n 3 = Max position pull for >2 TJs\n 4 = Max vtx position error\n 5 = Min MCSMom for one of two TJs\n 6 = Min fraction of wires hit btw vtx and Tjs\n 7 = Min Score\n 8 = ID of a 2D vertex to print";
    // resize for a debug element of the vector
    if(tjs.Vertex2DCuts.size() < 9) {
      tjs.Vertex2DCuts.resize(9);
      // Set a default minimum Score
      tjs.Vertex2DCuts[7] = 3;
    }
    if(fKinkCuts.size() != 3) throw art::Exception(art::errors::Configuration)<<"KinkCuts must be size 2\n 0 = Hard kink angle cut\n 1 = Kink angle significance\n 2 = nPts fit";
    if(fChargeCuts.size() != 3) throw art::Exception(art::errors::Configuration)<<"ChargeCuts must be size 3\n 0 = Charge pull cut\n 1 = Min allowed fractional chg RMS\n 2 = Max allowed fractional chg RMS";
    
    if(tjs.MuonTag.size() != 4) throw art::Exception(art::errors::Configuration)<<"MuonTag must be size 4\n 0 = minPtsFit\n 1 = minMCSMom\n 2= maxWireSkipNoSignal\n 3 = min delta ray length for tagging";
    if(tjs.DeltaRayTag.size() != 3) throw art::Exception(art::errors::Configuration)<<"DeltaRayTag must be size 3\n 0 = Max endpoint sep\n 1 = min MCSMom\n 2 = max MCSMom";
    if(fChkStopCuts.size() != 3) throw art::Exception(art::errors::Configuration)<<"ChkStopCuts must be size 3\n 0 = Min Charge ratio\n 1 = Charge slope pull cut\n 2 = Charge fit chisq cut";
    if(tjs.ShowerTag.size() < 13) {
      std::cout<< "ShowerTag must be size 13\n 0 = Mode\n 1 = max MCSMom\n 2 = max separation (WSE units)\n 3 = Max angle diff\n 4 = Factor * rms width\n 5 = Min half width\n 6 = min total Tps\n 7 = Min Tjs\n 8 = max parent FOM\n 9 = max direction FOM 10 = max AspectRatio\n 11 = min Score to preserve a vertex\n 12 = Debug showers in CTP\n";
      std::cout<<" Fixing this problem...";
      tjs.ShowerTag.resize(13);
      // set the min score to 0
      tjs.ShowerTag[11] = 0;
      // turn off printing
      tjs.ShowerTag[12] = -1;
    }
    if(tjs.Match3DCuts.size() != 5) throw art::Exception(art::errors::Configuration)<< "Match3DCuts must be size 3\n 0 = dx(cm) match\n 1 = dAngle (radians)\n 2 = Min length for 2-view match\n 3 = 2-view match require dead region in 3rd view?\n 4 = minimum match fraction";
    
    // check the angle ranges and convert from degrees to radians
    if(tjs.AngleRanges.back() < 90) {
      mf::LogVerbatim("TC")<<"Last element of AngleRange != 90 degrees. Fixing it\n";
      tjs.AngleRanges.back() = 90;
    }
    
    fExpectNarrowHits = (fMode == 4);
    
    // decide whether debug information should be printed
    bool validCTP = debug.Cryostat >= 0 && debug.TPC >= 0 && debug.Plane >= 0 && debug.Wire >= 0 && debug.Tick >= 0;
    if(validCTP) debug.CTP = EncodeCTP((unsigned int)debug.Cryostat, (unsigned int)debug.TPC, (unsigned int)debug.Plane);
    bool debugMerge = debug.Wire < 0;
    bool debugVtx = debug.Tick < 0;
    fDebugMode = validCTP || debug.WorkID < 0 || debugMerge || debugVtx;
    if(fDebugMode) {
      std::cout<<"**************** Debug mode: debug.CTP "<<debug.CTP<<" ****************\n";
      std::cout<<"Cryostat "<<debug.Cryostat<<" TPC "<<debug.TPC<<" Plane "<<debug.Plane<<"\n";
      std::cout<<"Pass MinPts  MinPtsFit Max Angle\n";
      for(unsigned short pass = 0; pass < fMinPts.size(); ++pass) {
        unsigned short ir = fMaxAngleCode[pass];
        if(ir > tjs.AngleRanges.size() - 1) ir = tjs.AngleRanges.size() - 1;
        std::cout<<std::setw(3)<<pass;
        std::cout<<std::setw(7)<<fMinPts[pass];
        std::cout<<std::setw(7)<<fMinPtsFit[pass];
        std::cout<<std::setw(12)<<(int)tjs.AngleRanges[ir]<<"\n";
      }
      std::cout<<"Max angle ranges\n range  degrees  radians\n";
      for(unsigned short ir = 0; ir < tjs.AngleRanges.size(); ++ir) {
        std::cout<<std::setw(3)<<ir;
        std::cout<<std::setw(8)<<(int)tjs.AngleRanges[ir];
        std::cout<<std::setw(8)<<std::setprecision(3)<<tjs.AngleRanges[ir] * M_PI / 180;
        std::cout<<"\n";
      } // ir
    }
    
    for(auto& range : tjs.AngleRanges) {
      if(range < 0 || range > 90) throw art::Exception(art::errors::Configuration)<< "Invalid angle range "<<range<<" Must be 0 - 90 degrees";
      range *= M_PI / 180;
    } // range
    
    // Ensure that the size of the AlgBitNames vector is consistent with the AlgBit typedef enum
    if(kAlgBitSize != AlgBitNames.size()) throw art::Exception(art::errors::Configuration)<<"kAlgBitSize "<<kAlgBitSize<<" != AlgBitNames size "<<AlgBitNames.size();
    fAlgModCount.resize(kAlgBitSize);

    if(kFlagBitSize != StopFlagNames.size()) throw art::Exception(art::errors::Configuration)<<"kFlagBitSize "<<kFlagBitSize<<" != StopFlagNames size "<<StopFlagNames.size();
    
    if(kFlagBitSize > 64) throw art::Exception(art::errors::Configuration)<<"Increase the size of UseAlgs to at least "<<kFlagBitSize;
    
    bool gotit, printHelp = false;
    for(unsigned short ib = 0; ib < AlgBitNames.size(); ++ib) tjs.UseAlg[ib] = true;
    
    // turn off the special algs
    // A lightly tested algorithm that should only be turned on for testing
    tjs.UseAlg[kStopAtTj] = false;
    // Do an exhaustive (and slow) check of the hit -> trajectory associations
    tjs.UseAlg[kChkInTraj] = false;
    
    for(auto strng : skipAlgsVec) {
      gotit = false;
      if(strng == "All") {
        // turn everything off
        for(unsigned short ib = 0; ib < AlgBitNames.size(); ++ib) tjs.UseAlg[ib] = false;
        gotit = true;
        break;
      } // All off
      for(unsigned short ib = 0; ib < AlgBitNames.size(); ++ib) {
        if(strng == AlgBitNames[ib]) {
          tjs.UseAlg[ib] = false;
          gotit = true;
          break;
        }
      } // ib
      if(!gotit) {
        std::cout<<"******* Unknown SkipAlgs input string '"<<strng<<"'\n";
        printHelp = true;
      }
    } // strng
    if(printHelp) {
      std::cout<<"Valid AlgNames:";
      for(auto strng : AlgBitNames) std::cout<<" "<<strng;
      std::cout<<"\n";
      std::cout<<"Or specify All to turn all algs off\n";
      throw art::Exception(art::errors::Configuration)<< "Invalid SkipAlgs specification";
    }
    // overwrite any settings above with special algs
    for(auto strng : specialAlgsVec) {
      gotit = false;
      for(unsigned short ib = 0; ib < AlgBitNames.size(); ++ib) {
        if(strng == AlgBitNames[ib]) {
          tjs.UseAlg[ib] = true;
          gotit = true;
          break;
        }
      } // ib
      if(!gotit) {
        std::cout<<"******* Unknown SpecialAlgs input string '"<<strng<<"'\n";
        printHelp = true;
      }
    } // strng
    if(printHelp) {
      std::cout<<"Valid AlgNames:";
      for(auto strng : AlgBitNames) std::cout<<" "<<strng;
      std::cout<<"\n";
      std::cout<<"Or specify All to turn all algs off\n";
      throw art::Exception(art::errors::Configuration)<< "Invalid SkipAlgs specification";
    }
    
    if(fDebugMode) {
      std::cout<<"Using algs:";
      for(unsigned short ib = 0; ib < AlgBitNames.size(); ++ib) {
        if(ib % 10 == 0) std::cout<<"\n";
        if(tjs.UseAlg[ib] && ib != kKilled) std::cout<<" "<<AlgBitNames[ib];
      }
      std::cout<<"\n";
      std::cout<<"Skipping algs:";
      for(unsigned short ib = 0; ib < AlgBitNames.size(); ++ib) if(!tjs.UseAlg[ib] && ib != kKilled) std::cout<<" "<<AlgBitNames[ib];
      std::cout<<"\n";
      if(fExpectNarrowHits) std::cout<<"Configured to expect narrow hits produced by gaushit with LongMaxHits set large.\n";
      if(tjs.IgnoreNegChiHits) std::cout<<"Configured to ignore hits with GoodnessOfFit < 0.\n";
    }
    fEventsProcessed = 0;
   
  } // reconfigure
  
  ////////////////////////////////////////////////
  void TrajClusterAlg::ClearResults() {
    tjs.vtx3.clear();
    tjs.vtx.clear();
    tjs.tcl.clear();
    tjs.inClus.clear();
    tjs.matchVec.clear();
    tjs.matchVecPFPList.clear();
    tjs.WireHitRange.clear();
    tjs.fHits.clear();
    tjs.allTraj.clear();
    tjs.cots.clear();
    tjs.showers.clear();
    tjs.MCPartList.clear();
    ClearCRInfo(tjs);
  } // ClearResults()

  ////////////////////////////////////////////////
  void TrajClusterAlg::RunTrajClusterAlg(art::Event & evt)
  {

    if(fMode == 0) return;
    
    // Get the hits
    art::ValidHandle< std::vector<recob::Hit>> hitVecHandle = evt.getValidHandle<std::vector<recob::Hit>>(fHitFinderModuleLabel);

    ++fEventsProcessed;
    if(hitVecHandle->size() < 3) return;
    
    // a gratuitous clearing of everything before we start
    ClearResults();
 
    tjs.detprop = lar::providerFrom<detinfo::DetectorPropertiesService>();
    tjs.geom = lar::providerFrom<geo::Geometry>();
    
    tjs.fHits.reserve(hitVecHandle->size());

    // transfer the hits into the local vector so we can modify them
    float minAmp = fMinAmp;
    if(fMinAmp < 0) minAmp = 0;
    for(unsigned int iht = 0; iht < hitVecHandle->size(); ++iht) {
      art::Ptr<recob::Hit> hit = art::Ptr<recob::Hit>(hitVecHandle, iht);
      // Look for a hit with negative amplitude
      if(hit->PeakAmplitude() < minAmp) continue;
      TCHit localHit;
      localHit.StartTick = hit->StartTick();
      localHit.EndTick = hit->EndTick();
      localHit.PeakTime = hit->PeakTime();
      localHit.SigmaPeakTime = hit->SigmaPeakTime();
      localHit.PeakAmplitude = hit->PeakAmplitude();
      localHit.SigmaPeakAmp = hit->SigmaPeakAmplitude();
      localHit.Integral = hit->Integral();
      localHit.SigmaIntegral = hit->SigmaIntegral();
      localHit.RMS = hit->RMS();
      localHit.GoodnessOfFit = hit->GoodnessOfFit();
      localHit.NDOF = hit->DegreesOfFreedom();
      localHit.Multiplicity = hit->Multiplicity();
      localHit.LocalIndex = hit->LocalIndex();
      localHit.WireID = hit->WireID();
      tjs.fHits.push_back(localHit);
    } // iht    

    // sort it as needed;
    // that is, sorted by wire ID number,
    // then by start of the region of interest in time, then by the multiplet
    std::sort(tjs.fHits.begin(), tjs.fHits.end(), &SortByMultiplet);
    
    // check the hits for indexing errors
    unsigned short nerr = 0;
    for(unsigned int iht = 0; iht < tjs.fHits.size(); ++iht) {
      if(tjs.fHits[iht].Multiplicity < 2) continue;
      auto& iHit = tjs.fHits[iht];
      bool badHit = false;
      unsigned int fromIndex = iht - iHit.LocalIndex;
      unsigned short indx = 0;
      for(unsigned int jht = fromIndex; jht < fromIndex + iHit.Multiplicity; ++jht) {
        auto& jHit = tjs.fHits[jht];
        if(iHit.Multiplicity != jHit.Multiplicity) badHit = true;
        if(iHit.WireID.Wire != jHit.WireID.Wire) badHit = true;
        if(iHit.LocalIndex != indx) badHit = true;
        ++indx;
      } // jht
      if(badHit) {
        ++nerr;
        for(unsigned int jht = fromIndex; jht < fromIndex + iHit.Multiplicity; ++jht) {
          auto& jHit = tjs.fHits[jht];
          jHit.Multiplicity = 1;
          jHit.LocalIndex = 0;
        } // jht
      }
    } // iht
    
    // Match these hits to MC tracks
    if(!fIsRealData) tm.MatchTrueHits();

    // check for debugging mode triggered by Plane, Wire, Tick
    debug.Hit = UINT_MAX;
    if(fDebugMode) {
      std::cout<<"Look for debug hit "<<debug.Plane<<":"<<debug.Wire<<":"<<debug.Tick;
      for(unsigned int iht = 0; iht < tjs.fHits.size(); ++iht) {
        if((int)tjs.fHits[iht].WireID.Plane != debug.Plane) continue;
        if((int)tjs.fHits[iht].WireID.Wire != debug.Wire) continue;
        if(tjs.fHits[iht].PeakTime < debug.Tick - 5) continue;
        if(tjs.fHits[iht].PeakTime > debug.Tick + 5) continue;
        debug.Hit = iht;
        std::cout<<" iht "<<iht<<" "<<debug.Cryostat<<":"<<debug.TPC<<":"<<debug.Plane<<":"<<PrintHit(tjs.fHits[iht]);
        std::cout<<" Amp "<<(int)tjs.fHits[iht].PeakAmplitude;
        std::cout<<" RMS "<<std::fixed<<std::setprecision(1)<<tjs.fHits[iht].RMS;
        std::cout<<" Chisq "<<std::fixed<<std::setprecision(1)<<tjs.fHits[iht].GoodnessOfFit;
        std::cout<<" Mult "<<tjs.fHits[iht].Multiplicity;
        std::cout<<"\n";
        break;
      } // iht
      if(debug.Hit == UINT_MAX) std::cout<<" not found\n";
    } // debugging mode
    
    if(fDebugMode && nerr > 0) std::cout<<"Found "<<nerr<<" hits with indexing errors. Set Multiplicity = 1 for these hits.\n";
    
    fRun = evt.run();
    fSubRun  = evt.subRun();
    fEvent = evt.event();
    fWorkID = 0;
    
    // Set true if a truly bad situation occurs
    fQuitAlg = false;
    fIsRealData = evt.isRealData();
    vtxPrt = false;
    mrgPrt = false;
    didPrt = false;
    
    if(fMode > 0) {
      // Step from upstream (small wire number) to downstream (large wire number)
      fStepDir = 1;
    } else {
      // or step in the other direction
      fStepDir = -1;
    }
    InitializeAllTraj();
    for (const geo::TPCID& tpcid: tjs.geom->IterateTPCIDs()) {
      geo::TPCGeo const& TPC = tjs.geom->TPC(tpcid);
      fQuitAlg = !FillWireHitRange(tjs, tpcid, fDebugMode);
      if(fQuitAlg) return;
      if(fDebugMode) {
        // check the hit X range
        float maxX = -1E6;
        float minX = 1E6;
        for(auto& hit : tjs.fHits) {
          if(hit.MCPartListIndex == USHRT_MAX) continue;
          float hitX = tjs.detprop->ConvertTicksToX(hit.PeakTime, hit.WireID.Plane, hit.WireID.TPC, hit.WireID.Cryostat);
          if(hitX > maxX) maxX = hitX;
          if(hitX < minX) minX = hitX;
        } // hit
        if(minX < tjs.XLo || maxX > tjs.XHi) {
          std::cout<<"Warning!! Probable timing offset problem: minX = "<<minX<<" < "<<tjs.XLo;
          std::cout<<" or maxX = "<<maxX<<" > "<<tjs.XHi<<"\n";
          tjs.XLo = minX;
          tjs.XHi = maxX;
        }
      } // check hits
      for(fPlane = 0; fPlane < TPC.Nplanes(); ++fPlane) {
        // special mode for only reconstructing the collection plane
        if(fMode == 2 && fPlane != TPC.Nplanes() - 1) continue;
        // no hits on this plane?
        if(tjs.FirstWire[fPlane] > tjs.LastWire[fPlane]) continue;
        // Set the CTP code to ensure objects are compared within the same plane
        fCTP = EncodeCTP(tpcid.Cryostat, tpcid.TPC, fPlane);
        fCstat = tpcid.Cryostat;
        fTpc = tpcid.TPC;
        // save some processing time if in debug mode. This may cause confusion when debugging
        // subtle failures
//        if(debug.CTP != UINT_MAX && debug.CTP != fCTP) continue;
        // reconstruct all trajectories in the current plane
        ReconstructAllTraj();
        if(fQuitAlg) {
          mf::LogVerbatim("TC")<<"Found fQuitAlg after ReconstructAllTraj";
          ClearResults();
          return;
        }
      } // fPlane
      // No sense taking muon direction if delta ray tagging is disabled
      if(tjs.DeltaRayTag[0] >= 0) TagMuonDirections(tjs, debug.WorkID);
      if(tjs.Vertex3DChiCut > 0) Find3DVertices(tjs, debug, tpcid);
      KillPoorVertices(tjs);
      for(fPlane = 0; fPlane < TPC.Nplanes(); ++fPlane) {
        fCTP = EncodeCTP(tpcid.Cryostat, tpcid.TPC, fPlane);
        ChkVtxAssociations(tjs, fCTP);
      }
      if(tjs.ShowerTag[0] == 1) {
        // find showers after 3D vertex finding - which may split trajectories
        for(fPlane = 0; fPlane < TPC.Nplanes(); ++fPlane) {
          // no hits on this plane?
          if(tjs.FirstWire[fPlane] > tjs.LastWire[fPlane]) continue;
          // Set the CTP code to ensure objects are compared within the same plane
          fCTP = EncodeCTP(tpcid.Cryostat, tpcid.TPC, fPlane);
          FindShowers(tjs, fCTP);
        }

      } // make showers
      // Match3D should be the last thing called for this tpcid
      Match3D(tpcid, false);
      // Use 3D matching information to find showers in 2D. FindShowers3D returns
      // true if the algorithm was successful indicating that the matching needs to be redone
      if(tjs.ShowerTag[0] == 2 && FindShowers3D(tjs, tpcid)) Match3D(tpcid, true);

      std::cout << "SHOWER TREE STAGE NUM SIZE: "  << tjs.stv.StageNum.size() << std::endl;
      showertree->Fill();
    } // tpcid
    
    if(fStudyMode) {
      // output MC-reco stuff to optimize the vertex weights
      for (const geo::TPCID& tpcid: tjs.geom->IterateTPCIDs()) {
        geo::TPCGeo const& TPC = tjs.geom->TPC(tpcid);
        for(fPlane = 0; fPlane < TPC.Nplanes(); ++fPlane) {
          fCTP = EncodeCTP(tpcid.Cryostat, tpcid.TPC, fPlane);
          ChkVtxAssociations(tjs, fCTP);
        }
      } // tpcid
    }
    FillPFPInfo();
<<<<<<< HEAD
    if (tjs.SaveCRTree) crtree->Fill();
    // convert the cots vector into recob::Shower
    MakeShowers(tjs);
=======
    if(!fIsRealData) tm.MatchTruth(hist, fEventsProcessed);
>>>>>>> b07a33b1
    // Convert trajectories in allTraj into clusters
    MakeAllTrajClusters();
    if(fQuitAlg) {
      mf::LogVerbatim("TC")<<"RunTrajCluster failed in MakeAllTrajClusters";
      ClearResults();
      return;
    }
    if(!CheckHitClusterAssociations(tjs)) {
      ClearResults();
      mf::LogVerbatim("TC")<<"RunTrajCluster failed in CheckHitClusterAssociations";
      return;
    }
    
    if(fStudyMode) std::cout<<"StudyMode is broken right now...\n";
    
    // print trajectory summary report?
    if(tjs.ShowerTag[0] >= 0) debug.Plane = tjs.ShowerTag[11];
    if(fDebugMode) {
      mf::LogVerbatim("TC")<<"Done in RunTrajClusterAlg";
      PrintAllTraj("RTC", tjs, debug, USHRT_MAX, 0);
      PrintPFParticles("RTC", tjs);
    }

    unsigned short ntj = 0;
    unsigned short nsh = 0;
    for(auto& tj : tjs.allTraj) {
      if(tj.AlgMod[kKilled]) continue;
      ++ntj;
      if(tj.AlgMod[kShowerTj]) ++nsh;
    } // tj
    if(fDebugMode) std::cout<<"RTC done ntj "<<ntj<<" nsh "<<nsh<<" events processed "<<fEventsProcessed<<"\n";
    
    if(tjs.MatchTruth[0] >= 0) tm.PrintResults(fEvent);
    
    // convert vertex time from WSE to ticks
    for(auto& avtx : tjs.vtx) avtx.Pos[1] /= tjs.UnitsPerTick;
    
    if(fDebugMode) mf::LogVerbatim("TC")<<"RunTrajCluster success run "<<fRun<<" event "<<fEvent<<" allTraj size "<<tjs.allTraj.size()<<" events processed "<<fEventsProcessed;
    
  } // RunTrajClusterAlg

  ////////////////////////////////////////////////
  void TrajClusterAlg::InitializeAllTraj()
  {
    tjs.allTraj.clear();
    tjs.vtx.clear();
    tjs.vtx3.clear();
  } // InitializeAllTraj
  
  ////////////////////////////////////////////////
  void TrajClusterAlg::ReconstructAllTraj()
  {
    // Reconstruct clusters in fPlane and put them in allTraj
    
    unsigned int ii, iwire, jwire, iht, jht;
    
    if(fPlane > tjs.FirstWire.size() - 1) {
      mf::LogWarning("TC")<<"ReconstructAllTraj called with invalid fPlane "<<fPlane;
      fQuitAlg = true;
      return;
    }
    
    unsigned int nwires = tjs.LastWire[fPlane] - tjs.FirstWire[fPlane] - 1;
    std::vector<unsigned int> iHitsInMultiplet, jHitsInMultiplet;
    unsigned short ihtIndex, jhtIndex;
    
    // turn of trajectory printing
    TJPrt = 0;
    didPrt = false;
    
    // Make several passes through the hits with user-specified cuts for each
    // pass. In general these are to not reconstruct large angle trajectories on
    // the first pass
    float maxHitsRMS = 4 * tjs.AveHitRMS[fPlane];
    for(unsigned short pass = 0; pass < fMinPtsFit.size(); ++pass) {
      for(ii = 0; ii < nwires; ++ii) {
        // decide which way to step given the sign of fStepDir
        if(fStepDir > 0) {
          // step DS
          iwire = tjs.FirstWire[fPlane] + ii;
          jwire = iwire + 1;
        } else {
          // step US
          iwire = tjs.LastWire[fPlane] - ii - 1;
          jwire = iwire - 1;
        }
        // skip bad wires or no hits on the wire
        if(tjs.WireHitRange[fPlane][iwire].first < 0) continue;
        if(tjs.WireHitRange[fPlane][jwire].first < 0) continue;
        unsigned int ifirsthit = (unsigned int)tjs.WireHitRange[fPlane][iwire].first;
        unsigned int ilasthit = (unsigned int)tjs.WireHitRange[fPlane][iwire].second;
        unsigned int jfirsthit = (unsigned int)tjs.WireHitRange[fPlane][jwire].first;
        unsigned int jlasthit = (unsigned int)tjs.WireHitRange[fPlane][jwire].second;
        for(iht = ifirsthit; iht < ilasthit; ++iht) {
          prt = (iht == debug.Hit);
          if(prt)  {
            mf::LogVerbatim("TC")<<"+++++++ Pass "<<pass<<" Found debug hit "<<fPlane<<":"<<PrintHit(tjs.fHits[iht]);
            didPrt = true;
          }
          // Only consider hits that are available
          if(tjs.fHits[iht].InTraj != 0) continue;
          if(tjs.IgnoreNegChiHits && tjs.fHits[iht].GoodnessOfFit < 0) continue;
          // We hope to make a trajectory point at the hit position of iht in WSE units
          // with a direction pointing to jht
          unsigned int fromWire = tjs.fHits[iht].WireID.Wire;
          float fromTick = tjs.fHits[iht].PeakTime;
          float iqtot = tjs.fHits[iht].Integral;
          float hitsRMSTick = tjs.fHits[iht].RMS;
          std::vector<unsigned int> iHitsInMultiplet;
          if(pass == 0) {
            // only use the hit on the first pass
            iHitsInMultiplet.resize(1);
            iHitsInMultiplet[0] = iht;
          } else {
            GetHitMultiplet(iht, iHitsInMultiplet, ihtIndex);
          }
          if(iHitsInMultiplet.size() > 1) {
            fromTick = HitsPosTick(tjs, iHitsInMultiplet, iqtot, kUnusedHits);
            hitsRMSTick = HitsRMSTick(tjs, iHitsInMultiplet, kUnusedHits);
          }
          bool fatIHit = (hitsRMSTick > maxHitsRMS);
          if(prt) mf::LogVerbatim("TC")<<" hit RMS "<<tjs.fHits[iht].RMS<<" BB Multiplicity "<<iHitsInMultiplet.size()<<" AveHitRMS["<<fPlane<<"] "<<tjs.AveHitRMS[fPlane]<<" HitsRMSTick "<<hitsRMSTick<<" fatIHit "<<fatIHit;
          for(jht = jfirsthit; jht < jlasthit; ++jht) {
            // Only consider hits that are available
            if(tjs.fHits[iht].InTraj != 0) continue;
            if(tjs.fHits[jht].InTraj != 0) continue;
            if(tjs.IgnoreNegChiHits && tjs.fHits[jht].GoodnessOfFit < 0) continue;
            // clear out any leftover work inTraj's that weren't cleaned up properly
/*
            for(unsigned short oht = jfirsthit; oht < jlasthit; ++oht) {
              if(tjs.fHits[oht].InTraj < 0) {
                mf::LogVerbatim("TC")<<"Bad cleanup "<<PrintHit(tjs.fHits[oht])<<" "<<tjs.fHits[oht].InTraj<<" events processed "<<fEventsProcessed;
                std::cout<<"Bad cleanup "<<PrintHit(tjs.fHits[oht])<<" "<<tjs.fHits[oht].InTraj<<" events processed "<<fEventsProcessed<<" fWorkID "<<fWorkID<<"\n";
                tjs.fHits[oht].InTraj = 0;
              }
            }
*/
            unsigned int toWire = jwire;
            float toTick = tjs.fHits[jht].PeakTime;
            float jqtot = tjs.fHits[jht].Integral;
            if(jqtot < 1) continue;
            std::vector<unsigned int> jHitsInMultiplet;
            if(pass == 0) {
              // only use the hit on the first pass
              jHitsInMultiplet.resize(1);
              jHitsInMultiplet[0] = jht;
            } else {
              GetHitMultiplet(jht, jHitsInMultiplet, jhtIndex);
            }
            hitsRMSTick = HitsRMSTick(tjs, jHitsInMultiplet, kUnusedHits);
            bool fatJHit = (hitsRMSTick > maxHitsRMS);
            if(pass == 0) {
              // require both hits to be consistent
              if((fatIHit && !fatJHit) || (!fatIHit && fatJHit)) {
                if(prt) mf::LogVerbatim("TC")<<" jht fails "<<PrintHit(tjs.fHits[jht])<<" hit RMS "<<tjs.fHits[jht].RMS<<" mRMS "<<hitsRMSTick<<" fatJhit "<<fatJHit<<" max RMS "<<maxHitsRMS;
                continue;
              }
            } else {
              // pass > 0
              if(jHitsInMultiplet.size() > 1) toTick = HitsPosTick(tjs, jHitsInMultiplet, jqtot, kUnusedHits);
            }
            if(prt) {
              mf::LogVerbatim("TC")<<"+++++++ checking TrajHitsOK with jht "<<fPlane<<":"<<PrintHit(tjs.fHits[jht])<<" BB Multiplicity "<<jHitsInMultiplet.size()<<" HitsRMSTick "<<HitsRMSTick(tjs, jHitsInMultiplet, kUnusedHits)<<" fatJhit "<<fatJHit<<" setting toTick to "<<(int)toTick<<" TrajHitsOK "<<TrajHitsOK(tjs, iHitsInMultiplet, jHitsInMultiplet);
            }
            // Ensure that the hits StartTick and EndTick have the proper overlap
            if(!TrajHitsOK(tjs, iHitsInMultiplet, jHitsInMultiplet)) continue;
            // start a trajectory with direction from iht -> jht
            Trajectory work;
            if(!StartTraj(work, fromWire, fromTick, toWire, toTick, fCTP, pass)) continue;
            if(didPrt) TJPrt = work.WorkID;
            // check for a major failure
            if(fQuitAlg) return;
            if(work.Pts.empty()) {
              if(prt) mf::LogVerbatim("TC")<<"ReconstructAllTraj: StartTraj failed";
              ReleaseHits(tjs, work);
              continue;
            }
            // check for a large angle crawl
            if(work.Pts[0].AngleCode > fMaxAngleCode[work.Pass]) {
              if(prt) mf::LogVerbatim("TC")<<"ReconstructAllTraj: Wrong angle code "<<work.Pts[0].AngleCode<<" for this pass "<<work.Pass;
              ReleaseHits(tjs, work);
              continue;
            }
            work.Pts[0].DeltaRMS = fHitErrFac * tjs.UnitsPerTick * hitsRMSTick;
            // don't include the charge of iht since it will be low if this
            // is a starting/ending track
            work.AveChg = jqtot;
            // try to add close hits
            bool sigOK;
            AddHits(work, 0, sigOK);
            // check for a major failure
            if(fQuitAlg) return;
            if(!sigOK || work.Pts[0].Chg == 0) {
              if(prt) mf::LogVerbatim("TC")<<" No hits at initial trajectory point ";
              ReleaseHits(tjs, work);
              continue;
            }
            // move the TP position to the hit position but don't mess with the direction
            work.Pts[0].Pos = work.Pts[0].HitPos;
            // print the header and the first TP
            if(prt) PrintTrajectory("RAT", tjs, work, USHRT_MAX);
            // We can't update the trajectory yet because there is only one TP.
            work.EndPt[0] = 0;
            // now try stepping away
            StepCrawl(work);
            // check for a major failure
            if(fQuitAlg) return;
            if(prt) mf::LogVerbatim("TC")<<" After first StepCrawl. fGoodTraj "<<fGoodTraj<<" fTryWithNextPass "<<fTryWithNextPass;
            if(!fGoodTraj && fTryWithNextPass) {
              StepCrawl(work);
              if(!fGoodTraj || !fUpdateTrajOK) {
                if(prt) mf::LogVerbatim("TC")<<" xxxxxxx StepCrawl failed AGAIN. fTryWithNextPass "<<fTryWithNextPass;
                ReleaseHits(tjs, work);
                continue;
              } // Failed again
            }
            // Check the quality of the work trajectory
            CheckTraj(work);
            // check for a major failure
            if(fQuitAlg) return;
            if(prt) mf::LogVerbatim("TC")<<"ReconstructAllTraj: After CheckTraj EndPt "<<work.EndPt[0]<<"-"<<work.EndPt[1]<<" fGoodTraj "<<fGoodTraj<<" fTryWithNextPass "<<fTryWithNextPass;
            if(fTryWithNextPass) {
              // Most likely, the first part of the trajectory was good but the latter part
              // had too many unused hits. The work vector was
              // truncated and pass incremented, so give it another try
              work.AlgMod[kTryWithNextPass] = true;
              StepCrawl(work);
              // check for a major failure
              if(fQuitAlg) return;
              if(!fGoodTraj) {
                if(prt) mf::LogVerbatim("TC")<<" xxxxxxx StepCrawl failed AGAIN after CheckTraj";
                ReleaseHits(tjs, work);
                continue;
              } // Failed again
            } // fTryWithNextPass
            if(prt) mf::LogVerbatim("TC")<<"StepCrawl done: fGoodTraj "<<fGoodTraj<<" NumPtsWithCharge "<<NumPtsWithCharge(tjs, work, true)<<" cut "<<fMinPts[work.Pass];
            // decide if the trajectory is long enough for this pass
            if(!fGoodTraj || NumPtsWithCharge(tjs, work, true) < fMinPts[work.Pass]) {
              if(prt) mf::LogVerbatim("TC")<<" xxxxxxx Not enough points "<<NumPtsWithCharge(tjs, work, true)<<" minimum "<<fMinPts[work.Pass]<<" or !fGoodTraj";
              ReleaseHits(tjs, work);
              continue;
            }
            if(prt) mf::LogVerbatim("TC")<<"ReconstructAllTraj: calling StoreTraj with npts "<<work.EndPt[1];
            fQuitAlg = !StoreTraj(tjs, work);
            // check for a major failure
            if(fQuitAlg) return;
            if(tjs.UseAlg[kChkInTraj]) {
              fQuitAlg = !InTrajOK(tjs, "RAT");
              if(fQuitAlg) {
                mf::LogVerbatim("TC")<<"InTrajOK failed in ReconstructAllTraj";
                return;
              }
            }
            break;
          } // jht
        } // iht
      } // iwire
      // Try to merge trajectories before making vertices
      EndMerge();
      if(fQuitAlg) return;
      
      // Tag delta rays before making vertices
      TagDeltaRays(tjs, fCTP, debug.WorkID);

      // TY: Split high charge hits near the trajectory end
      ChkHiChgHits();

      Find2DVertices(tjs, debug, fCTP);
      FindVtxTjs();
      if(fQuitAlg) return;

    } // pass
    
    // Use unused hits in all trajectories
    UseUnusedHits();
    
    // make junk trajectories using nearby un-assigned hits
    if(fJTMaxHitSep2 > 0) {
      FindJunkTraj();
      if(fQuitAlg) return;
    }
    TagDeltaRays(tjs, fCTP, debug.WorkID);
    Find2DVertices(tjs, debug, fCTP);
    // check for a major failure
    if(fQuitAlg) return;

    // last attempt to attach Tjs to vertices
    for(unsigned short ivx = 0; ivx < tjs.vtx.size(); ++ivx) if(tjs.vtx[ivx].NTraj > 0) AttachAnyTrajToVertex(tjs, ivx, vtxPrt);
    
    // Check the Tj <-> vtx associations and define the vertex quality
    ChkVtxAssociations(tjs, fCTP);

    // TY: Improve hit assignments near vertex 
    VtxHitsSwap(tjs, debug, fCTP);

    // Refine vertices, trajectories and nearby hits
//    Refine2DVertices();
    
  } // ReconstructAllTraj

  //////////////////////////////////////////
  void TrajClusterAlg::UseUnusedHits()
  {
    if(tjs.allTraj.size() == 0) return;
    if(!tjs.UseAlg[kUUH]) return;
    
    // max change in position allowed after adding all unused hits in a multiplet 
    float maxPosSep2 = 0.25;
    // Relax this cut for special tracking mode
    if(fMode == 2) maxPosSep2 = 1;
    
    std::vector<unsigned int> hitsInMultiplet;
    for(unsigned short itj = 0; itj < tjs.allTraj.size(); ++itj) {
      Trajectory& tj = tjs.allTraj[itj];
      if(tj.AlgMod[kKilled]) continue;
      // Find the max delta
      unsigned short firstPt = tj.EndPt[0];
      unsigned short lastPt = tj.EndPt[1];
      for(unsigned short ipt = firstPt; ipt <= lastPt; ++ipt) {
        TrajPoint& tp = tj.Pts[ipt];
        if(AngleRange(tjs, tp) == 0) continue;
        if(tp.Hits.empty()) continue;
        bool hitsAdded = false;
        for(unsigned short ii = 0; ii < tp.Hits.size(); ++ii) {
          if(!tp.UseHit[ii]) continue;
          unsigned int iht = tp.Hits[ii];
          GetHitMultiplet(iht, hitsInMultiplet);
          if(hitsInMultiplet.size() > 1) {
            for(unsigned short jj = ii + 1; jj < tp.Hits.size(); ++jj) {
              if(!tp.UseHit[jj]) continue;
              if(std::find(hitsInMultiplet.begin(), hitsInMultiplet.end(), tp.Hits[jj]) != hitsInMultiplet.end()) {
                tp.UseHit[jj] = true;
                tjs.fHits[tp.Hits[jj]].InTraj = tj.ID;
                hitsAdded = true;
              }
            } // jj
          }
        } // ii
        if(hitsAdded) {
          // save the hit position
          std::array<float, 2> oldHitPos = tp.HitPos;
          DefineHitPos(tp);
          // keep it if 
          if(PosSep2(tj.Pts[ipt].HitPos, oldHitPos) < maxPosSep2) {
            tj.AlgMod[kUUH] = true;
          } else {
            UnsetUsedHits(tjs, tj.Pts[ipt]);
          }
        }
      } // ipt
      if(tj.AlgMod[kUUH]) SetEndPoints(tjs, tj);
    } // itj
    
  } // UseUnusedHits
  
  //////////////////////////////////////////
  void TrajClusterAlg::ReversePropagate(Trajectory& tj)
  {
    // Reverse the trajectory and step in the opposite direction. The
    // updated trajectory is returned if this process is successful
    
    if(!tjs.UseAlg[kRvPrp]) return;
    
    if(tj.Pts.size() < 6) return;
    // only do this once
    if(tj.AlgMod[kRvPrp]) return;
    
    // This code can't handle VLA trajectories
    if(tj.Pts[tj.EndPt[0]].AngleCode == 2) return;
    
    if(tj.EndPt[0] > 0) {
      tj.Pts.erase(tj.Pts.begin(), tj.Pts.begin() + tj.EndPt[0]);
      SetEndPoints(tjs, tj);
    }
    
    if(prt) mf::LogVerbatim("TC")<<"ReversePropagate: Prepping Tj "<<tj.ID<<" incoming StepDir "<<tj.StepDir;
    
    short stepDir = tj.StepDir;

    // find the wire on which EndPt resides
    unsigned int wire0 = std::nearbyint(tj.Pts[0].Pos[0]);
    unsigned int nextWire = wire0 - tj.StepDir;
    
    // check for dead wires
    geo::PlaneID planeID = DecodeCTP(tj.CTP);
    unsigned short ipl = planeID.Plane;
    while(nextWire > tjs.FirstWire[ipl] && nextWire < tjs.LastWire[ipl]) {
      if(tjs.WireHitRange[ipl][nextWire].first >= 0) break;
      nextWire -= tj.StepDir;
    }
    if(nextWire == tjs.LastWire[ipl] - 1) return;
    // clone the first point
    TrajPoint tp = tj.Pts[0];
    // strip off the hits
    tp.Hits.clear(); tp.UseHit.reset();
    // move it to the next wire
    MoveTPToWire(tp, (float)nextWire);
    // find close unused hits near this position
    float maxDelta = 10 * tj.Pts[tj.EndPt[1]].DeltaRMS;
    if(!FindCloseHits(tjs, tp, maxDelta, kUnusedHits)) return;
    if(prt) mf::LogVerbatim("TC")<<" nUnused hits "<<tp.Hits.size()<<" at Pos "<<PrintPos(tjs, tp);
    if(tp.Hits.empty()) return;
     // There are hits on the next wire. Make a copy, reverse it and try
    // to extend it with StepCrawl
    if(prt) {
      mf::LogVerbatim myprt("TC");
      myprt<<" tp.Hits ";
      for(auto& iht : tp.Hits) myprt<<" "<<PrintHit(tjs.fHits[iht])<<"_"<<tjs.fHits[iht].InTraj;
    } // prt
    //
    // Make a working copy of tj
    Trajectory tjWork = tj;
    // So the first shall be last and the last shall be first
    ReverseTraj(tjs, tjWork);
    // Flag it to use special cuts in StepCrawl
    tjWork.AlgMod[kRvPrp] = true;
    // We are doing this probably because the trajectory is stopping.
    // Reduce the number of fitted points to a small number
    unsigned short lastPt = tjWork.Pts.size() - 1;
    if(lastPt < 4) return;
    // update the charge
    float chg = 0;
    float cnt = 0;
    for(unsigned short ii = 0; ii < 4; ++ii) {
      unsigned short ipt = lastPt - ii;
      if(tjWork.Pts[ipt].Chg == 0) continue;
      chg += tjWork.Pts[ipt].Chg;
      ++cnt;
    } // ii
    if(cnt == 0) return;
    if(cnt > 1) tjWork.Pts[lastPt].AveChg = chg / cnt;
    StepCrawl(tjWork);
    if(!fGoodTraj) {
      if(prt) mf::LogVerbatim("TC")<<" ReversePropagate StepCrawl failed";
      return;
    }
    // restore the original direction
    if(tjWork.StepDir != stepDir) ReverseTraj(tjs, tjWork);
    tj = tjWork;
    // re-check for a stopping track
    ChkStop(tj);
    if(prt) {
      mf::LogVerbatim("TC")<<" ReversePropagate success. Outgoing StepDir "<<tj.StepDir;
      if(tj.Pts.size() < 50) PrintTrajectory("RP", tjs, tj, USHRT_MAX);
    }

  } // ReversePropagate
  
  //////////////////////////////////////////
  void TrajClusterAlg::FindJunkTraj()
  {
    // Makes junk trajectories using unassigned hits
    
    if(fPlane > tjs.FirstWire.size() - 1) {
      mf::LogWarning("TC")<<"FindJunkTraj called with invalid fPlane "<<fPlane;
      fQuitAlg = true;
      return;
    }
    
    // shouldn't have to do this but...
    for(unsigned int iht = 0; iht < tjs.fHits.size(); ++iht) if(tjs.fHits[iht].InTraj < 0) tjs.fHits[iht].InTraj = 0;
    
    std::vector<unsigned int> tHits;
    // vectors for checking hit consistency
    std::vector<unsigned int> iHit(1), jHit(1);
    bool jtPrt = false;
    for(unsigned int iwire = tjs.FirstWire[fPlane]; iwire < tjs.LastWire[fPlane] - 1; ++iwire) {
      // skip bad wires or no hits on the wire
      if(tjs.WireHitRange[fPlane][iwire].first < 0) continue;
      unsigned int jwire = iwire + 1;
      if(tjs.WireHitRange[fPlane][jwire].first < 0) continue;
      unsigned int ifirsthit = (unsigned int)tjs.WireHitRange[fPlane][iwire].first;
      unsigned int ilasthit = (unsigned int)tjs.WireHitRange[fPlane][iwire].second;
      unsigned int jfirsthit = (unsigned int)tjs.WireHitRange[fPlane][jwire].first;
      unsigned int jlasthit = (unsigned int)tjs.WireHitRange[fPlane][jwire].second;
      for(unsigned int iht = ifirsthit; iht < ilasthit; ++iht) {
        jtPrt = (iht == debug.Hit);
        if(jtPrt) {
          mf::LogVerbatim("TC")<<"FindJunkTraj: Found debug hit "<<PrintHit(tjs.fHits[iht])<<" fJTMaxHitSep2 "<<fJTMaxHitSep2<<" iht "<<iht<<" jfirsthit "<<jfirsthit<<" jlasthit "<<jlasthit;
        }
        if(tjs.fHits[iht].InTraj != 0) continue;
        if(tjs.IgnoreNegChiHits && tjs.fHits[iht].GoodnessOfFit < 0) continue;
        for(unsigned int jht = jfirsthit; jht < jlasthit; ++jht) {
          if(tjs.fHits[jht].InTraj != 0) continue;
          if(tjs.IgnoreNegChiHits && tjs.fHits[jht].GoodnessOfFit < 0) continue;
          if(prt && HitSep2(tjs, iht, jht) < 100) mf::LogVerbatim("TC")<<" use "<<PrintHit(tjs.fHits[jht])<<" HitSep2 "<<HitSep2(tjs, iht, jht);
          if(HitSep2(tjs, iht, jht) > fJTMaxHitSep2) continue;
          jHit[0] = jht;
          // check for hit width consistency
          if(!TrajHitsOK(tjs, iHit, jHit)) continue;
          tHits.clear();
          // add all hits and flag them
          unsigned int fromIndex = iht - tjs.fHits[iht].LocalIndex;
          for(unsigned int kht = fromIndex; kht < fromIndex + tjs.fHits[iht].Multiplicity; ++kht) {
            if(tjs.fHits[kht].InTraj != 0) continue;
            if(HitSep2(tjs, iht, kht) > fJTMaxHitSep2) continue;
            tHits.push_back(kht);
            tjs.fHits[kht].InTraj = -4;
          } // kht
          fromIndex = jht - tjs.fHits[jht].LocalIndex;
          for(unsigned int kht = fromIndex; kht < fromIndex + tjs.fHits[jht].Multiplicity; ++kht) {
            if(tjs.fHits[kht].InTraj != 0) continue;
            if(HitSep2(tjs, jht, kht) > fJTMaxHitSep2) continue;
            tHits.push_back(kht);
            tjs.fHits[kht].InTraj = -4;
          } // kht
          unsigned int loWire, hiWire;
          if(iwire != 0) { loWire = iwire - 1; } else { loWire = 0; }
          if(jwire < tjs.NumWires[fPlane] - 3) { hiWire = jwire + 2; } else { hiWire = tjs.NumWires[fPlane] - 1; }
          bool hitsAdded = true;
          unsigned short nit = 0;
          while(hitsAdded && nit < 100) {
            hitsAdded = false;
            for(unsigned int kwire = loWire; kwire < hiWire + 1; ++kwire) {
              if(tjs.WireHitRange[fPlane][kwire].first < 0) continue;
              unsigned int kfirsthit = (unsigned int)tjs.WireHitRange[fPlane][kwire].first;
              unsigned int klasthit = (unsigned int)tjs.WireHitRange[fPlane][kwire].second;
              for(unsigned int kht = kfirsthit; kht < klasthit; ++kht) {
                if(tjs.fHits[kht].InTraj != 0) continue;
                if(tjs.IgnoreNegChiHits && tjs.fHits[kht].GoodnessOfFit < 0) continue;
                // this shouldn't be needed but do it anyway
                if(std::find(tHits.begin(), tHits.end(), kht) != tHits.end()) continue;
                // re-purpose jHit and check for consistency
                jHit[0] = kht;
                if(!TrajHitsOK(tjs, tHits, jHit)) continue;
                // check w every hit in tHit
                for(unsigned short tht = 0; tht < tHits.size(); ++tht) {
                  if(jtPrt && HitSep2(tjs, kht, tHits[tht]) < 100) mf::LogVerbatim("TC")<<" kht "<<PrintHit(tjs.fHits[kht])<<" tht "<<PrintHit(tjs.fHits[tHits[tht]])<<" HitSep2 "<<HitSep2(tjs, kht, tHits[tht])<<" cut "<<fJTMaxHitSep2;
                  if(HitSep2(tjs, kht, tHits[tht]) > fJTMaxHitSep2) continue;
                  hitsAdded = true;
                  tHits.push_back(kht);
                  tjs.fHits[kht].InTraj = -4;
                  if(tHits.size() > 50) break;
                  if(kwire > hiWire) hiWire = kwire;
                  if(kwire < loWire) loWire = kwire;
                  break;
                } // tht
              } // kht
              if(jtPrt) mf::LogVerbatim("TC")<<" kwire "<<kwire<<" thits size "<<tHits.size();
            } // kwire
            ++nit;
          } // hitsAdded && nit < 100
          float loTime = 1E6; 
          float hiTime = 0;
          loWire = USHRT_MAX; hiWire = 0;
          for(unsigned short tht = 0; tht < tHits.size(); ++tht) {
            if(tjs.fHits[tHits[tht]].WireID.Wire < loWire) loWire = tjs.fHits[tHits[tht]].WireID.Wire;
            if(tjs.fHits[tHits[tht]].WireID.Wire > hiWire) hiWire = tjs.fHits[tHits[tht]].WireID.Wire;
            if(tjs.fHits[tHits[tht]].PeakTime < loTime) loTime = tjs.fHits[tHits[tht]].PeakTime;
            if(tjs.fHits[tHits[tht]].PeakTime > hiTime) hiTime = tjs.fHits[tHits[tht]].PeakTime;
          }
          if(jtPrt) {
            mf::LogVerbatim myprt("TC");
            myprt<<" tHits";
            for(auto tht : tHits) myprt<<" "<<PrintHit(tjs.fHits[tht]);
            myprt<<"\n";
          } // prt
          // See if this is a ghost trajectory
          unsigned short ofTraj = USHRT_MAX;
          if(IsGhost(tHits, ofTraj)) continue;
          unsigned int newTjIndex = 0;
          MakeJunkTraj(tHits, newTjIndex);
          if(fQuitAlg) return;
          // release any hits that weren't included in a trajectory
          for(auto iht : tHits) if(tjs.fHits[iht].InTraj == -4) tjs.fHits[iht].InTraj = 0;
          if(hitsAdded) break;
        } // jht
      } // iht
    } // iwire
  } // FindJunkTraj

  //////////////////////////////////////////
  void TrajClusterAlg::MakeJunkTraj(std::vector<unsigned int> tHits, unsigned int& newTjIndex)
  {
    
    if(!tjs.UseAlg[kJunkTj]) return;
     // Make a crummy trajectory using the provided hits
    newTjIndex = USHRT_MAX;
    
    if(tHits.size() < 2) return;

    std::vector<std::vector<unsigned int>> tpHits;
    unsigned short ii, iht, ipt;
    
    // Start the trajectory using the first and last hits to
    // define a starting direction. Use the last pass settings
    Trajectory work;
    unsigned short pass = fMinPts.size() - 1;
    if(!StartTraj(work, tHits[0], tHits[tHits.size()-1], pass)) return;
    if(work.ID == debug.WorkID) {
      mf::LogVerbatim("TC")<<" Turning on debug mode in MakeJunkTraj";
      debug.CTP = work.CTP;
      prt = true;
    }
    
    // Do a more complicated specification of TP hits if there
    // are enough of them
    if(tHits.size() > 6) {
      // fit all of the hits to a line
      std::vector<float> x(tHits.size()), y(tHits.size()), yerr2(tHits.size());
      float intcpt, slope, intcpterr, slopeerr, chidof, qtot = 0;
      
      for(ii = 0; ii < tHits.size(); ++ii) {
        iht = tHits[ii];
        x[ii] = tjs.fHits[iht].WireID.Wire;
        y[ii] = tjs.fHits[iht].PeakTime * tjs.UnitsPerTick;
        qtot += tjs.fHits[iht].Integral;
        yerr2[ii] = tjs.fHits[iht].Integral;
      } // ii
      fLinFitAlg.LinFit(x, y, yerr2, intcpt, slope, intcpterr, slopeerr, chidof);
      
      if(prt) mf::LogVerbatim("TC")<<" tHits line fit chidof "<<chidof<<" Angle "<<atan(slope);
      // return without making a junk trajectory
      if(chidof > 900) return;
      // A rough estimate of the trajectory angle
      work.Pts[0].Ang = atan(slope);
      work.Pts[0].Dir[0] = cos(work.Pts[0].Ang);
      work.Pts[0].Dir[1] = sin(work.Pts[0].Ang);
      SetAngleCode(tjs, work.Pts[0]);
      // Rotate the hits into this coordinate system to find the start and end
      // points and general direction
      double cs = cos(-work.Pts[0].Ang);
      double sn = sin(-work.Pts[0].Ang);
      float tAlong, minAlong = 1E6, maxAlong = -1E6;
      float pointSize = 2.1;
      // sort the hits by the distance along the general direction
      std::vector<SortEntry> sortVec(tHits.size());
      SortEntry sortEntry;
      for(ii = 0; ii < x.size(); ++ii) {
        tAlong = cs * x[ii] - sn * y[ii];
        if(tAlong < minAlong) minAlong = tAlong;
        if(tAlong > maxAlong) maxAlong = tAlong;
        sortEntry.index = ii;
        sortEntry.val = tAlong;
        sortVec[ii] = sortEntry;
      } // ii
      std::sort(sortVec.begin(), sortVec.end(), lessThan);
      // make a temp vector
      std::vector<unsigned int> tmp(sortVec.size());
      // overwrite with the sorted values
      for(ii = 0; ii < sortVec.size(); ++ii) tmp[ii] = tHits[sortVec[ii].index];
      tHits = tmp;
      // create a trajectory point at each WSE unit (if there are hits at that point)
      unsigned short npts = (unsigned short)((maxAlong - minAlong) / pointSize);
      // rotate back into normal coordinate system
      if(prt) mf::LogVerbatim("TC")<<" minAlong "<<minAlong<<" maxAlong "<<maxAlong<<" work.Pts[0].Ang "<<work.Pts[0].Ang<<" npts "<<npts;
      if(npts < 2) npts = 2;
      tpHits.resize(npts);
      for(ii = 0; ii < tHits.size(); ++ii) {
        ipt = (unsigned short)((sortVec[ii].val - minAlong) / pointSize);
        if(ipt > npts - 1) ipt = npts - 1;
        if(prt) mf::LogVerbatim("TC")<<"tHit "<<PrintHit(tjs.fHits[tHits[ii]])<<" length "<<sortVec[ii].val<<" ipt "<<ipt<<" Chg "<<(int)tjs.fHits[tHits[ii]].Integral;
        tpHits[ipt].push_back(tHits[ii]);
      }
    }  else {
      // just a few hits. Put each one at a TP in the order that
      // they were found
      tpHits.resize(tHits.size());
      for(ii = 0; ii < tHits.size(); ++ii) {
        tpHits[ii].push_back(tHits[ii]);
      }
    } // tHits.size()
    // make the TPs
    // work.Pts[0] is already defined but it needs hits added
    work.Pts[0].Hits = tpHits[0];
    // set all bits true
    work.Pts[0].UseHit.set();
    DefineHitPos(work.Pts[0]);
    work.Pts[0].Pos = work.Pts[0].HitPos;
    if(prt) PrintTrajectory("MJT", tjs, work, USHRT_MAX);
    // another TP to get the direction
    TrajPoint tpd;
    // make the rest of the TPs
    for(ipt = 1; ipt < tpHits.size(); ++ipt) {
      if(tpHits[ipt].empty()) continue;
      // Use the previous TP as a starting point
      unsigned short lastPt = work.Pts.size() - 1;
      TrajPoint tp = work.Pts[lastPt];
      tp.Step = ipt;
      tp.Hits = tpHits[ipt];
      // use all hits
      tp.UseHit.set();
      DefineHitPos(tp);
      // Just use the hit position as the traj position
      tp.Pos = tp.HitPos;
      if(TrajPointSeparation(work.Pts[ipt-1], tp) < 0.5) continue;
/* This sometimes gives bogus angles. Just use the original TP angle
      // define the direction
      if(!MakeBareTrajPoint(tjs, work.Pts[ipt-1], tp, tpd)) continue;
      tp.Dir = tpd.Dir;
      tp.Ang = tpd.Ang;
      SetAngleCode(tjs, tp);
      if(ipt == 1) {
        work.Pts[0].Dir = tpd.Dir;
        work.Pts[0].Ang = tpd.Ang;
        work.Pts[0].AngleCode = tpd.AngleCode;
      }
*/
      work.Pts.push_back(tp);
      SetEndPoints(tjs, work);
    }
    if(prt) {
      PrintTrajectory("MJT", tjs, work, USHRT_MAX);
    }
    work.AlgMod[kJunkTj] = true;
    fGoodTraj = true;
    // Finally push it onto tjs.allTraj
    fQuitAlg = !StoreTraj(tjs, work);
    if(fQuitAlg) return;
    if(tjs.UseAlg[kChkInTraj]) {
      fQuitAlg = !InTrajOK(tjs, "MJT");
      if(fQuitAlg) {
        mf::LogVerbatim("TC")<<"InTrajOK failed in MakeJunkTraj";
        return;
      }
    }
    // return with a valid index for the new trajectory
    newTjIndex = tjs.allTraj.size() - 1;
  } // MakeJunkTraj

  ////////////////////////////////////////////////
  void TrajClusterAlg::AddLAHits(Trajectory& tj, unsigned short ipt, bool& sigOK)
  {
    // Very Large Angle version of AddHits to be called for the last angle range

    if(ipt > tj.Pts.size() - 1) return;
    TrajPoint& tp = tj.Pts[ipt];
    tp.Hits.clear();
    tp.UseHit.reset();
    sigOK = false;

    geo::PlaneID planeID = DecodeCTP(tp.CTP);
    unsigned short ipl = planeID.Plane;

    // look at adjacent wires for larger angle trajectories
    // We will check the most likely wire first
    std::vector<int> wires(1);
    wires[0] = std::nearbyint(tp.Pos[0]);
    if(wires[0] < 0 || wires[0] > (int)tjs.LastWire[ipl]-1) return;
    
    if(tp.AngleCode != 2) {
      mf::LogVerbatim("TC")<<"AddLAHits called with a bad angle code. "<<tp.AngleCode<<" Don't do this";
      return;
    }
    // and the adjacent wires next in the most likely order only
    // after the first two points have been defined
    if(ipt > 1) {
      if(tp.Dir[0] > 0) {
        if(wires[0] < (int)tjs.LastWire[ipl]-1) wires.push_back(wires[0] + 1);
        if(wires[0] > 0) wires.push_back(wires[0] - 1);
       } else {
        if(wires[0] > 0) wires.push_back(wires[0] - 1);
        if(wires[0] < (int)tjs.LastWire[ipl]-1) wires.push_back(wires[0] + 1);
      }
    } // ipt > 0 ...
    
    if(prt) {
      mf::LogVerbatim myprt("TC");
      myprt<<" AddLAHits: Pos "<<PrintPos(tjs, tp)<<" tp.AngleCode "<<tp.AngleCode<<" Wires under consideration";
      for(auto& wire : wires) myprt<<" "<<wire;
    }
    
    // a temporary tp that we can move around
    TrajPoint ltp = tp;
    // do this while testing
    sigOK = false;
    
    tp.Hits.clear();
    std::array<int, 2> wireWindow;
    std::array<float, 2> timeWindow;
    float pos1Window = fVLAStepSize/2;
    timeWindow[0] = ltp.Pos[1] - pos1Window;
    timeWindow[1] = ltp.Pos[1] + pos1Window;
    // Put the existing hits in to a vector so we can ensure that they aren't added again
    std::vector<unsigned int> oldHits = PutTrajHitsInVector(tj, kAllHits);
    
    for(unsigned short ii = 0; ii < wires.size(); ++ii) {
      int wire = wires[ii];
      if(wire < 0 || wire > (int)tjs.LastWire[ipl]) continue;
      // Assume a signal exists on a dead wire
      if(tjs.WireHitRange[fPlane][wire].first == -1) sigOK = true;
      if(tjs.WireHitRange[fPlane][wire].first < 0) continue;
      wireWindow[0] = wire;
      wireWindow[1] = wire;
      bool hitsNear;
      // Look for hits using the requirement that the timeWindow overlaps with the hit StartTick and EndTick
      std::vector<unsigned int> closeHits = FindCloseHits(tjs, wireWindow, timeWindow, ipl, kAllHits, fExpectNarrowHits, hitsNear);
      if(hitsNear) sigOK = true;
      for(auto& iht : closeHits) {
        // Ensure that none of these hits are already used by this trajectory
        if(tjs.fHits[iht].InTraj == tj.ID) continue;
        // or in another trajectory in any previously added point
        if(std::find(oldHits.begin(), oldHits.end(), iht) != oldHits.end()) continue;
        if(tjs.IgnoreNegChiHits && tjs.fHits[iht].GoodnessOfFit < 0) continue;
        tp.Hits.push_back(iht);
      }
    } // ii
    
    if(prt) {
      mf::LogVerbatim myprt("TC");
      myprt<<" LAPos "<<PrintPos(tjs, ltp)<<" Tick window "<<(int)(timeWindow[0]/tjs.UnitsPerTick)<<" to "<<(int)(timeWindow[1]/tjs.UnitsPerTick);
      for(auto& iht : tp.Hits) myprt<<" "<<PrintHit(tjs.fHits[iht]);
    } // prt
    
    // no hits found
    if(tp.Hits.empty()) return;
    
    if(tp.Hits.size() > 16) tp.Hits.resize(16);
    
    tp.UseHit.reset();
    
    if(tjs.UseAlg[kStopAtTj]) {
      // don't continue if we have run into another trajectory that has a similar angle
      unsigned short nAvailable = 0;
      unsigned int otherTjHit = INT_MAX;
      for(unsigned short ii = 0; ii < tp.Hits.size(); ++ii) {
        if(tjs.fHits[tp.Hits[ii]].InTraj > 0) {
          otherTjHit = tp.Hits[ii];
          continue;
        }
        ++nAvailable;
      } // ii
      if(nAvailable == 0 && otherTjHit != UINT_MAX) {
        // get the trajectory index
        unsigned short otherTj = tjs.fHits[otherTjHit].InTraj - 1;
        Trajectory& otj = tjs.allTraj[otherTj];
        // find out what point the hit is in
        unsigned short atPt = USHRT_MAX;
        for(unsigned short ipt = 0; ipt < otj.Pts.size(); ++ipt) {
          for(auto& iht : otj.Pts[ipt].Hits) {
            if(iht == otherTjHit) {
              atPt = ipt;
              break;
            } // iht == otherTjHit
          } // iht
          if(atPt != USHRT_MAX) break;
        } // ipt
        if(atPt != USHRT_MAX && DeltaAngle(tp.Ang, otj.Pts[atPt].Ang) < 0.1) {
          if(prt) mf::LogVerbatim("TC")<<" Found a VLA merge candidate trajectory "<<otj.ID<<". Set StopFlag[kAtTj] and stop stepping";
          tj.StopFlag[1][kAtTj] = true;
          return;
        } // atPt is valid
      } // nAvailable == 0 &&
    } // stop at Tj
    
    for(unsigned short ii = 0; ii < tp.Hits.size(); ++ii) {
      unsigned int iht = tp.Hits[ii];
      if(tjs.fHits[iht].InTraj != 0) continue;
      tp.UseHit[ii] = true;
      tjs.fHits[iht].InTraj = tj.ID;
    } // ii
    DefineHitPos(tp);
    SetEndPoints(tjs, tj);
    UpdateAveChg(tj);
 
  } // AddLAHits

  ////////////////////////////////////////////////
  void TrajClusterAlg::AddHits(Trajectory& tj, unsigned short ipt, bool& sigOK)
  {
    // Try to add hits to the trajectory point ipt on the supplied
    // trajectory

    // assume failure
    sigOK = false;

    if(fPlane > tjs.FirstWire.size() - 1) {
      mf::LogWarning("TC")<<"AddHits called with invalid fPlane "<<fPlane;
      fQuitAlg = true;
      return;
    }

    if(tj.Pts.empty()) return;
    if(ipt > tj.Pts.size() - 1) return;
    
    // Call large angle hit finding if the last tp is large angle
    if(tj.Pts[ipt].AngleCode == 2) {
      AddLAHits(tj, ipt, sigOK);
      return;
    }
    
    std::vector<unsigned int> closeHits;

    unsigned int lastPtWithUsedHits = tj.EndPt[1];
    TrajPoint& tp = tj.Pts[ipt];

    unsigned int wire = std::nearbyint(tp.Pos[0]);
    if(wire < tjs.FirstWire[fPlane] || wire > tjs.LastWire[fPlane]-1) return;
    // Move the TP to this wire
    MoveTPToWire(tp, (float)wire);
    
    // find the projection error to this point. Note that if this is the first
    // TP, lastPtWithUsedHits = 0, so the projection error is 0
    float dw = tp.Pos[0] - tj.Pts[lastPtWithUsedHits].Pos[0];
    float dt = tp.Pos[1] - tj.Pts[lastPtWithUsedHits].Pos[1];
    float dpos = sqrt(dw * dw + dt * dt);
    float projErr = dpos * tj.Pts[lastPtWithUsedHits].AngErr;
    // Add this to the Delta RMS factor and construct a cut
    float deltaCut = 3 * (projErr + tp.DeltaRMS);
    
    deltaCut *= fProjectionErrFactor;
    if(prt) mf::LogVerbatim("TC")<<" AddHits: calculated deltaCut "<<deltaCut;
    
    if(deltaCut < 1) deltaCut = 1;
    if(deltaCut > 4) deltaCut = 4;

    // TY: open it up for RevProp, since we might be following a stopping track
    if(tj.AlgMod[kRvPrp]) deltaCut *= 2;
    
    // loosen up a bit if we just passed a block of dead wires
    if(abs(dw) > 20 && DeadWireCount(tjs, tp.Pos[0], tj.Pts[lastPtWithUsedHits].Pos[0], tj.CTP) > 10) deltaCut *= 2;
    
    // Create a larger cut to use in case there is nothing close
    float bigDelta = 2 * deltaCut;
    unsigned int imBig = UINT_MAX;
    tp.Delta = deltaCut;
    
    // projected time in ticks for testing the existence of a hit signal
    raw::TDCtick_t rawProjTick = (float)(tp.Pos[1] / tjs.UnitsPerTick);
    if(prt) {
      mf::LogVerbatim("TC")<<" AddHits: wire "<<wire<<" tp.Pos[0] "<<tp.Pos[0]<<" projTick "<<rawProjTick<<" deltaRMS "<<tp.DeltaRMS<<" tp.Dir[0] "<<tp.Dir[0]<<" deltaCut "<<deltaCut<<" dpos "<<dpos<<" projErr "<<projErr<<" ExpectedHitsRMS "<<ExpectedHitsRMS(tp);
    }
    
    std::vector<unsigned int> hitsInMultiplet;
    unsigned short localIndex;
    
    geo::PlaneID planeID = DecodeCTP(tj.CTP);
    unsigned int ipl = planeID.Plane;
    if(wire > tjs.LastWire[ipl]) return;
    // Assume a signal exists on a dead wire
    if(tjs.WireHitRange[ipl][wire].first == -1) sigOK = true;
    if(tjs.WireHitRange[ipl][wire].first < 0) return;
    unsigned int firstHit = (unsigned int)tjs.WireHitRange[ipl][wire].first;
    unsigned int lastHit = (unsigned int)tjs.WireHitRange[ipl][wire].second;
    float fwire = wire;
    for(unsigned int iht = firstHit; iht < lastHit; ++iht) {
      if(tjs.fHits[iht].InTraj == tj.ID) continue;
      if(rawProjTick > tjs.fHits[iht].StartTick && rawProjTick < tjs.fHits[iht].EndTick) sigOK = true;
      if(tjs.IgnoreNegChiHits && tjs.fHits[iht].GoodnessOfFit < 0) continue;
      float ftime = tjs.UnitsPerTick * tjs.fHits[iht].PeakTime;
      float delta = PointTrajDOCA(tjs, fwire, ftime, tp);
      float dt = std::abs(ftime - tp.Pos[1]);
      GetHitMultiplet(iht, hitsInMultiplet, localIndex);
      if(prt && delta < 100 && dt < 100) {
        mf::LogVerbatim myprt("TC");
        myprt<<"  iht "<<iht;
        myprt<<" "<<tjs.fHits[iht].WireID.Plane<<":"<<PrintHit(tjs.fHits[iht]);
        myprt<<" delta "<<std::fixed<<std::setprecision(2)<<delta<<" deltaCut "<<deltaCut<<" dt "<<dt;
        myprt<<" BB Mult "<<hitsInMultiplet.size()<<" localIndex "<<localIndex<<" RMS "<<std::setprecision(1)<<tjs.fHits[iht].RMS;
        myprt<<" Chi "<<std::setprecision(1)<<tjs.fHits[iht].GoodnessOfFit;
        myprt<<" InTraj "<<tjs.fHits[iht].InTraj;
        myprt<<" Chg "<<(int)tjs.fHits[iht].Integral;
        myprt<<" Signal? "<<sigOK;
      }
      if(tjs.fHits[iht].InTraj == 0 && delta < bigDelta && hitsInMultiplet.size() < 3 && !tj.AlgMod[kRvPrp]) {
        // An available hit that is just outside the window that is not part of a large multiplet
        bigDelta = delta;
        imBig = iht;
      }
      if(delta > deltaCut) continue;
      if(std::find(closeHits.begin(), closeHits.end(), iht) != closeHits.end()) continue;
      closeHits.push_back(iht);
      if(hitsInMultiplet.size() > 1) {
        // include all the hits in a multiplet
        for(auto& jht : hitsInMultiplet) {
          if(tjs.fHits[jht].InTraj == tj.ID) continue;
          if(std::find(closeHits.begin(), closeHits.end(), jht) != closeHits.end()) continue;
          closeHits.push_back(jht);
        } // jht
      } // multiplicity > 1
    } // iht

    if(prt) {
      mf::LogVerbatim myprt("TC");
      myprt<<"closeHits ";
      for(auto iht : closeHits) myprt<<" "<<PrintHit(tjs.fHits[iht]);
      if(imBig < tjs.fHits.size()) {
        myprt<<" imBig "<<PrintHit(tjs.fHits[imBig]);
      } else {
        myprt<<" imBig "<<imBig;
      }
    }
    if(closeHits.empty() && imBig == UINT_MAX) {
      if(prt) mf::LogVerbatim("TC")<<" no signal on any wire at tp.Pos "<<tp.Pos[0]<<" "<<tp.Pos[1]<<" tick "<<(int)tp.Pos[1]/tjs.UnitsPerTick<<" closeHits size "<<closeHits.size();
      return;
    }
    if(imBig < tjs.fHits.size() && closeHits.empty()) {
      closeHits.push_back(imBig);
      if(prt) mf::LogVerbatim("TC")<<" Added bigDelta hit "<<PrintHit(tjs.fHits[imBig])<<" w delta = "<<bigDelta;
    }
    if(!closeHits.empty()) sigOK = true;
    if(!sigOK) return;
    tp.Hits.insert(tp.Hits.end(), closeHits.begin(), closeHits.end());
    if(tp.Hits.size() > 16) {
      // Actually this is a hopelessly messy region that we should ignore
      tp.Hits.clear();
      tp.Chg = 0;
      return;
    }
    // reset UseHit and assume that none of these hits will be used (yet)
    tp.UseHit.reset();
    // decide which of these hits should be used in the fit. Use a generous maximum delta
    // and require a charge check if we'not just starting out
    bool useChg = true;
    FindUseHits(tj, ipt, 10, useChg);
    DefineHitPos(tp);
    SetEndPoints(tjs, tj);
    if(prt) mf::LogVerbatim("TC")<<" number of close hits "<<closeHits.size()<<" used hits "<<NumHitsInTP(tp, kUsedHits);
  } // AddHits
  
  //////////////////////////////////////////
  void TrajClusterAlg::FindUseHits(Trajectory& tj, unsigned short ipt, float maxDelta, bool useChg)
  {
    // Hits have been associated with trajectory point ipt but none are used. Here we will
    // decide which hits to use.
    
    if(ipt > tj.Pts.size() - 1) return;
    TrajPoint& tp = tj.Pts[ipt];
    
    if(tp.Hits.empty()) return;

    // don't check charge when starting out
    if(ipt < 5) useChg = false; 
    float chgPullCut = 1000;
    if(useChg) chgPullCut = fChargeCuts[0];
    // open it up for RevProp, since we might be following a stopping track
    if(tj.AlgMod[kRvPrp]) chgPullCut *= 2;
    
    if(prt) {
      mf::LogVerbatim("TC")<<"FUH:  maxDelta "<<maxDelta<<" useChg requested "<<useChg<<" Norm AveChg "<<(int)tp.AveChg<<" tj.ChgRMS "<<tj.ChgRMS<<" chgPullCut "<<chgPullCut<<" TPHitsRMS "<<(int)TPHitsRMSTick(tjs, tp, kUnusedHits)<<" ExpectedHitsRMS "<<(int)ExpectedHitsRMS(tp)<<" AngCode "<<tp.AngleCode;
    }

    // inverse of the path length for normalizing hit charge to 1 WSE unit
    float pathInv = std::abs(tp.Dir[0]);
    if(pathInv < 0.05) pathInv = 0.05;
   
    // Find the hit that has the smallest delta and the number of available hits
    tp.Delta = maxDelta;
    float delta;
    unsigned short imbest = USHRT_MAX;
    std::vector<float> deltas(tp.Hits.size(), 100);
    // keep track of the best delta - even if it is used
    float bestDelta = maxDelta;
    unsigned short nAvailable = 0;
    unsigned short imBadRecoHit = USHRT_MAX;
    for(unsigned short ii = 0; ii < tp.Hits.size(); ++ii) {
      tp.UseHit[ii] = false;
      unsigned int iht = tp.Hits[ii];
      delta = PointTrajDOCA(tjs, iht, tp);
      if(delta < bestDelta) bestDelta = delta;
      if(tjs.fHits[iht].InTraj > 0) continue;
      if(tjs.fHits[iht].GoodnessOfFit < 0 || tjs.fHits[iht].GoodnessOfFit > 100) imBadRecoHit = ii;
      ++nAvailable;
      if(prt) {
        if(useChg) {
          if(prt) mf::LogVerbatim("TC")<<" "<<ii<<"  "<<PrintHit(tjs.fHits[iht])<<" delta "<<delta<<" Norm Chg "<<(int)(tjs.fHits[iht].Integral * pathInv);
        } else {
          if(prt) mf::LogVerbatim("TC")<<" "<<ii<<"  "<<PrintHit(tjs.fHits[iht])<<" delta "<<delta;
        }
      } // prt
      deltas[ii] = delta;
      if(delta < tp.Delta) {
        tp.Delta = delta;
        imbest = ii;
      }
    } // ii
    
    float chgWght = 0.5;
    
    if(prt) mf::LogVerbatim("TC")<<" nAvailable "<<nAvailable<<" imbest "<<imbest<<" single hit. tp.Delta "<<tp.Delta<<" bestDelta "<<bestDelta<<" path length "<<1 / pathInv<<" imBadRecoHit "<<imBadRecoHit;
    if(imbest == USHRT_MAX || nAvailable == 0) return;
    unsigned int bestDeltaHit = tp.Hits[imbest];
    if(tp.AngleCode == 1) {
      // Get the hits that are in the same multiplet as bestDeltaHit
      std::vector<unsigned int> hitsInMultiplet;
      unsigned short localIndex;
      GetHitMultiplet(bestDeltaHit, hitsInMultiplet, localIndex);
      if(prt) {
        mf::LogVerbatim myprt("TC");
        myprt<<" bestDeltaHit "<<PrintHit(tjs.fHits[bestDeltaHit]);
        myprt<<" in multiplet:";
        for(auto& iht : hitsInMultiplet) myprt<<" "<<PrintHit(tjs.fHits[iht]);
      }
      // Consider the case where a bad reco hit might be better. It is probably wider and
      // has more charge
      if(imBadRecoHit != USHRT_MAX) {
        unsigned int iht = tp.Hits[imBadRecoHit];
        if(tjs.fHits[iht].RMS > HitsRMSTick(tjs, hitsInMultiplet, kUnusedHits)) {
          if(prt) mf::LogVerbatim("TC")<<" Using imBadRecoHit "<<PrintHit(tjs.fHits[iht]);
          tp.UseHit[imBadRecoHit] = true;
          tjs.fHits[iht].InTraj = tj.ID;
          return;
        }
      } // bad reco hit
      // Use the hits in the muliplet instead
      for(unsigned short ii = 0; ii < tp.Hits.size(); ++ii) {
        unsigned int iht = tp.Hits[ii];
        if(tjs.fHits[iht].InTraj > 0) continue;
        if(std::find(hitsInMultiplet.begin(), hitsInMultiplet.end(), iht) == hitsInMultiplet.end()) continue;
        tp.UseHit[ii] = true;
        tjs.fHits[iht].InTraj = tj.ID;
      } // ii
      return;
    } // isLA

    // don't use the best UNUSED hit if the best delta is for a USED hit and it is much better
    // TY: ignore for PevProg
    if(bestDelta < 0.5 * tp.Delta && !tj.AlgMod[kRvPrp]) return;
    
    if(!useChg || (useChg && (tj.AveChg <= 0 || tj.ChgRMS <= 0))) {
      // necessary quantities aren't available for more careful checking
      if(prt) mf::LogVerbatim("TC")<<" tj.AveChg "<<tj.AveChg<<" or tj.ChgRMS "<<tj.ChgRMS<<". Use the best hit";
      tp.UseHit[imbest] = true;
      tjs.fHits[bestDeltaHit].InTraj = tj.ID;
      return;
    }
    
    // Don't try to get fancy if we are tracking a long muon
    if(tj.PDGCode == 13 && bestDelta < 0.5) {
      if(prt) mf::LogVerbatim("TC")<<" Tracking muon. Use the best hit";
      tp.UseHit[imbest] = true;
      tjs.fHits[bestDeltaHit].InTraj = tj.ID;
      return;
    }
    
    // The best hit is the only one available or this is a small angle trajectory
    if(nAvailable == 1 || tp.AngleCode == 0) {
      float bestDeltaHitChgPull = std::abs(tjs.fHits[bestDeltaHit].Integral * pathInv / tp.AveChg - 1) / tj.ChgRMS;
      if(prt) mf::LogVerbatim("TC")<<" bestDeltaHitChgPull "<<bestDeltaHitChgPull<<" chgPullCut "<<chgPullCut;
      if(bestDeltaHitChgPull < chgPullCut || tp.Delta < 0.1) {
        tp.UseHit[imbest] = true;
        tjs.fHits[bestDeltaHit].InTraj = tj.ID;
      } // good charge or very good delta
      return;
    } // bestDeltaHitMultiplicity == 1
    
    // Find the expected width for the angle of this TP (ticks)
    float expectedWidth = ExpectedHitsRMS(tp);
    
    // Handle two available hits
    if(nAvailable == 2) {
      // See if these two are in the same multiplet and both are available
      std::vector<unsigned int> tHits;
      unsigned short localIndex;
      GetHitMultiplet(bestDeltaHit, tHits, localIndex);
      // ombest is the index of the other hit in tp.Hits that is in the same multiplet as bestDeltaHit
      // if we find it
      unsigned short ombest = USHRT_MAX;
      unsigned int otherHit = INT_MAX;
      if(tHits.size() == 2) {
        otherHit = tHits[1 - localIndex];
        // get the index of this hit in tp.Hits
        for(unsigned short ii = 0; ii < tp.Hits.size(); ++ii) {
          if(tjs.fHits[tp.Hits[ii]].InTraj > 0) continue;
          if(tp.Hits[ii] == otherHit) {
            ombest = ii;
            break;
          }
        } // ii
      } // tHits.size() == 2
      if(prt) {
        mf::LogVerbatim("TC")<<" Doublet: imbest "<<imbest<<" ombest "<<ombest;
      }
      // The other hit exists in the tp and it is available
      if(ombest < tp.Hits.size()) {
        // compare the best delta hit and the other hit separately and the doublet as a merged pair
        float bestHitDeltaErr = std::abs(tp.Dir[1]) * 0.17 + std::abs(tp.Dir[0]) * HitTimeErr(bestDeltaHit);
        // Construct a FOM starting with the delta pull
        float bestDeltaHitFOM = deltas[imbest] /  bestHitDeltaErr;
        if(bestDeltaHitFOM < 0.5) bestDeltaHitFOM = 0.5;
        // multiply by the charge pull if it is significant
        float bestDeltaHitChgPull = std::abs(tjs.fHits[bestDeltaHit].Integral * pathInv / tp.AveChg - 1) / tj.ChgRMS;
        if(bestDeltaHitChgPull > 1) bestDeltaHitFOM *= chgWght * bestDeltaHitChgPull;
        // scale by the ratio
        float rmsRat = tjs.fHits[bestDeltaHit].RMS / expectedWidth;
        if(rmsRat < 1) rmsRat = 1 / rmsRat;
        bestDeltaHitFOM *= rmsRat;
        if(prt) mf::LogVerbatim("TC")<<" bestDeltaHit FOM "<<deltas[imbest]/bestHitDeltaErr<<" bestDeltaHitChgPull "<<bestDeltaHitChgPull<<" rmsRat "<<rmsRat<<" bestDeltaHitFOM "<<bestDeltaHitFOM;
        // Now do the same for the other hit
        float otherHitDeltaErr = std::abs(tp.Dir[1]) * 0.17 + std::abs(tp.Dir[0]) * HitTimeErr(otherHit);
        float otherHitFOM = deltas[ombest] /  otherHitDeltaErr;
        if(otherHitFOM < 0.5) otherHitFOM = 0.5;
        float otherHitChgPull = std::abs(tjs.fHits[otherHit].Integral * pathInv / tp.AveChg - 1) / tj.ChgRMS;
        if(otherHitChgPull > 1) otherHitFOM *= chgWght * otherHitChgPull;
        rmsRat = tjs.fHits[otherHit].RMS / expectedWidth;
        if(rmsRat < 1) rmsRat = 1 / rmsRat;
        otherHitFOM *= rmsRat;
        if(prt) mf::LogVerbatim("TC")<<" otherHit FOM "<<deltas[ombest]/otherHitDeltaErr<<" otherHitChgPull "<<otherHitChgPull<<" rmsRat "<<rmsRat<<" otherHitFOM "<<otherHitFOM;
        // And for the doublet
        float doubletChg = tjs.fHits[bestDeltaHit].Integral + tjs.fHits[otherHit].Integral;
        float doubletTime = (tjs.fHits[bestDeltaHit].Integral * tjs.fHits[bestDeltaHit].PeakTime + tjs.fHits[otherHit].Integral * tjs.fHits[otherHit].PeakTime) / doubletChg;
        doubletChg *= pathInv;
        doubletTime *= tjs.UnitsPerTick;
        float doubletWidthTick = TPHitsRMSTick(tjs, tp, kUnusedHits);
        float doubletRMSTimeErr = doubletWidthTick * tjs.UnitsPerTick;
        if(prt) mf::LogVerbatim("TC")<<" doublet Chg "<<doubletChg<<" doubletTime "<<doubletTime<<" doubletRMSTimeErr "<<doubletRMSTimeErr;
        float doubletFOM = PointTrajDOCA(tjs, tp.Pos[0], doubletTime, tp) / doubletRMSTimeErr;
        if(doubletFOM < 0.5) doubletFOM = 0.5;
        float doubletChgPull = std::abs(doubletChg * pathInv / tp.AveChg - 1) / tj.ChgRMS;
        if(doubletChgPull > 1) doubletFOM *= chgWght * doubletChgPull;
        rmsRat = doubletWidthTick / expectedWidth;
        if(rmsRat < 1) rmsRat = 1 / rmsRat;
        doubletFOM *= rmsRat;
        if(prt) mf::LogVerbatim("TC")<<" doublet FOM "<<PointTrajDOCA(tjs, tp.Pos[0], doubletTime, tp)/doubletRMSTimeErr<<" doubletChgPull "<<doubletChgPull<<" rmsRat "<<rmsRat<<" doubletFOM "<<doubletFOM;
        // Assume the doublet is best
        if(tjs.fHits[bestDeltaHit].InTraj > 0 || tjs.fHits[otherHit].InTraj > 0) {
          std::cout<<"Crap \n";
          exit(1);
        }
        if(doubletFOM < bestDeltaHitFOM && doubletFOM < otherHitFOM) {
          tp.UseHit[imbest] = true;
          tjs.fHits[bestDeltaHit].InTraj = tj.ID;
          tp.UseHit[ombest] = true;
          tjs.fHits[otherHit].InTraj = tj.ID;
        } else {
          // the doublet is not the best
          if(bestDeltaHitFOM < otherHitFOM) {
            tp.UseHit[imbest] = true;
            tjs.fHits[bestDeltaHit].InTraj = tj.ID;
          } else {
            tp.UseHit[ombest] = true;
            tjs.fHits[otherHit].InTraj = tj.ID;
          } // otherHit is the best
        } // doublet is not the best
      } else {
        // the other hit isn't available. Just use the singlet
        tp.UseHit[imbest] = true;
        tjs.fHits[bestDeltaHit].InTraj = tj.ID;
      }
      return;
    } // nAvailable == 2
    
    // we are left with nAvailable > 2 

    // Use all of the hits if they are all available and are in the same multiplet
    if(nAvailable == tp.Hits.size()) {
      // the first hit in the multiplet
      unsigned int hit0 = tp.Hits[0] - tjs.fHits[tp.Hits[0]].LocalIndex;
      unsigned short cnt = 0;
      for(unsigned short ii = 0; ii < tp.Hits.size(); ++ii) {
        unsigned int iht = tp.Hits[ii];
        if(iht - tjs.fHits[iht].LocalIndex == hit0) ++cnt;
      } // ii
      // all in the same multiplet
      if(cnt == tp.Hits.size()) {
        for(unsigned short ii = 0; ii < tp.Hits.size(); ++ii) {
          unsigned int iht = tp.Hits[ii];
          if(tjs.fHits[iht].InTraj > 0) continue;
          tp.UseHit[ii] = true;
          tjs.fHits[iht].InTraj = tj.ID;
        } // ii
        return;
      } // all in the same multiplet
    } // nAvailable == tp.Hits.size()

    float hitsWidth = TPHitsRMSTick(tjs, tp, kUnusedHits);
    float maxTick = tp.Pos[1] / tjs.UnitsPerTick + 0.6 * expectedWidth;
    float minTick = tp.Pos[1] / tjs.UnitsPerTick - 0.6 * expectedWidth;
    if(prt) mf::LogVerbatim("TC")<<" Multiplet: hitsWidth "<<hitsWidth<<" expectedWidth "<<expectedWidth<<" tick range "<<(int)minTick<<" "<<(int)maxTick;
    // use all of the hits in the tick window
    for(unsigned short ii = 0; ii < tp.Hits.size(); ++ii) {
      unsigned int iht = tp.Hits[ii];
      if(tjs.fHits[iht].InTraj > 0) continue;
      if(tjs.fHits[iht].PeakTime < minTick) continue;
      if(tjs.fHits[iht].PeakTime > maxTick) continue;
      tp.UseHit[ii] = true;
      tjs.fHits[iht].InTraj = tj.ID;
    }

  } // FindUseHits
  
  //////////////////////////////////////////
  void TrajClusterAlg::DefineHitPos(TrajPoint& tp)
  {
    // defines HitPos, HitPosErr2 and Chg for the used hits in the trajectory point
    
    tp.Chg = 0;
    if(tp.Hits.empty()) return;
    
    unsigned short nused = 0;
    unsigned int iht = 0;
    for(unsigned short ii = 0; ii < tp.Hits.size(); ++ii) {
      if(tp.UseHit[ii]) {
        iht = tp.Hits[ii];
        ++nused;
      }
    }
    if(nused == 0) return;
    
    // don't bother with rest of this if there is only one hit since it can
    // only reside on one wire
    if(nused == 1) {
      tp.Chg = tjs.fHits[iht].Integral;
      // Normalize to 1 WSE path length
      float pathInv = std::abs(tp.Dir[0]);
      if(pathInv < 0.05) pathInv = 0.05;
      tp.Chg *= pathInv;
      tp.HitPos[0] = tjs.fHits[iht].WireID.Wire;
      tp.HitPos[1] = tjs.fHits[iht].PeakTime * tjs.UnitsPerTick;
      float wireErr = tp.Dir[1] * 0.289;
      float timeErr = tp.Dir[0] * HitTimeErr(iht);
      tp.HitPosErr2 = wireErr * wireErr + timeErr * timeErr;
      if(prt) mf::LogVerbatim("TC")<<"DefineHitPos: singlet "<<std::fixed<<std::setprecision(1)<<tp.HitPos[0]<<":"<<(int)(tp.HitPos[1]/tjs.UnitsPerTick)<<" ticks. HitPosErr "<<sqrt(tp.HitPosErr2);
      return;
    } // nused == 1
    
    // multiple hits possibly on different wires
    std::vector<unsigned int> hitVec;
    tp.Chg = 0;
    std::array<float, 2> newpos;
    float chg;
    newpos[0] = 0;
    newpos[1] = 0;
    // Find the wire range for hits used in the TP
    unsigned int loWire = INT_MAX;
    unsigned int hiWire = 0;
    for(unsigned short ii = 0; ii < tp.Hits.size(); ++ii) {
      if(!tp.UseHit[ii]) continue;
      unsigned int iht = tp.Hits[ii];
      chg = tjs.fHits[iht].Integral;
      unsigned int wire = tjs.fHits[iht].WireID.Wire;
      if(wire < loWire) loWire = wire;
      if(wire > hiWire) hiWire = wire;
      newpos[0] += chg * wire;
      newpos[1] += chg * tjs.fHits[iht].PeakTime;
      tp.Chg += chg;
      hitVec.push_back(iht);
    } // ii
 
    if(tp.Chg == 0) return;
    
    tp.HitPos[0] = newpos[0] / tp.Chg;
    tp.HitPos[1] = newpos[1] * tjs.UnitsPerTick / tp.Chg;
    
    // Normalize to 1 WSE path length
    float pathInv = std::abs(tp.Dir[0]);
    if(pathInv < 0.05) pathInv = 0.05;
    tp.Chg *= pathInv;
    
    // Error is the wire error (1/sqrt(12))^2 if all hits are on one wire.
    // Scale it by the wire range
    float dWire = 1 + hiWire - loWire;
    float wireErr = tp.Dir[1] * dWire * 0.289;
    float timeErr2 = tp.Dir[0] * tp.Dir[0] * HitsTimeErr2(hitVec);
    tp.HitPosErr2 = wireErr * wireErr + timeErr2;
    if(prt) mf::LogVerbatim("TC")<<"DefineHitPos: multiplet "<<std::fixed<<std::setprecision(1)<<tp.HitPos[0]<<":"<<(int)(tp.HitPos[1]/tjs.UnitsPerTick)<<" ticks. HitPosErr "<<sqrt(tp.HitPosErr2);

  } // HitPosErr2

  //////////////////////////////////////////
  float TrajClusterAlg::HitTimeErr(const unsigned int iht)
  {
    return tjs.fHits[iht].RMS * tjs.UnitsPerTick * fHitErrFac * tjs.fHits[iht].Multiplicity;
  } // HitTimeErr
  
  //////////////////////////////////////////
  float TrajClusterAlg::HitsTimeErr2(const std::vector<unsigned int>& hitVec)
  {
    // Estimates the error^2 of the time using all hits in hitVec
    if(hitVec.empty()) return 0;
    float err = fHitErrFac * HitsRMSTime(tjs, hitVec, kUnusedHits);
    return err * err;
  } // HitsTimeErr2

  ////////////////////////////////////////////////
  void TrajClusterAlg::EndMerge()
  {
    // Merges trajectories end-to-end or makes vertices
    
    if(tjs.allTraj.size() < 2) return;
    if(!tjs.UseAlg[kMerge]) return;
    
    mrgPrt = (debug.Plane == (int)fPlane && debug.Wire < 0);
    if(mrgPrt) mf::LogVerbatim("TC")<<"inside EndMerge on plane "<<fPlane;
    
    // Ensure that all tjs are in the same order
    for(auto& tj : tjs.allTraj) {
      if(tj.AlgMod[kKilled]) continue;
      if(tj.CTP != fCTP) continue;
      if(tj.StepDir != fStepDir) ReverseTraj(tjs, tj);
    } // tj
    
    unsigned short maxShortTjLen = tjs.Vertex2DCuts[0];
    
    for(unsigned int it1 = 0; it1 < tjs.allTraj.size(); ++it1) {
      if(tjs.allTraj[it1].AlgMod[kKilled]) continue;
      if(tjs.allTraj[it1].CTP != fCTP) continue;
      for(unsigned short end1 = 0; end1 < 2; ++end1) {
        // no merge if there is a vertex at the end
        if(tjs.allTraj[it1].VtxID[end1] > 0) continue;
        // make a copy of tp1 so we can mess with it
        TrajPoint tp1 = tjs.allTraj[it1].Pts[tjs.allTraj[it1].EndPt[end1]];
        bool isVLA = (tp1.AngleCode == 2);
        float bestFOM = 5;
        if(isVLA) bestFOM = 20;
        float bestDOCA;
        unsigned int imbest = USHRT_MAX;
        for(unsigned int it2 = 0; it2 < tjs.allTraj.size(); ++it2) {
          if(it1 == it2) continue;
          if(tjs.allTraj[it2].AlgMod[kKilled]) continue;
          if(tjs.allTraj[it2].CTP != fCTP) continue;
          // ensure that MCSMom isn't wildly different if they are both long
          if(tjs.allTraj[it1].Pts.size() > 8 && tjs.allTraj[it2].Pts.size() > 8) {
            if(tjs.allTraj[it2].MCSMom > tjs.allTraj[it1].MCSMom) {
              if(tjs.allTraj[it1].MCSMom < 0.5 * tjs.allTraj[it2].MCSMom) continue;
            } else {
              if(tjs.allTraj[it2].MCSMom < 0.5 * tjs.allTraj[it1].MCSMom) continue;
            }
          }
          unsigned short end2 = 1 - end1;
          // check for a vertex at this end
          if(tjs.allTraj[it2].VtxID[end2] > 0) continue;
          TrajPoint& tp2 = tjs.allTraj[it2].Pts[tjs.allTraj[it2].EndPt[end2]];
          TrajPoint& tp2OtherEnd = tjs.allTraj[it2].Pts[tjs.allTraj[it2].EndPt[end1]];
          // ensure that the other end isn't closer
          if(std::abs(tp2OtherEnd.Pos[0] - tp1.Pos[0]) < std::abs(tp2.Pos[0] - tp1.Pos[0])) continue;
          // ensure that the order is correct
          if(tjs.allTraj[it1].StepDir > 0) {
            if(tp2.Pos[0] < tp1.Pos[0] - 2) continue;
          } else {
            if(tp2.Pos[0] > tp1.Pos[0] + 2) continue;
          }
          // ensure that there is a signal on most of the wires between these points
          if(!SignalBetween(tjs, tp1, tp2, 0.8, mrgPrt)) {
//            if(mrgPrt) mf::LogVerbatim("TC")<<" no signal between these points "<<PrintPos(tjs, tp1.Pos)<<" "<<PrintPos(tjs, tp2.Pos);
            continue;
          }
          // Find the distance of closest approach for small angle merging
          // Inflate the doca cut if we are bridging a block of dead wires
          float dang = DeltaAngle(tp1.Ang, tp2.Ang);
          float doca = 15;
          if(isVLA) {
            // compare the minimum separation between Large Angle trajectories using a generous cut
            unsigned short ipt1, ipt2;
            TrajTrajDOCA(tjs, tjs.allTraj[it1], tjs.allTraj[it2], ipt1, ipt2, doca);
            if(mrgPrt) mf::LogVerbatim("TC")<<" isVLA check ipt1 "<<ipt1<<" ipt2 "<<ipt2<<" doca "<<doca;
          } else {
            // small angle
            doca = PointTrajDOCA(tjs, tp1.Pos[0], tp1.Pos[1], tp2);
          }
          float fom = dang * doca;
          if(fom < bestFOM) {
            bestFOM = fom;
            bestDOCA = doca;
            imbest = it2;
          }
        } // it2
        // No merge/vertex candidates
        if(imbest == USHRT_MAX) continue;
        
        // Make angle adjustments to tp1.
        unsigned int it2 = imbest;
        unsigned short end2 = 1 - end1;
        bool loMCSMom = (tjs.allTraj[it1].MCSMom + tjs.allTraj[it2].MCSMom) < 150;
        // Don't use the angle at the end Pt for high momentum long trajectories in case there is a little kink at the end
        if(tjs.allTraj[it1].Pts.size() > 50 && tjs.allTraj[it1].MCSMom > 100) {
          if(end1 == 0) {
            tp1.Ang = tjs.allTraj[it1].Pts[tjs.allTraj[it1].EndPt[0] + 2].Ang;
          } else {
            tp1.Ang = tjs.allTraj[it1].Pts[tjs.allTraj[it1].EndPt[1] - 2].Ang;
          }
        } else if(loMCSMom) {
          // Low momentum - calculate the angle using the two Pts at the end
          unsigned short pt1, pt2;
          if(end1 == 0) {
            pt1 = tjs.allTraj[it1].EndPt[0];
            pt2 = pt1 + 1;
          } else {
            pt2 = tjs.allTraj[it1].EndPt[1];
            pt1 = pt2 - 1;
          }
          TrajPoint tpdir;
          if(MakeBareTrajPoint(tjs, tjs.allTraj[it1].Pts[pt1], tjs.allTraj[it1].Pts[pt2], tpdir)) tp1.Ang = tpdir.Ang;
        } // low MCSMom
        // Now do the same for tj2
        TrajPoint tp2 = tjs.allTraj[it2].Pts[tjs.allTraj[it2].EndPt[end2]];
        if(tjs.allTraj[it2].Pts.size() > 50 && tjs.allTraj[it2].MCSMom > 100) {
          if(end1 == 0) {
            tp2.Ang = tjs.allTraj[it2].Pts[tjs.allTraj[it2].EndPt[0] + 2].Ang;
          } else {
            tp2.Ang = tjs.allTraj[it2].Pts[tjs.allTraj[it2].EndPt[1] - 2].Ang;
          }
        } else if(loMCSMom) {
          // Low momentum - calculate the angle using the two Pts at the end
          unsigned short pt1, pt2;
          if(end2 == 0) {
            pt1 = tjs.allTraj[it2].EndPt[0];
            pt2 = pt1 + 1;
          } else {
            pt2 = tjs.allTraj[it2].EndPt[1];
            pt1 = pt2 - 1;
          }
          TrajPoint tpdir;
          if(MakeBareTrajPoint(tjs, tjs.allTraj[it2].Pts[pt1], tjs.allTraj[it2].Pts[pt2], tpdir)) tp2.Ang = tpdir.Ang;
        } // low MCSMom
        
        // decide whether to merge or make a vertex
        float dang = DeltaAngle(tp1.Ang, tp2.Ang);

        float dangCut;
        float docaCut;
        float chgPull = 0;
        float minChgRMS = tjs.allTraj[it1].ChgRMS;
        if(tjs.allTraj[it2].ChgRMS < minChgRMS) minChgRMS = tjs.allTraj[it2].ChgRMS;
        if(tp1.Chg > tp2.Chg) {
          chgPull = (tp1.Chg / tp2.Chg - 1) / minChgRMS;
        } else {
          chgPull = (tp2.Chg / tp1.Chg - 1) / minChgRMS;
        }
        if(loMCSMom) {
          // increase dangCut dramatically for low MCSMom tjs
          dangCut = 1.0;
          // and the doca cut
          docaCut = 2;
        } else {
          // do a more careful calculation of the angle cut
          unsigned short e0 = tjs.allTraj[it1].EndPt[0];
          unsigned short e1 = tjs.allTraj[it1].EndPt[1];
          float tj1len = TrajPointSeparation(tjs.allTraj[it1].Pts[e0], tjs.allTraj[it1].Pts[e1]);
          float thetaRMS1 = MCSThetaRMS(tjs, tjs.allTraj[it1]);
          // calculate (thetaRMS / sqrt(length) )^2
          thetaRMS1 *= thetaRMS1 / tj1len;
          // and now tj2
          e0 = tjs.allTraj[it2].EndPt[0];
          e1 = tjs.allTraj[it2].EndPt[1];
          float tj2len = TrajPointSeparation(tjs.allTraj[it2].Pts[e0], tjs.allTraj[it2].Pts[e1]);
          float thetaRMS2 = MCSThetaRMS(tjs, tjs.allTraj[it2]);
          thetaRMS2 *= thetaRMS2 / tj2len;
          float dangErr = 0.5 * sqrt(thetaRMS1 + thetaRMS2);
          dangCut = fKinkCuts[0] + fKinkCuts[1] * dangErr;
          docaCut = 1;
          if(isVLA) docaCut = 15;
        }
        
        // check the merge cuts. Start with doca and dang requirements
        bool doMerge = bestDOCA < docaCut && dang < dangCut;
        bool showerTjs = tjs.allTraj[it1].PDGCode == 11 || tjs.allTraj[it2].PDGCode == 11;
        bool hiMCSMom = tjs.allTraj[it1].MCSMom > 200 || tjs.allTraj[it2].MCSMom > 200;
        // add a charge similarity requirement if not shower-like or low momentum or not LA
        if(doMerge && !showerTjs && hiMCSMom && chgPull > fChargeCuts[0] && !isVLA) doMerge = false;
        // ignore the charge pull cut if both are high momentum and dang is really small
        if(!doMerge && tjs.allTraj[it1].MCSMom > 900 && tjs.allTraj[it2].MCSMom > 900 && dang < 0.1 && bestDOCA < docaCut) doMerge = true;

        // do not merge if chgPull is really high
        if(doMerge && chgPull > 2*fChargeCuts[0]) doMerge = false;

        bool signalBetween = true;
        if(!isVLA) signalBetween = SignalBetween(tjs, tp1, tp2, 0.99, mrgPrt);
        doMerge = doMerge && signalBetween;
        
        if(mrgPrt) mf::LogVerbatim("TC")<<" EM2 "<<tjs.allTraj[it1].ID<<"_"<<end1<<"-"<<tjs.allTraj[it2].ID<<"_"<<end2<<" tp1-tp2 "<<PrintPos(tjs, tp1)<<"-"<<PrintPos(tjs, tp2)<<" bestFOM "<<bestFOM<<" bestDOCA "<<bestDOCA<<" docaCut "<<docaCut<<" isVLA? "<<isVLA<<" dang "<<dang<<" dangCut "<<dangCut<<" chgPull "<<chgPull<<" doMerge? "<<doMerge<<" loMCSMom? "<<loMCSMom<<" hiMCSMom? "<<hiMCSMom<<" signalBetween? "<<signalBetween;

        if(doMerge) {
          if(mrgPrt) mf::LogVerbatim("TC")<<"  Merge ";
          bool didMerge = false;
          if(end1 == 1) {
            didMerge = MergeAndStore(tjs, it1, it2, mrgPrt);
          } else {
            didMerge = MergeAndStore(tjs, it2, it1, mrgPrt);
          }
          if(didMerge) {
            // wipe out the AlgMods for the new Trajectory
            unsigned short newTjIndex = tjs.allTraj.size()-1;
            tjs.allTraj[newTjIndex].AlgMod.reset();
            // and set the EndMerge bit
            tjs.allTraj[newTjIndex].AlgMod[kMerge] = true;
            // and maybe the RevProp bit
            if(tjs.allTraj[it1].AlgMod[kRvPrp] || tjs.allTraj[it2].AlgMod[kRvPrp]) tjs.allTraj[newTjIndex].AlgMod[kRvPrp] = true;
            // Set the end merge flag for the killed trajectories to aid tracing merges
            tjs.allTraj[it1].AlgMod[kMerge] = true;
            tjs.allTraj[it2].AlgMod[kMerge] = true;
          } // Merge and store successfull
          else {
            if(mrgPrt) mf::LogVerbatim("TC")<<"  MergeAndStore failed ";
          }
        } else {
          // create a vertex instead if it passes the vertex cuts
          VtxStore aVtx;
          aVtx.CTP = tjs.allTraj[it1].CTP;
          aVtx.ID = tjs.vtx.size() + 1;
          // keep it simple if tp1 and tp2 are very close
          if(std::abs(tp1.Pos[0] - tp2.Pos[0]) < 2 && std::abs(tp1.Pos[1] - tp2.Pos[1]) < 2) {
            aVtx.Pos[0] = 0.5 * (tp1.Pos[0] + tp2.Pos[0]);
            aVtx.Pos[1] = 0.5 * (tp1.Pos[1] + tp2.Pos[1]);
          } else {
            // Tps not so close
            float sepCut = tjs.Vertex2DCuts[2];
            bool tj1Short = (tjs.allTraj[it1].EndPt[1] - tjs.allTraj[it1].EndPt[0] < maxShortTjLen);
            bool tj2Short = (tjs.allTraj[it2].EndPt[1] - tjs.allTraj[it2].EndPt[0] < maxShortTjLen);
            if(tj1Short || tj2Short) sepCut = tjs.Vertex2DCuts[1];
            TrajIntersection(tp1, tp2, aVtx.Pos);
            float dw = aVtx.Pos[0] - tp1.Pos[0];
            if(std::abs(dw) > sepCut) continue;
            float dt = aVtx.Pos[1] - tp1.Pos[1];
            if(std::abs(dt) > sepCut) continue;
            dw = aVtx.Pos[0] - tp2.Pos[0];
            if(std::abs(dw) > sepCut) continue;
            dt = aVtx.Pos[1] - tp2.Pos[1];
            if(std::abs(dt) > sepCut) continue;
            // ensure that the vertex is not closer to the other end if the tj is short
            if(tj1Short) {
              TrajPoint otp1 = tjs.allTraj[it1].Pts[tjs.allTraj[it1].EndPt[1-end1]];
              if(PosSep2(otp1.Pos, aVtx.Pos) < PosSep2(tp1.Pos, aVtx.Pos)) continue;
            }
            if(tj2Short) {
              TrajPoint otp2 = tjs.allTraj[it2].Pts[tjs.allTraj[it2].EndPt[1-end2]];
              if(PosSep2(otp2.Pos, aVtx.Pos) < PosSep2(tp2.Pos, aVtx.Pos)) continue;
            }
            // we expect the vertex to be between tp1 and tp2
            if(aVtx.Pos[0] < tp1.Pos[0] && aVtx.Pos[0] < tp2.Pos[0]) {
              aVtx.Pos[0] = std::min(tp1.Pos[0], tp2.Pos[0]);
              aVtx.Stat[kFixed] = true;
            }
            if(aVtx.Pos[0] > tp1.Pos[0] && aVtx.Pos[0] > tp2.Pos[0]) {
              aVtx.Pos[0] = std::max(tp1.Pos[0], tp2.Pos[0]);
              aVtx.Stat[kFixed] = true;
            }
          } // Tps not so close
          // We got this far. Try a vertex fit to ensure that the errors are reasonable
          tjs.allTraj[it1].VtxID[end1] = aVtx.ID;
          tjs.allTraj[it2].VtxID[end2] = aVtx.ID;
          // do a fit
          if(!FitVertex(tjs, aVtx, mrgPrt)) {
            // back out
            tjs.allTraj[it1].VtxID[end1] = 0;
            tjs.allTraj[it2].VtxID[end2] = 0;
            if(mrgPrt) mf::LogVerbatim("TC")<<" Vertex fit failed ";
            continue;
          }
          aVtx.NTraj = 2;
          aVtx.Pass = tjs.allTraj[it1].Pass;
          aVtx.Topo = end1 + end2;
          tjs.allTraj[it1].AlgMod[kMerge] = true;
          tjs.allTraj[it2].AlgMod[kMerge] = true;
          if(mrgPrt) mf::LogVerbatim("TC")<<"  Make vertex ID "<<aVtx.ID<<" at "<<(int)aVtx.Pos[0]<<":"<<(int)(aVtx.Pos[1]/tjs.UnitsPerTick);
          if(!StoreVertex(tjs, aVtx)) continue;
        } // create a vertex
        if(tjs.allTraj[it1].AlgMod[kKilled]) break;
      } // end1
    } // it1
    
  } // EndMerge

  //////////////////////////////////////////
  void TrajClusterAlg::Match3D(const geo::TPCID& tpcid, bool secondPass)
  {
    // Match Tjs in 3D using trajectory points
    
    tjs.matchVec.clear();
    tjs.matchVecPFPList.clear();
    
    int cstat = tpcid.Cryostat;
    int tpc = tpcid.TPC;
    
    bool prt = (debug.Plane >= 0) && (debug.Tick == 3333);
    
    if(prt) {
      mf::LogVerbatim("TC")<<"inside Match3D. dX (cm) cut "<<tjs.Match3DCuts[0];
    }
    
    if(secondPass) {
      // clear out any previously made matches in this tpc. Start by resizing
      // matchVec so that the matches at the end are removed.
      unsigned short newSize = 0;
      for(newSize = 0; newSize < tjs.matchVec.size(); ++newSize) {
        if(tjs.matchVec[newSize].TPCID == tpcid) break;
      } // ims
      if(newSize != tjs.matchVec.size()) {
        // we need to make some corrections
        for(unsigned short ims = newSize; ims < tjs.matchVec.size(); ++ims) {
          MatchStruct& ms = tjs.matchVec[ims];
          for(auto& tjID : ms.TjIDs) {
            tjs.allTraj[tjID - 1].AlgMod[kMat3D] = false;
          } // tjID
        } // ims
      } // reset needed
      tjs.matchVec.resize(newSize);
      // resize matchVecPFPList
      for(unsigned short ipfp = 0; ipfp < tjs.matchVecPFPList.size(); ++ipfp) {
        if(tjs.matchVecPFPList[ipfp] > newSize - 1) {
          tjs.matchVecPFPList.resize(ipfp);
          break;
        }
      } // ipfp
    } // reset

    // Create a temporary struct for matching trajectory points; 1 struct for each TP in
    // all trajectories. These are put into mallTraj which is then sorted by increasing xlo
    struct TjPt{
      std::array<double, 2> dir;
      unsigned int wire;
      // x range spanned by hits on the TP
      float xlo;
      float xhi;
      CTP_t ctp;
      // the Trajectory ID
      unsigned short id;
      // the number of points in the Tj so that the minimum Tj length cut (MatchCuts[2]) can be made
      unsigned short npts;
      short score; // 0 = Tj with nice vertex, 1 = high quality Tj, 2 = normal, -1 = already matched
      bool inShower;
    };
    
    // count the number of TPs and clear out any old 3D match flags
    unsigned int ntp = 0;
    for(auto& tj : tjs.allTraj) {
      if(tj.AlgMod[kKilled]) continue;
       geo::PlaneID planeID = DecodeCTP(tj.CTP);
      if((int)planeID.Cryostat != cstat) continue;
      if((int)planeID.TPC != tpc) continue;
      ntp += NumPtsWithCharge(tjs, tj, false);
      tj.AlgMod[kMat3D] = false;
   } // tj
    if(ntp < 2) return;
    
    std::vector<TjPt> mallTraj(ntp);
    std::vector<SortEntry> sortVec(ntp);
    
    unsigned int icnt = 0;
    for(auto& tj : tjs.allTraj) {
      if(tj.AlgMod[kKilled]) continue;
      geo::PlaneID planeID = DecodeCTP(tj.CTP);
      if((int)planeID.Cryostat != cstat) continue;
      if((int)planeID.TPC != tpc) continue;
      int plane = planeID.Plane;
      int tjID = tj.ID;
      // re-direct Inshower Tjs to the shower Tj
      bool inShower = false;
      if(tj.AlgMod[kInShower]) {
        // look for this Tj in cots
        unsigned short stjID = 0;
        for(auto& ss : tjs.cots) {
          if(ss.TjIDs.empty()) continue;
          if(std::find(ss.TjIDs.begin(), ss.TjIDs.end(), tjID) != ss.TjIDs.end()) {
            stjID = ss.ShowerTjID;
            inShower = true;
            break;
          } // found inShower tjID in ss
        } // ss
        tjID = stjID;
      } // inShower
      if(tjID == 0) continue;
      for(unsigned short ipt = tj.EndPt[0]; ipt <= tj.EndPt[1]; ++ipt) {
        auto& tp = tj.Pts[ipt];
        if(tp.Chg == 0) continue;
        if(icnt > mallTraj.size() - 1) break;
        mallTraj[icnt].wire = std::nearbyint(tp.Pos[0]);
        bool hasWire = tjs.geom->HasWire(geo::WireID(cstat, tpc, plane, mallTraj[icnt].wire));
        // don't try matching if the wire doesn't exist
        if(!hasWire) continue;
        float xpos = tjs.detprop->ConvertTicksToX(tp.Pos[1]/tjs.UnitsPerTick, plane, tpc, cstat);
        float posPlusRMS = tp.Pos[1] + TPHitsRMSTime(tjs, tp, kUsedHits);
        float rms = tjs.detprop->ConvertTicksToX(posPlusRMS/tjs.UnitsPerTick, plane, tpc, cstat) - xpos;
        if(rms < tjs.Match3DCuts[0]) rms = tjs.Match3DCuts[0];
        mallTraj[icnt].xlo = xpos - rms;
        mallTraj[icnt].xhi = xpos + rms;
        mallTraj[icnt].dir = tp.Dir;
        mallTraj[icnt].ctp = tp.CTP;
        mallTraj[icnt].id = tjID;
        mallTraj[icnt].npts = tj.Pts.size();
        short score = 1;
        if(TjHasNiceVtx(tjs, tj, tjs.Vertex2DCuts[7])) score = 0;
        mallTraj[icnt].score = score;
        mallTraj[icnt].inShower = inShower;
        // populate the sort vector
        sortVec[icnt].index = icnt;
        sortVec[icnt].val = mallTraj[icnt].xlo;
        ++icnt;
      } // tp
    } // tj
    
    if(icnt < mallTraj.size()) {
      mallTraj.resize(icnt);
      sortVec.resize(icnt);
    }
    
    // sort by increasing xlo
    std::sort(sortVec.begin(), sortVec.end(), valIncreasing);
    // put mallTraj into sorted order
    auto tallTraj = mallTraj;
    for(unsigned int ii = 0; ii < sortVec.size(); ++ii) mallTraj[ii] = tallTraj[sortVec[ii].index];
    
    // these cuts presume that the resolution in X is better than it is in Y and Z
    float xcut = tjs.Match3DCuts[0];
    float yzcut = 1.5 * xcut;
    bool useAngle = tjs.Match3DCuts[1] > 0;
    
    // create a temporary vector that will be sorted by decreasing Count and transferred into tjs.matchVec
    std::vector<MatchStruct> matVec;
    // temp TPs used to find 3D directions. The positions are not used
    TrajPoint tpi; tpi.Pos = {0, 0};
    TrajPoint tpj; tpj.Pos = {0, 0};
    TrajPoint tpk; tpk.Pos = {0, 0};
    // Direction vectors found using the i,j and i,k TPs
    TVector3 dij, dik, pos3;
    // match 3 views
    float piOver2 = M_PI / 2;
    if(tjs.NumPlanes == 3) {
      // Match Tjs with high quality vertices first and the leftovers next
      for(short maxScore = 0; maxScore < 2; ++maxScore) {
        for(unsigned int ipt = 0; ipt < mallTraj.size() - 2; ++ipt) {
          auto& iTjPt = mallTraj[ipt];
          if(iTjPt.score < 0 || iTjPt.score > maxScore) continue;
          // look for matches using Tjs that have the correct score
          if(iTjPt.score < 0 || iTjPt.score > maxScore) continue;
          unsigned short iplane = DecodeCTP(iTjPt.ctp).Plane;
          // load the CTP and direction so we can find matching angles
          tpi.CTP = iTjPt.ctp;
          tpi.Dir = iTjPt.dir;
          for(unsigned int jpt = ipt + 1; jpt < mallTraj.size() - 1; ++jpt) {
            auto& jTjPt = mallTraj[jpt];
            // ensure that the planes are different
            if(jTjPt.ctp == iTjPt.ctp) continue;
            if(jTjPt.score < 0 || jTjPt.score > maxScore) continue;
            // ensure inShower consistency
            if(jTjPt.inShower != iTjPt.inShower) continue;
            // check for x range overlap. We know that jTjPt.xlo is >= iTjPt.xlo because of the sort
            if(jTjPt.xlo > iTjPt.xhi) continue;
            // break out if the x range difference becomes large (10 cm)
            if(jTjPt.xlo > iTjPt.xhi + 10) break;
            // ensure the intersection is inside the TPC
            unsigned short jplane = DecodeCTP(jTjPt.ctp).Plane;
            tpj.CTP = jTjPt.ctp;
            tpj.Dir = jTjPt.dir;
            double jyp, jzp;
            tjs.geom->IntersectionPoint(iTjPt.wire, jTjPt.wire, iplane, jplane, (unsigned int)cstat, (unsigned int)tpc, jyp, jzp);
            if(jyp < tjs.YLo || jyp > tjs.YHi || jzp < tjs.ZLo || jzp > tjs.ZHi) continue;
            // get the direction. If this works, IntersectionPoint could be totally replaced with TrajPoint3D
            bool dijOK = false;
            if(useAngle && iTjPt.npts > 5 && jTjPt.npts > 5) dijOK = TrajPoint3D(tjs, tpi, tpj, pos3, dij);
            for(unsigned int kpt = jpt + 1; kpt < mallTraj.size(); ++kpt) {
              auto& kTjPt = mallTraj[kpt];
              // ensure that the planes are different
              if(kTjPt.ctp == iTjPt.ctp || kTjPt.ctp == jTjPt.ctp) continue;
              if(kTjPt.score < 0 || kTjPt.score > maxScore) continue;
              // ensure inShower consistency
              if(kTjPt.inShower != iTjPt.inShower) continue;
              if(kTjPt.xlo > iTjPt.xhi) continue;
              // break out if the x range difference becomes large
              if(kTjPt.xlo > iTjPt.xhi + 10) break;
              unsigned short kplane = DecodeCTP(kTjPt.ctp).Plane;
              tpk.CTP = kTjPt.ctp;
              tpk.Dir = kTjPt.dir;
              double kyp, kzp;
              tjs.geom->IntersectionPoint(iTjPt.wire, kTjPt.wire, iplane, kplane, (unsigned int)cstat, (unsigned int)tpc, kyp, kzp);
              if(std::abs(kyp - jyp) > yzcut || std::abs(kzp - jzp) > yzcut) continue;
              if(useAngle && dijOK && kTjPt.npts > 5 && TrajPoint3D(tjs, tpi, tpk, pos3, dik)) {
                // compare the angles between the
                float dang = dij.Angle(dik);
                if(dang > piOver2) dang = piOver2 - dang;
                if(dang > tjs.Match3DCuts[1]) continue;
              } // useAngle etc
              // we have a match. 
              // next see if the Tj IDs are in the match list
              unsigned short indx = 0;
              for(indx = 0; indx < matVec.size(); ++indx) {
                if(iTjPt.id != matVec[indx].TjIDs[iplane]) continue;
                if(jTjPt.id != matVec[indx].TjIDs[jplane]) continue;
                if(kTjPt.id != matVec[indx].TjIDs[kplane]) continue;
                ++matVec[indx].Count;
                break;
              } // indx
              if(indx == matVec.size()) {
                // not found in the match vector so add it
                MatchStruct ms = CreateMatchStruct(tjs, tpcid, 3);
                // Note that we can put the Tj IDs in plane-order since there are 3 of them
                // This is not the case when there are 2 planes
                ms.TjIDs[iplane] = iTjPt.id;
                ms.TjIDs[jplane] = jTjPt.id;
                ms.TjIDs[kplane] = kTjPt.id;
                ms.Count = 1;
                matVec.push_back(ms);
              } // not found in the list
            } // kpt
          } // jpt
        } // ipt
      } // score
      
      if(matVec.size() > 1) {
        // sort by decreasing match count
        sortVec.resize(matVec.size());
        for(unsigned int indx = 0; indx < sortVec.size(); ++indx) {
          sortVec[indx].index = indx;
          sortVec[indx].val = matVec[indx].Count;
        }
        std::sort(sortVec.begin(), sortVec.end(), valDecreasing);
        // Re-order matVec
        auto tmpVec = matVec;
        for(unsigned int ii = 0; ii < matVec.size(); ++ii) {
          unsigned int indx = sortVec[ii].index;
          matVec[ii] = tmpVec[indx];
        } // ii
        MergeBrokenTjs(tjs, matVec);
      }
    } // 3 planes
    
    // match in 2 views
    // make a temporary list of triple Tj match IDs to simplify searching
    std::vector<int> tripleTjList;
    for(auto& ms : matVec) tripleTjList.insert(tripleTjList.end(), ms.TjIDs.begin(), ms.TjIDs.end());
    
    unsigned short minTjLen = tjs.Match3DCuts[2];
    // Three plane TPC - require a 2-plane match reside in a dead region of the 3rd plane?
//    bool require3rdPlnDeadRegion = (tjs.NumPlanes == 3 && tjs.Match3DCuts[3] > 0);
    
    // put the 2 plane matches into a temp vector to simplify things
    std::vector<MatchStruct> temp;
    for(short maxScore = 0; maxScore < 2; ++maxScore) {
      for(unsigned int ipt = 0; ipt < mallTraj.size() - 1; ++ipt) {
        auto& iTjPt = mallTraj[ipt];
        if(iTjPt.score < 0 || iTjPt.score > maxScore) continue;
        // check for minimum length
        if(iTjPt.npts < minTjLen) continue;
        // ignore Tjs that have a triple match 
        if(std::find(tripleTjList.begin(), tripleTjList.end(), iTjPt.id) != tripleTjList.end()) continue;
        unsigned short iplane = DecodeCTP(iTjPt.ctp).Plane;
        for(unsigned int jpt = ipt + 1; jpt < mallTraj.size(); ++jpt) {
          auto& jTjPt = mallTraj[jpt];
          // ensure that the planes are different
          if(jTjPt.ctp == iTjPt.ctp) continue;
          if(jTjPt.score < 0 || jTjPt.score > maxScore) continue;
          // ensure inShower consistency
          if(jTjPt.inShower != iTjPt.inShower) continue;
          if(jTjPt.npts < minTjLen) continue;
          // ignore Tjs that have a triple match 
          if(std::find(tripleTjList.begin(), tripleTjList.end(), jTjPt.id) != tripleTjList.end()) continue;
          // check for x range overlap
          if(jTjPt.xlo > iTjPt.xhi) continue;
          // break out if the x range difference becomes large
          if(jTjPt.xlo > iTjPt.xhi + 10) break;
          // ensure the intersection inside the TPC
          unsigned short jplane = DecodeCTP(jTjPt.ctp).Plane;
          double yp, zp;
          tjs.geom->IntersectionPoint(iTjPt.wire, jTjPt.wire, iplane, jplane, cstat, tpc, yp, zp);
          if(yp < tjs.YLo || yp > tjs.YHi || zp < tjs.ZLo || zp > tjs.ZHi) continue;
          if(tjs.NumPlanes == 3) {
            // See if there is a signal at this point. Use tpk but first ensure that the intersection
            // is reasonably OK
            unsigned short kpl = 3 - iplane - jplane;
            float fkwire = tjs.geom->WireCoordinate(yp, zp, kpl, tpc, cstat);
            if(fkwire < 0 || fkwire > tjs.MaxPos0[kpl]) continue;
            tpk.CTP = EncodeCTP(cstat, tpc, kpl);
            geo::PlaneID planeID = DecodeCTP(tpi.CTP);
            float xp = 0.5 * (iTjPt.xlo + iTjPt.xhi);
            tpk.Pos[1] = tjs.detprop->ConvertXToTicks(xp, planeID) * tjs.UnitsPerTick;
            tpk.Pos[1] = fkwire;
            // Note that SignalAtTp assumes that a signal exists if the wire is dead
            if(!SignalAtTp(tjs, tpk)) continue;
          }
          // next see if the Tjs are in the match list
          unsigned short indx = 0;
          for(indx = 0; indx < temp.size(); ++indx) {
            unsigned short nm = 0;
            for(auto tjID : temp[indx].TjIDs) {
              if(iTjPt.id == tjID || jTjPt.id == tjID) ++nm;
            } // ii
            if(nm == 2) {
              ++temp[indx].Count;
              break;
            }
          } // indx
          if(indx == temp.size()) {
            MatchStruct ms = CreateMatchStruct(tjs, tpcid, 2);
            // Here we put the Tj IDs in no particular order
            ms.TjIDs[0] = iTjPt.id;
            ms.TjIDs[1] = jTjPt.id;
            ms.Count = 1;
            temp.push_back(ms);
          } // not found in the list
        } // jj
      } // ii
    } // score

    if(temp.empty()) {
      if(prt) mf::LogVerbatim("TC")<<"Match2Views: no 2-view matches found";
    } else if(temp.size() == 1) {
      matVec.push_back(temp[0]);
    } else {
      // multiple entries - need to sort by decreasing match count
      sortVec.resize(temp.size());
      for(unsigned int indx = 0; indx < sortVec.size(); ++indx) {
        sortVec[indx].index = indx;
        sortVec[indx].val = temp[indx].Count;
      } // indx
      std::sort(sortVec.begin(), sortVec.end(), valDecreasing);
      // Re-order temp
      auto tmpVec = temp;
      for(unsigned int ii = 0; ii < sortVec.size(); ++ii) temp[ii] = tmpVec[sortVec[ii].index];
      // insert it after the triple matches
      matVec.insert(matVec.end(), temp.begin(), temp.end());
      if(prt) mf::LogVerbatim("TC")<<"Match2Views: Found "<<temp.size()<<" matches";
    } // temp size > 1
    
    if(prt) {
      mf::LogVerbatim myprt("TC");
      myprt<<"M3D: matVec\n";
      unsigned short cnt = 0;
      for(unsigned int ii = 0; ii < matVec.size(); ++ii) {
        if(matVec[ii].Count == 0) continue;
        myprt<<ii<<" Count "<<matVec[ii].Count<<" TjIDs:";
        for(auto& tjID : matVec[ii].TjIDs) myprt<<" "<<tjID;
        myprt<<" NumUsedHitsInTj ";
        for(auto& tjID : matVec[ii].TjIDs) myprt<<" "<<NumUsedHitsInTj(tjs, tjs.allTraj[tjID-1]);
        float maxlen = 1;
        for(auto& tjID : matVec[ii].TjIDs) {
          float len = NumUsedHitsInTj(tjs, tjs.allTraj[tjID-1]);
          if(len > maxlen) maxlen = len;
        }
        float matfrac = matVec[ii].Count / maxlen;
        myprt<<" matfrac "<<std::fixed<<std::setprecision(2)<<matfrac;
        myprt<<"\n";
        ++cnt;
        if(cnt == 50) {
          myprt<<"...stopped printing after 50 entries.";
          break;
        }
      } // ii
    } // prt
    
    // put the maybe OK matches into tjs
    for(auto& ms : matVec) {
      if(ms.Count < 2) continue;
      float maxlen = 1;
      for(auto& tjID : ms.TjIDs) {
        float len = NumUsedHitsInTj(tjs, tjs.allTraj[tjID-1]);
        if(len > maxlen) maxlen = len;
      }
      float matfrac = ms.Count / maxlen;
      // require that at least 20% of the hits are matched in the longest Tj. Note that matfrac may be > 1
      // in particular for small angle trajectories
      if(matfrac < 0.2) continue;
      tjs.matchVec.push_back(ms);
    }
    if(tjs.matchVec.empty()) return;
    
    // create the list of associations to matches that will be converted to PFParticles (matchVecPFPList)
    // Start with Tjs attached to 3D vertices
    Match3DVtxTjs(tjs, tpcid, prt);
    
    // Re-check matchVec with a tighter matchfrac cut to reduce junk
    for(unsigned int indx = 0; indx < tjs.matchVec.size(); ++indx) {
      auto& ms = tjs.matchVec[indx];
      if(ms.Count == 0) continue;
      float maxlen = 1;
      for(auto& tjID : ms.TjIDs) {
        float len = NumUsedHitsInTj(tjs, tjs.allTraj[tjID-1]);
        if(len > maxlen) maxlen = len;
      }
      float matfrac = ms.Count / maxlen;
      // check for a reasonable match fraction
      if(matfrac > 0.5) continue;
      // ensure this isn't in an existing PFParticle list
      if(std::find(tjs.matchVecPFPList.begin(), tjs.matchVecPFPList.end(), indx) != tjs.matchVecPFPList.end()) continue;
      // flag it dead
      ms.Count = 0;
    } // ms
    
    // define the PFParticleList
    for(unsigned int indx = 0; indx < tjs.matchVec.size(); ++indx) {
      auto& ms = tjs.matchVec[indx];
      // ignore dead matches
      if(ms.Count == 0) continue;
      // skip this match if any of the trajectories is already matched or merged and killed
      bool skipit = false;
      for(auto tjID : ms.TjIDs) {
        if(tjs.allTraj[tjID - 1].AlgMod[kMat3D]) skipit = true;
      } // tjID
      if(skipit) continue;
      // count the number of shower Tjs
      unsigned short nstj = 0;
      for(unsigned short ipl = 0; ipl < ms.TjIDs.size(); ++ipl) {
        unsigned short itj = ms.TjIDs[ipl] - 1;
        if(tjs.allTraj[itj].AlgMod[kMat3D]) skipit = true;
        if(tjs.allTraj[itj].AlgMod[kShowerTj]) ++nstj;
      }
      if(skipit) continue;
      // Require 0 or a matched shower Tj in all planes
      if(nstj != 0 && nstj != ms.TjIDs.size()) continue;
      tjs.matchVecPFPList.push_back(indx);
      for(unsigned short ipl = 0; ipl < ms.TjIDs.size(); ++ipl) {
        unsigned short itj = ms.TjIDs[ipl] - 1;
        tjs.allTraj[itj].AlgMod[kMat3D] = true;
      } // ipl
    } // indx
    
    DefinePFParticleRelationships(tjs, tpcid);
    
    if(prt) {
      mf::LogVerbatim myprt("TC");
      myprt<<"M3D final: matchVec\n";
      for(unsigned int ii = 0; ii < tjs.matchVec.size(); ++ii) {
        myprt<<ii<<" Count "<<tjs.matchVec[ii].Count<<" TjIDs:";
        for(auto& tjID : tjs.matchVec[ii].TjIDs) myprt<<" "<<tjID;
        myprt<<" NumUsedHitsInTj ";
        for(auto& tjID : tjs.matchVec[ii].TjIDs) myprt<<" "<<NumUsedHitsInTj(tjs, tjs.allTraj[tjID-1]);
        float maxlen = 1;
        unsigned short nsh = 0;
        for(auto& tjID : tjs.matchVec[ii].TjIDs) {
          float len = NumUsedHitsInTj(tjs, tjs.allTraj[tjID-1]);
          if(len > maxlen) maxlen = len;
          if(tjs.allTraj[tjID-1].AlgMod[kShowerTj]) ++nsh;
        }
        float matfrac = tjs.matchVec[ii].Count / maxlen;
        myprt<<" matfrac "<<std::fixed<<std::setprecision(2)<<matfrac;
        myprt<<" sVx3ID "<<tjs.matchVec[ii].Vx3ID[0]<<" eVx3ID "<<tjs.matchVec[ii].Vx3ID[1];
        myprt<<" PDGCode "<<tjs.matchVec[ii].PDGCode;
        for(unsigned short imv = 0; imv < tjs.matchVecPFPList.size(); ++imv) {
          if(tjs.matchVecPFPList[imv] == ii) myprt<<" PFP index "<<imv;
        }
        myprt<<"\n";
        if(ii == 50) {
          myprt<<"...stopped printing after 50 entries.";
          break;
        }
      } // ii
    } // prt
    
    Find3DEndPoints(tpcid);
    
  } // Match3D

  ////////////////////////////////////////////////
  void TrajClusterAlg::Find3DEndPoints(const geo::TPCID& tpcid)
  {
    // Define the start and end point position and direction of the matched trajectories. This is done by matching the
    // endpoints of the two longest trajectories in all planes. The endpoints and trajectories are then
    // reversed if necessary to put sXYZ[0] > eXYZ[0] and EndPt[0] => sXYZ 
    
    prt = (debug.Plane >= 0) && (debug.Tick == 3333);
    
    for(unsigned short ii = 0; ii < tjs.matchVecPFPList.size(); ++ii) {
      unsigned short imv = tjs.matchVecPFPList[ii];
      auto& ms = tjs.matchVec[imv];
      if(ms.Count == 0) continue;
      if(ms.TPCID != tpcid) continue;
      for(unsigned short startend = 0; startend < 2; ++startend) {
        ms.Dir[startend] = {0, 0, 0};
        ms.DirErr[startend] = {0, 0, 0};
        ms.XYZ[startend] = {0, 0, 0};
        for(unsigned short plane = 0; plane < tjs.NumPlanes; ++plane) {
          ms.dEdx[startend][plane] = 0;
          ms.dEdxErr[startend][plane] = 0;
        } // plane
      }
      
      // Showers require special handling
      if(ms.PDGCode == 1111) {
        Find3DShowerEndPoints(tjs, ms);
        continue;
      }
      
      std::array<std::vector<TrajPoint>, 2> endtps;
      if(!FindMatchingPts(tjs, ms, endtps[0], endtps[1], prt) || endtps[0].size() < 2 || endtps[1].size() < 2) {
        if(prt) mf::LogVerbatim("TC")<<"  FindMatchingPts failed imv "<<imv<<" stps size "<<endtps[0].size()<<" etps size "<<endtps[1].size()<<" PDGCode "<<ms.PDGCode;
        ms.Count = 0;
        continue;
      }
      
      // grab the direction from the first calculation and don't let it reverse
      TVector3 prevDir = {0, 0, 0};
      bool first = true;
      for(unsigned short startend = 0; startend < 2; ++startend) {
        double wsum = 0;
        TVector3 psum = {0, 0, 0};
        TVector3 dsum = {0, 0, 0};
        for(unsigned short ii = 0; ii < endtps[startend].size() - 1; ++ii) {
          for(unsigned short jj = ii + 1; jj < endtps[startend].size(); ++jj) {
            TVector3 pos, dir;
            if(!TrajPoint3D(tjs, endtps[startend][ii], endtps[startend][jj], pos, dir)) {
              if(prt) mf::LogVerbatim("TC")<<"F3DEP: "<<imv<<" TrajPoint3D failed";
              continue;
            }
            // ensure the position is inside the TPC, but relax the fiducial cut a bit
/*
            if(pos[0] < tjs.XLo     || pos[0] > tjs.XHi     || 
               pos[1] < tjs.YLo - 5 || pos[1] > tjs.YHi + 5 ||
               pos[2] < tjs.ZLo - 5 || pos[2] > tjs.ZHi + 5) {
              if(prt) mf::LogVerbatim("TC")<<"F3DEP: "<<imv<<" failed fiducial cut "<<pos[0]<<" "<<pos[1]<<" "<<pos[2];
              continue;
            }
*/
            if(first) {
              first = false;
              // ensure that the direction is away from a start vertex if one exists
              if(ms.Vx3ID[startend] > 0) {
                if(pos[2] > ms.XYZ[startend][2] && dir[2] < 0) {
                  dir *= -1;
                } else if(pos[2] < ms.XYZ[startend][2] && dir[2] > 0) {
                  dir *= -1;
                }
              } // start vertex exists
              if(ms.Vx3ID[startend] > 0 && pos[2] > ms.XYZ[startend][2] && dir[2] < 0) dir *= -1;
              prevDir = dir;
            } // first valid direction
            else {
              // a valid direction exists. Compare this direction with it
              for(unsigned short ixyz = 0; ixyz < 3; ++ixyz) {
                if(std::abs(prevDir[ixyz]) > 0.5) {
                  if(prevDir[ixyz] * dir[ixyz] < 0) dir *= -1;
                  break;
                }
              } // ixyz
              
            } // a valid direction exists
            // sum to get an average position and direction. Weight by the angle error
            double erri = endtps[startend][ii].AngErr;
            if(erri == 0) erri = 0.3;
            double errj = endtps[startend][jj].AngErr;
            if(errj == 0) errj = 0.3;
            double wght = 1 / (erri * erri + errj * errj);
            psum += wght * pos;
            dsum += wght * dir;
            wsum += wght;
          } // jj
        } // ii
        if(wsum == 0) continue;
        // define the position
        for(unsigned short ixyz = 0; ixyz < 3; ++ixyz) {
          ms.XYZ[startend][ixyz] = psum[ixyz] / wsum;
          ms.Dir[startend][ixyz] = dsum[ixyz] / wsum;
        }
        if(ms.Dir[startend].Mag() > 0) ms.Dir[startend].SetMag(1);
      } // startend
      
      // ensure that the start direction vectors is pointing from start to end
      TVector3 generalDirection;
      for(unsigned short ixyz = 0; ixyz < 3; ++ixyz) generalDirection[ixyz] = ms.XYZ[1][ixyz] - ms.XYZ[0][ixyz];
      if(generalDirection.Mag() == 0) {
//        if(prt) mf::LogVerbatim("TC")<<"  Start and End points are identical...";
        ms.Count = 0;
        continue;
      } // generalDirection.Mag == 0
      generalDirection.SetMag(1);
      // use a large direction cosine
      for(unsigned short ixyz = 0; ixyz < 3; ++ixyz) {
        if(generalDirection[ixyz] > 0.5) {
          // reverse the start end direction?
          if(generalDirection[ixyz] * ms.Dir[0][ixyz] < 0) ms.Dir[0] *= -1;
          if(generalDirection[ixyz] * ms.Dir[1][ixyz] < 0) ms.Dir[1] *= -1;
          break;
        }
      } // ixyz
      // Calculate dE/dx at both ends
      FilldEdx(tjs, ms);
    } //ii
  } // Find3DEndPoints

  //////////////////////////////////////////
  void TrajClusterAlg::FillPFPInfo()
  {
    // Fills the PFParticle info in matchVec. Each entry contains a list of trajectories and has a defined
    // start and end XYZ position, possibly with the index of a 3D vertex. 
    
    bool pprt = (debug.Plane >= 0 && debug.Tick == 3333);
    
    unsigned short pfpCount = 0;
    for(auto& im : tjs.matchVecPFPList) {
      auto& ms = tjs.matchVec[im];
      // ms contains a list of tjs that were matched in 3D. 
      if(ms.Count == 0) continue;
      // Set the parent index to itself for now
      ms.ParentMSIndex = pfpCount;
      ++pfpCount;
      // Trajectories have been reversed so that the Tj and hit order are consistent. The
      // next step is to decide whether the start of the PFParticle (where the 3D vertex association will be made) is indeed the
      // start of the trajectory from a physics standpoint, e.g. dQ/dx, muon delta-ray tag, cosmic rays entering the detector, etc.
      // Make this decision in a utility function.
      Reverse3DMatchTjs(tjs, ms, prt);
      // we may need to clobber 2D vertices so start a list and count them
      std::vector<unsigned short> vtxIDs, vtxIDCnt;
      for(auto& tjID : ms.TjIDs) {
        unsigned short itj = tjID - 1;
        Trajectory& tj = tjs.allTraj[itj];
        for(unsigned short end = 0; end < 2; ++end) {
          if(tj.VtxID[end] > 0) {
            // Count the number of times this 2D vertex is used.
            unsigned short indx;
            for(indx = 0; indx < vtxIDs.size(); ++indx) if(tj.VtxID[end] == vtxIDs[indx]) break;
            if(indx == vtxIDs.size()) {
              // not found so add it
              vtxIDs.push_back(tj.VtxID[end]);
              vtxIDCnt.push_back(1);
            } else {
              ++vtxIDCnt[indx];
            }
          } // 2D vertex exists
        } // end
      } // tjID
      // clobber any 2D vertices that exist between trajectories in the match list
      for(unsigned short ii = 0; ii < vtxIDs.size(); ++ii) {
        if(vtxIDCnt[ii] > 1) MakeVertexObsolete(tjs, vtxIDs[ii], true);
      } // ii
      // Make a 3D vertex at the start of the PFParticle if one doesn't already exist
      if(ms.Vx3ID[0] == 0) {
        // get a reference to one of the Tjs to define the cryostat and TPC
        unsigned short itj = ms.TjIDs[0] - 1;
        geo::PlaneID planeID = DecodeCTP(tjs.allTraj[itj].CTP);
        Vtx3Store newVx3;
        newVx3.ID = tjs.vtx3.size();
        newVx3.TPCID = geo::TPCID(planeID.Cryostat, planeID.TPC);
        // Set Wire < 0 as a flag that this is a "complete" 3D vertex even though no 2D vertices have been made.
        newVx3.Wire = -2;
        newVx3.X = ms.XYZ[0][0];
        newVx3.Y = ms.XYZ[0][1];
        newVx3.Z = ms.XYZ[0][2];
        tjs.vtx3.push_back(newVx3);
        ms.Vx3ID[0] = newVx3.ID;
//        if(prt) mf::LogVerbatim("TC")<<" Made 3D start vertex "<<newVx3.ID<<" at "<<newVx3.X<<" "<<newVx3.Y<<" "<<newVx3.Z;
      }
      if (tjs.SaveCRTree) SaveCRInfo(tjs, ms, prt);
    } // im (ms)
    
    if(pprt) PrintPFParticles("FPI", tjs);
    
  } // FillPFPInfo
  
  //////////////////////////////////////////
  void TrajClusterAlg::StepCrawl(Trajectory& tj)
  {
    // Crawl along the direction specified in the traj vector in steps of size step
    // (wire spacing equivalents). Find hits between the last trajectory point and
    // the last trajectory point + step. A new trajectory point is added if hits are
    // found. Crawling continues until no signal is found for two consecutive steps
    // or until a wire or time boundary is reached.
    
    fGoodTraj = false;
    fTryWithNextPass = false;
    if(tj.Pts.empty()) return;
    
    if(fCTP != tj.CTP || !WireHitRangeOK(tjs, tj.CTP)) {
//      std::cout<<"StepCrawl: Warning fCTP != tj.CTP or invalid WireHitRange.\n";
      fQuitAlg = true;
      return;
    }
 
    unsigned short lastPt;
    unsigned short lastPtWithUsedHits = tj.EndPt[1];
    unsigned short lastPtWithHits;

    lastPt = lastPtWithUsedHits;
    // Construct a local TP from the last TP that will be moved on each step.
    // Only the Pos and Dir variables will be used
    TrajPoint ltp;
    ltp.CTP = tj.CTP;
    ltp.Pos = tj.Pts[lastPt].Pos;
    ltp.Dir = tj.Pts[lastPt].Dir;
    // A second TP is cloned from the leading TP of tj, updated with hits, fit
    // parameters,etc and possibly pushed onto tj as the next TP
    TrajPoint tp ;
    
    // assume it is good from here on
    fGoodTraj = true;
    
    unsigned short nMissedSteps = 0;

    bool sigOK, keepGoing;
    unsigned short killPts;
    for(unsigned short step = 1; step < 10000; ++step) {
      // make a copy of the previous TP
      lastPt = tj.Pts.size() - 1;
      tp = tj.Pts[lastPt];
      ++tp.Step;
      double stepSize = fVLAStepSize;
      if(tp.AngleCode < 2) stepSize = std::abs(1/ltp.Dir[0]);
      // move the local TP position by one step in the right direction
      for(unsigned short iwt = 0; iwt < 2; ++iwt) ltp.Pos[iwt] += ltp.Dir[iwt] * stepSize;

      unsigned short ivx = TPNearVertex(tjs, ltp);
      if(ivx != USHRT_MAX) {
        // Trajectory stops near a vertex so make the assignment
        AttachTrajToVertex(tjs, tj, tjs.vtx[ivx], prt);
        tj.StopFlag[1][kAtVtx] = true;
        break;
      }

      SetPDGCode(tjs, tj);

      // copy this position into tp
      tp.Pos = ltp.Pos;
      tp.Dir = ltp.Dir;
      if(prt) {
        mf::LogVerbatim("TC")<<"StepCrawl "<<step<<" Pos "<<tp.Pos[0]<<" "<<tp.Pos[1]<<" Dir "<<tp.Dir[0]<<" "<<tp.Dir[1]<<" stepSize "<<stepSize<<" AngCode "<<tp.AngleCode;
      }
      // hit the boundary of the TPC?
      if(tp.Pos[0] < 0 || tp.Pos[0] > tjs.MaxPos0[fPlane] ||
         tp.Pos[1] < 0 || tp.Pos[1] > tjs.MaxPos1[fPlane]) break;
      // remove the old hits and other stuff
      tp.Hits.clear();
      tp.UseHit.reset();
      tp.FitChi = 0; tp.Chg = 0;
      // append to the trajectory
      tj.Pts.push_back(tp);
      // update the index of the last TP
      lastPt = tj.Pts.size() - 1;
      // look for hits
      AddHits(tj, lastPt, sigOK);
      // Check the stop flag
      if(tj.StopFlag[1][kAtTj]) break;
      // If successfull, AddHits has defined UseHit for this TP,
      // set the trajectory endpoints, and define HitPos.
      if(tj.Pts[lastPt].Hits.empty()) {
        // Require three points with charge on adjacent wires for small angle
        // stepping.
        if(tj.Pts[lastPt].AngleCode == 0 && lastPt == 2) return;
        // No close hits added.
        ++nMissedSteps;
        // First check for no signal in the vicinity
        if(lastPt > 0) {
          // break if this is a reverse propagate activity and there was no signal (not on a dead wire)
          if(!sigOK && tj.AlgMod[kRvPrp]) break;
          // Ensure that there is a signal here after missing a number of steps on a LA trajectory
          if(tj.Pts[lastPt].AngleCode > 0 && nMissedSteps > 4 && !SignalAtTp(tjs, ltp)) {
            tj.StopFlag[1][kSignal] = false;
            break;
          }
          // the last point with hits (used or not) is the previous point
          lastPtWithHits = lastPt - 1;
          float tps = TrajPointSeparation(tj.Pts[lastPtWithHits], ltp);
          float dwc = DeadWireCount(tjs, ltp, tj.Pts[lastPtWithHits]);
          float nMissedWires = tps * std::abs(ltp.Dir[0]) - dwc;
          float maxWireSkip = fMaxWireSkipNoSignal;
          if(tj.PDGCode == 13) maxWireSkip = tjs.MuonTag[2];
          if(prt) mf::LogVerbatim("TC")<<" StepCrawl: no signal at ltp "<<PrintPos(tjs, ltp)<<" nMissedWires "<<std::fixed<<std::setprecision(1)<<nMissedWires<<" dead wire count "<<dwc<<" maxWireSkip "<<maxWireSkip<<" tj.PGDCode "<<tj.PDGCode;
          if(nMissedWires > maxWireSkip) {
            // We passed a number of wires without adding hits and are ready to quit.
            // First see if there is one good unused hit on the end TP and if so use it
            // lastPtWithHits + 1 == lastPt && tj.Pts[lastPtWithHits].Chg == 0 && tj.Pts[lastPtWithHits].Hits.size() == 1
            if(tj.EndPt[1] < tj.Pts.size() - 1 && tj.Pts[tj.EndPt[1]+1].Hits.size() == 1) {
              unsigned short lastLonelyPoint = tj.EndPt[1] + 1;
              unsigned int iht = tj.Pts[lastLonelyPoint].Hits[0];
              if(tjs.fHits[iht].InTraj == 0 && tj.Pts[lastLonelyPoint].Delta < 3 * tj.Pts[lastLonelyPoint].DeltaRMS) {
                tjs.fHits[iht].InTraj = tj.ID;
                tj.Pts[lastLonelyPoint].UseHit[0] = true;
                DefineHitPos(tj.Pts[lastLonelyPoint]);
                SetEndPoints(tjs, tj);
                if(prt) {
                  mf::LogVerbatim("TC")<<" Added a Last Lonely Hit before breaking ";
                  PrintTrajPoint("LLH", tjs, lastPt, tj.StepDir, tj.Pass, tj.Pts[lastLonelyPoint]);
                }
              }
            }
            break;
          }
        } // lastPt > 0
        // no sense keeping this TP on tj if no hits were added
        tj.Pts.pop_back();
        continue;
      } // tj.Pts[lastPt].Hits.empty()
      // ensure that we actually moved
      if(lastPt > 0 && PosSep2(tj.Pts[lastPt].Pos, tj.Pts[lastPt-1].Pos) < 0.1) return;
      // Found hits at this location so reset the missed steps counter
      nMissedSteps = 0;
      // Update the last point fit, etc using the just added hit(s)
      UpdateTraj(tj);
      // a failure occurred
      if(!fUpdateTrajOK) return;
      if(tj.Pts[lastPt].Chg == 0) {
        // There are points on the trajectory by none used in the last step. See
        // how long this has been going on
        float tps = TrajPointSeparation(tj.Pts[tj.EndPt[1]], ltp);
        float dwc = DeadWireCount(tjs, ltp, tj.Pts[tj.EndPt[1]]);
        float nMissedWires = tps * std::abs(ltp.Dir[0]) - dwc;
        if(prt)  mf::LogVerbatim("TC")<<" Hits exist on the trajectory but are not used. Missed wires "<<nMissedWires<<" dead wire count "<<(int)dwc;
        // break if this is a reverse propagate activity with no dead wires
        if(tj.AlgMod[kRvPrp] && dwc == 0) break;
        if(nMissedWires > fMaxWireSkipWithSignal) break;
        // try this out
        if(!MaskedHitsOK(tj)) {
          return;
        }
        // check for a series of bad fits and stop stepping
        if(tjs.UseAlg[kStopBadFits] && nMissedWires > 4 && StopIfBadFits(tj)) break;
        // Keep stepping
        if(prt) {
          if(tj.AlgMod[kRvPrp]) {
            PrintTrajectory("RP", tjs, tj, lastPt);
          } else {
            PrintTrajectory("SC", tjs, tj, lastPt);
          }
        }
        continue;
      } // tp.Hits.empty()
      if(tj.Pts.size() == 3) {
        // ensure that the last hit added is in the same direction as the first two.
        // This is a simple way of doing it
        if(PosSep2(tj.Pts[0].HitPos, tj.Pts[2].HitPos) < PosSep2(tj.Pts[0].HitPos, tj.Pts[1].HitPos)) return;
        // ensure that this didn't start as a small angle trajectory and immediately turn
        // into a large angle one
        if(tj.Pts[lastPt].AngleCode > fMaxAngleCode[tj.Pass]) {
          if(prt) mf::LogVerbatim("TC")<<" Wandered into an invalid angle range. Quit stepping.";
          fGoodTraj = false;
          return;
        }
      } // tj.Pts.size() == 3
      // Update the local TP with the updated position and direction
      ltp.Pos = tj.Pts[lastPt].Pos;
      ltp.Dir = tj.Pts[lastPt].Dir;
      if(fMaskedLastTP) {
        // see if TPs have been masked off many times and if the
        // environment is clean. If so, return and try with next pass
        // cuts
        if(!MaskedHitsOK(tj)) {
          if(prt) {
            if(tj.AlgMod[kRvPrp]) {
              PrintTrajectory("RP", tjs, tj, lastPt);
            } else {
              PrintTrajectory("SC", tjs, tj, lastPt);
            }
          }
          return;
        }
        // Don't bother with the rest of the checking below if we
        // set all hits not used on this TP
        if(prt) {
          if(tj.AlgMod[kRvPrp]) {
            PrintTrajectory("RP", tjs, tj, lastPt);
          } else {
            PrintTrajectory("SC", tjs, tj, lastPt);
          }
        }
        continue;
      }
      // We have added a TP with hits
      // assume that we aren't going to kill the point we just added, or any
      // of the previous points...
      killPts = 0;
      // assume that we should keep going after killing points
      keepGoing = true;
      // check for a kink. Stop crawling if one is found
      GottaKink(tj, killPts);
      if(tj.StopFlag[1][kAtKink]) keepGoing = false;
      // See if the Chisq/DOF exceeds the maximum.
      // UpdateTraj should have reduced the number of points fit
      // as much as possible for this pass, so this trajectory is in trouble.
      if(killPts == 0 &&  tj.Pts[lastPt].FitChi > fMaxChi && tj.PDGCode != 13) {
        if(prt) mf::LogVerbatim("TC")<<"   bad FitChi "<<tj.Pts[lastPt].FitChi<<" cut "<<fMaxChi;
        fGoodTraj = (NumPtsWithCharge(tjs, tj, true) > fMinPtsFit[tj.Pass]);
        return;
      }
      // print the local tp unless we have killing to do
      if(killPts == 0) {
        if(prt) {
          if(tj.AlgMod[kRvPrp]) {
            PrintTrajectory("RP", tjs, tj, lastPt);
          } else {
            PrintTrajectory("SC", tjs, tj, lastPt);
          }
        }
      } else {
        MaskTrajEndPoints(tj, killPts);
        if(!fGoodTraj) return;
        unsigned int onWire = (float)(std::nearbyint(tj.Pts[lastPt].Pos[0]));
        float nSteps = (float)(step - tj.Pts[lastPt - killPts].Step);
        if(prt) mf::LogVerbatim("TC")<<"TRP   killing "<<killPts<<" after "<<nSteps<<" steps from prev TP.  Current tp.Pos "<<tp.Pos[0]<<" "<<tp.Pos[1];
        // move the position
        tj.Pts[lastPt].Pos[0] += nSteps * tj.Pts[lastPt].Dir[0];
        tj.Pts[lastPt].Pos[1] += nSteps * tj.Pts[lastPt].Dir[1];
        if(tj.Pts[lastPt].AngleCode == 0) {
          // put the TP at the wire position prior to the move
          float dw = onWire - tj.Pts[lastPt].Pos[0];
          tj.Pts[lastPt].Pos[0] = onWire;
          tj.Pts[lastPt].Pos[1] += dw * tj.Pts[lastPt].Dir[1] / tj.Pts[lastPt].Dir[0];
        }
        // check the MCSMom after we going
        if(tj.Pts.size() > 20 && tj.Pass < fMinMCSMom.size() && tj.MCSMom < fMinMCSMom[tj.Pass]) break;
        // copy to the local trajectory point
        ltp.Pos = tj.Pts[lastPt].Pos;
        ltp.Dir = tj.Pts[lastPt].Dir;
        if(prt) mf::LogVerbatim("TC")<<"  New ltp.Pos     "<<ltp.Pos[0]<<" "<<ltp.Pos[1]<<" ticks "<<(int)ltp.Pos[1]/tjs.UnitsPerTick;
        if(!keepGoing) break;
      }
    } // step
    
    if(prt) mf::LogVerbatim("TC")<<"End StepCrawl with tj size "<<tj.Pts.size()<<" fGoodTraj = "<<fGoodTraj<<" with fTryWithNextPass "<<fTryWithNextPass;

  } // StepCrawl
  
  ////////////////////////////////////////////////
  bool TrajClusterAlg::IsGhost(Trajectory& tj)
  {
    // Sees if trajectory tj shares many hits with another trajectory and if so merges them.
    
    if(!tjs.UseAlg[kUseGhostHits]) return false;
    // ensure that tj is not a saved trajectory
    if(tj.ID > 0) return true;
    // or an already killed trajectory
    if(tj.AlgMod[kKilled]) return true;
    if(tj.Pts.size() < 3) return false;
    
    // vectors of traj IDs, and the occurrence count
    std::vector<unsigned short> tID, tCnt;
    
    unsigned short hitCnt = 0;
    unsigned short nAvailable = 0;
    for(unsigned short ipt = tj.EndPt[0]; ipt <= tj.EndPt[1]; ++ipt) {
      for(unsigned short ii = 0; ii < tj.Pts[ipt].Hits.size(); ++ii) {
        // ignore hits used by this trajectory
        if(tj.Pts[ipt].UseHit[ii]) {
          ++hitCnt;
          continue;
        }
        unsigned int iht = tj.Pts[ipt].Hits[ii];
        if(tjs.fHits[iht].InTraj > 0) {
          unsigned short itj = tjs.fHits[iht].InTraj;
          unsigned short indx;
          for(indx = 0; indx < tID.size(); ++indx) if(tID[indx] == itj) break;
          if(indx == tID.size()) {
            tID.push_back(itj);
            tCnt.push_back(1);
          } else {
            ++tCnt[indx];
          }
        } else {
          ++nAvailable;
        }
      } // ii
    } // ipt
    
    // Call it a ghost if > 1/3 of the hits are used by another trajectory
    hitCnt /= 3;
    int oldTjID = INT_MAX;
    
    if(prt) {
      mf::LogVerbatim myprt("TC");
      myprt<<"IsGhost tj hits size cut "<<hitCnt<<" tID_tCnt";
      for(unsigned short ii = 0; ii < tCnt.size(); ++ii) myprt<<" "<<tID[ii]<<"_"<<tCnt[ii];
      myprt<<"\nAvailable hits "<<nAvailable;
    } // prt
    
    for(unsigned short ii = 0; ii < tCnt.size(); ++ii) {
      if(tCnt[ii] > hitCnt) {
        oldTjID = tID[ii];
        hitCnt = tCnt[ii];
      }
    } // ii
    if(oldTjID == INT_MAX) return false;
    int oldTjIndex = oldTjID - 1;
    
    // See if this looks like a short delta-ray on a long muon
    Trajectory& oTj = tjs.allTraj[oldTjIndex];
    if(oTj.PDGCode == 13 && hitCnt < 0.1 * oTj.Pts.size()) return false;
    
    // See if there are gaps in this trajectory indicating that it is really a ghost and not
    // just a crossing trajectory 
    // find the range of wires spanned by oTj
    int wire0 = INT_MAX;
    int wire1 = 0;
    for(auto& otp : oTj.Pts) {
      int wire = std::nearbyint(otp.Pos[0]);
      if(wire < wire0) wire0 = wire;
      if(wire > wire1) wire1 = wire;
    } // tp
    
    unsigned short nwires = wire1 - wire0 + 1;
    std::vector<float> oTjPos1(nwires, -1);
    unsigned short nMissedWires = 0;
    for(unsigned short ipt = oTj.EndPt[0]; ipt <= oTj.EndPt[1]; ++ipt) {
      if(oTj.Pts[ipt].Chg == 0) continue;
      int wire = std::nearbyint(oTj.Pts[ipt].Pos[0]);
      int indx = wire - wire0;
      if(indx < 0 || indx > nwires - 1) continue;
      oTjPos1[indx] = oTj.Pts[ipt].Pos[1];
      ++nMissedWires;
    } // ipt
    // count the number of ghost TPs
    unsigned short ngh = 0;
    // and the number with Delta > 0 relative to oTj
    unsigned short nghPlus = 0;
    // keep track of the first point and last point appearance of oTj
    unsigned short firstPtInoTj = USHRT_MAX;
    unsigned short lastPtInoTj = 0;
    TrajPoint tp = tj.Pts[tj.EndPt[0]];
    for(unsigned short ipt = tj.EndPt[0]; ipt <= tj.EndPt[1]; ++ipt) {
      if(tj.Pts[ipt].Chg > 0) {
        tp = tj.Pts[ipt];
        continue;
      }
      int wire = std::nearbyint(tj.Pts[ipt].Pos[0]);
      int indx = wire - wire0;
      if(indx < 0 || indx > nwires - 1) continue;
      if(oTjPos1[indx] > 0) {
        // ensure that the hits in this tp are used in oTj
        bool HitInoTj = false;
        for(unsigned short ii = 0; ii < tj.Pts[ipt].Hits.size(); ++ii) {
          unsigned int iht = tj.Pts[ipt].Hits[ii];
          if(tjs.fHits[iht].InTraj ==  oldTjID) HitInoTj = true;
        } // ii
        if(HitInoTj) {
          ++ngh;
          MoveTPToWire(tp, tj.Pts[ipt].Pos[0]);
          if(tp.Pos[1] > oTjPos1[indx]) ++nghPlus;
          if(firstPtInoTj == USHRT_MAX) firstPtInoTj = ipt;
          lastPtInoTj = ipt;
        }
      } // oTjHasChg[indx]
    } // ipt
    
    if(prt) mf::LogVerbatim("TC")<<" Number of missed wires in oTj gaps "<<nMissedWires<<" Number of ghost hits in these gaps "<<ngh<<" nghPlus "<<nghPlus<<" cut "<<0.2 * nMissedWires;
    
    if(ngh < 0.2 * nMissedWires) return false;
    
    // require all of the tj TPs to be on either the + or - side of the oTj trajectory
    if(!(nghPlus > 0.8 * ngh || nghPlus < 0.2 * ngh) ) return false;
    
    if(prt) mf::LogVerbatim("TC")<<" Trajectory is a ghost of "<<oldTjID<<" first point in oTj "<<firstPtInoTj<<" last point "<<lastPtInoTj;
    
    // unset all of the shared hits
    for(unsigned short ipt = firstPtInoTj; ipt <= lastPtInoTj; ++ipt) {
      if(tj.Pts[ipt].Chg == 0) continue;
      UnsetUsedHits(tjs, tj.Pts[ipt]);
      if(prt) PrintTrajectory("IG", tjs, tj, ipt);
    }
    // see how many points are left at the end
    ngh = 0;
    for(unsigned short ipt = lastPtInoTj; ipt <= tj.Pts.size(); ++ipt) {
      if(tj.Pts[ipt].Chg > 0) ++ngh;
    } // ipt
    // clobber those too?
    if(ngh > 0 && ngh < fMinPts[tj.Pass]) {
      for(unsigned short ipt = lastPtInoTj; ipt <= tj.EndPt[1]; ++ipt) {
        if(tj.Pts[ipt].Chg > 0) UnsetUsedHits(tjs, tj.Pts[ipt]);
      } // ipt
    }
    SetEndPoints(tjs, tj);
    tj.Pts.resize(tj.EndPt[1] + 1);
    tjs.allTraj[oldTjIndex].AlgMod[kUseGhostHits] = true;
    TrimEndPts(tjs, tj, fQualityCuts, prt);
    if(tj.AlgMod[kKilled]) {
      fGoodTraj = false;
      return true;
    }
    tj.MCSMom = MCSMom(tjs, tj);
    if(prt)  mf::LogVerbatim("TC")<<" New tj size "<<tj.Pts.size();
    return true;
    
  } // IsGhost
  
  ////////////////////////////////////////////////
  bool TrajClusterAlg::IsGhost(std::vector<unsigned int>& tHits, unsigned short& ofTraj)
  {
    // Called by FindJunkTraj to see if the passed hits are close to an existing
    // trajectory and if so, they will be used in that other trajectory
    
    ofTraj = USHRT_MAX;
    
    if(!tjs.UseAlg[kUseGhostHits]) return false;
    
    if(tHits.size() < 2) return false;
    // find all nearby hits
    std::vector<unsigned int> hitsInMuliplet, nearbyHits;
    for(auto iht : tHits) {
      GetHitMultiplet(iht, hitsInMuliplet);
      // prevent double counting
      for(auto mht : hitsInMuliplet) {
        if(std::find(nearbyHits.begin(), nearbyHits.end(), mht) == nearbyHits.end()) {
          nearbyHits.push_back(mht);
        }
      } // mht
    } // iht
    
    // vectors of traj IDs, and the occurrence count
    std::vector<unsigned short> tID, tCnt;
    unsigned short itj, indx;
    for(auto iht : nearbyHits) {
      if(tjs.fHits[iht].InTraj <= 0) continue;
      itj = tjs.fHits[iht].InTraj;
      for(indx = 0; indx < tID.size(); ++indx) if(tID[indx] == itj) break;
      if(indx == tID.size()) {
        tID.push_back(itj);
        tCnt.push_back(1);
      }  else {
        ++tCnt[indx];
      }
    } // iht
    if(tCnt.empty()) return false;
    
    // Call it a ghost if > 50% of the hits are used by another trajectory
    unsigned short tCut = 0.5 * tHits.size();
    unsigned short ii, jj;
    itj = USHRT_MAX;
    
    if(prt) {
      mf::LogVerbatim myprt("TC");
      myprt<<"IsGhost tHits size "<<tHits.size()<<" cut fraction "<<tCut<<" tID_tCnt";
      for(ii = 0; ii < tCnt.size(); ++ii) myprt<<" "<<tID[ii]<<"_"<<tCnt[ii];
    } // prt
    
    for(ii = 0; ii < tCnt.size(); ++ii) {
      if(tCnt[ii] > tCut) {
        itj = tID[ii] - 1;
        break;
      }
    } // ii
    if(itj > tjs.allTraj.size() - 1) return false;
    
    if(prt) mf::LogVerbatim("TC")<<"is ghost of trajectory "<<tjs.allTraj[itj].ID;

    // Use all hits in tHits that are found in itj
    unsigned int iht, tht;
    for(auto& tp : tjs.allTraj[itj].Pts) {
      for(ii = 0; ii < tp.Hits.size(); ++ii) {
        iht = tp.Hits[ii];
        if(tjs.fHits[iht].InTraj != 0) continue;
        for(jj = 0; jj < tHits.size(); ++jj) {
          tht = tHits[jj];
          if(tht != iht) continue;
          tp.UseHit[ii] = true;
          tjs.fHits[iht].InTraj = tjs.allTraj[itj].ID;
          break;
        } // jj
      } // ii
    } // tp
    tjs.allTraj[itj].AlgMod[kUseGhostHits] = true;
    ofTraj = itj;
    return true;
    
  } // IsGhost

  ////////////////////////////////////////////////
  void TrajClusterAlg::CheckTraj(Trajectory& tj)
  {
    // Check the quality of the trajectory and possibly trim it or flag it for deletion
    
    if(!fGoodTraj) return;
    
    fTryWithNextPass = false;

    // ensure that the end points are defined
    SetEndPoints(tjs, tj);
    if(tj.EndPt[0] == tj.EndPt[1]) return;
    
    tj.MCSMom = MCSMom(tjs, tj);
    
    if(prt) {
      mf::LogVerbatim("TC")<<"inside CheckTraj with tj.Pts.size = "<<tj.Pts.size()<<" MCSMom "<<tj.MCSMom;
    }
    
    // remove any points at the end that don't have charge
    tj.Pts.resize(tj.EndPt[1] + 1);

    // Ensure that a hit only appears once in the TJ
    if(HasDuplicateHits(tjs, tj, prt)) {
      if(prt) mf::LogVerbatim("TC")<<" HasDuplicateHits ";
       fGoodTraj = false;
      return;
    }
    
    // See if this is a ghost trajectory
    if(IsGhost(tj)) {
      if(prt) mf::LogVerbatim("TC")<<" CT: Ghost trajectory - trimmed hits ";
    }
    
     // checks are different for Very Large Angle trajectories
    bool isVLA = (tj.Pts[tj.EndPt[1]].AngleCode == 2);
    // The last two ranges are Large Angle and Very Large Angle. Determine if the TJ is Small Angle
    bool isSA = (tj.Pts[tj.EndPt[1]].AngleCode == 0);
    
    // First remove any TPs at the end that have no hits after
    // setting the StopFlag. Assume that there are no hits on TPs after the end
    tj.StopFlag[1][kSignal] = false;
    if(tj.EndPt[1] < tj.Pts.size() - 1) {
      // There must be hits at the end so set the kSignal StopFlag
      if(!tj.Pts[tj.EndPt[1]+1].Hits.empty()) tj.StopFlag[1][kSignal] = true;
    }
    tj.Pts.resize(tj.EndPt[1] + 1);

    // Fill in any gaps with hits that were skipped, most likely delta rays on muon tracks
    if(!isVLA) FillGaps(tj);
    
    if(prt) mf::LogVerbatim("TC")<<" CheckTraj MCSMom "<<tj.MCSMom<<" isVLA? "<<isVLA<<" NumPtsWithCharge "<<NumPtsWithCharge(tjs, tj, false)<<" Min Req'd "<<fMinPts[tj.Pass];
    
    if(NumPtsWithCharge(tjs, tj, false) < fMinPts[tj.Pass]) {
      fGoodTraj = false;
      return;
    }
    
    // Check for hit width consistency on short trajectories
    if(tj.Pts.size() < 10) {
      float maxWidth = 0;
      float minWidth = 999;
      for(unsigned short ipt = tj.EndPt[0]; ipt <= tj.EndPt[1]; ++ipt) {
        if(tj.Pts[ipt].Chg == 0) continue;
        if(tj.Pts[ipt].HitPosErr2 > maxWidth) maxWidth = tj.Pts[ipt].HitPosErr2;
        if(tj.Pts[ipt].HitPosErr2 < minWidth) minWidth = tj.Pts[ipt].HitPosErr2;
      } // ipt
      // Require less than a 3X difference in the hit width or 10X for HitPosErr2
      if(maxWidth > 10 * minWidth) {
        if(prt) mf::LogVerbatim("TC")<<" TP width variation too large: minWidth "<<minWidth<<" maxWidth "<<maxWidth;
        fGoodTraj = false;
        return;
      }
    } // short trajectory

    // Trim the end points until the TJ meets the quality cuts
    TrimEndPts(tjs, tj, fQualityCuts, prt);
    if(tj.AlgMod[kKilled]) {
      fGoodTraj = false;
      return;
    }
    
    // Check for a Bragg peak at both ends. This may be used by FixTrajBegin.
    ChkStop(tj);

    // Update the trajectory parameters at the beginning of the trajectory
    FixTrajBegin(tj);

    // ignore short trajectories
    if(tj.EndPt[1] < 4) return;
    
    if(isSA && !tj.StopFlag[1][kBragg]) {
      // Small angle checks

      if(tjs.UseAlg[kCTKink] && tj.EndPt[1] > 8 && !tj.StopFlag[1][kAtKink] && tj.MCSMom > 50) {
        // look for the signature of a kink near the end of the trajectory.
        // These are: Increasing delta for the last few hits
        unsigned short newSize = USHRT_MAX;
        unsigned short lastPtToChk = tj.EndPt[1] - 4;
        float deltaCut = 2 * tj.Pts[lastPtToChk].DeltaRMS;
        for(unsigned short ipt = tj.EndPt[1]; ipt > lastPtToChk; --ipt) {
          // Stop checking if delta is good
          if(tj.Pts[ipt].Delta < deltaCut) break;
          float drat = tj.Pts[ipt].Delta / tj.Pts[ipt-1].Delta;
          if(drat > 1.2) newSize = ipt;
        } // ipt
        if(newSize != USHRT_MAX) {
          if(prt) mf::LogVerbatim("TC")<<"CTKink: Masking end points to newSize "<<newSize;
          for(unsigned short ipt = newSize; ipt < tj.Pts.size(); ++ipt) UnsetUsedHits(tjs, tj.Pts[ipt]);
          SetEndPoints(tjs, tj);
          tj.AlgMod[kCTKink] = true;
        }
      } // tjs.UseAlg[kCTKink]

      if(tjs.UseAlg[kCTStepChk] && !tj.AlgMod[kRvPrp]) {
        // Compare the number of steps taken per TP near the beginning and
        // at the end. This will get confused if RevProp is used
        short nStepBegin = tj.Pts[2].Step - tj.Pts[1].Step;
        short nStepEnd;
        unsigned short lastPt = tj.Pts.size() - 1;
        unsigned short newSize = tj.Pts.size();
        for(unsigned short ipt = lastPt; ipt > lastPt - 2; --ipt) {
          nStepEnd = tj.Pts[ipt].Step - tj.Pts[ipt - 1].Step;
          if(nStepEnd > 3 * nStepBegin) newSize = ipt;
        }
        if(prt) mf::LogVerbatim("TC")<<"CTStepChk: check number of steps. newSize "<<newSize<<" tj.Pts.size() "<<tj.Pts.size();
        if(newSize < tj.Pts.size()) {
          for(unsigned short ipt = newSize; ipt < tj.Pts.size(); ++ipt) UnsetUsedHits(tjs, tj.Pts[ipt]);
          SetEndPoints(tjs, tj);
          tj.AlgMod[kCTStepChk] = true;
          tj.Pts.resize(newSize);
          return;
        } // newSize < tj.Pts.size()
      } // tjs.UseAlg[kCTStepChk]
    } // isSA
    
    FindSoftKink(tj);
    
    HiEndDelta(tj);
    
    CheckHiMultUnusedHits(tj);
    if(!fGoodTraj || fQuitAlg) return;
    
    // lop off high multiplicity hits at the end
    CheckHiMultEndHits(tj);
    
    // Check for a Bragg peak at both ends. This may be used by FixTrajBegin.
    ChkStop(tj);

    if(prt && tj.Pts.size() < 100) PrintTrajectory("CTo", tjs, tj, USHRT_MAX);
    
  } // CheckTraj

  //////////////////////////////////////////
  void TrajClusterAlg::FindSoftKink(Trajectory& tj)
  {
    // Looks for a soft kink in the trajectory and truncates it if one is found.
    // This is best done after FixTrajBegin has been called.
    
    if(!tjs.UseAlg[kSoftKink]) return;
    if(tj.Pts.size() < 15) return;
    if(tj.MCSMom < 100) return;
    
    float dang = DeltaAngle(tj.Pts[tj.EndPt[0]].Ang, tj.Pts[tj.EndPt[1]].Ang);
    
    if(prt) {
      mf::LogVerbatim("TC")<<"FindSoftKink: "<<tj.ID<<" dang "<<dang<<" cut "<<0.5 * fKinkCuts[0];
    }
    if(dang < 0.5 * fKinkCuts[0]) return;
    // require at least 5 points fitted at the end of the trajectory
    unsigned short endPt = tj.EndPt[1];
    if(tj.Pts[endPt].NTPsFit < 5) return;
    if(tj.Pts[endPt].NTPsFit > endPt) return;
    // Estimate where where the kink would be
    unsigned short kinkPt = endPt - tj.Pts[endPt].NTPsFit;
    // Require at least 5 points in the trajectory before the kink
    if(prt) mf::LogVerbatim("TC")<<" kinkPt "<<kinkPt<<" NTPsFit at kinkPt "<<tj.Pts[kinkPt].NTPsFit<<" max "<<0.5 * kinkPt;
    if(kinkPt < 5) return;
    // require fewer points fitted in this region compared the number of points prior to it
    if(tj.Pts[kinkPt].NTPsFit > 0.5 * kinkPt) return;
    // scan back until we find the maximum number of points fitted
    unsigned short maxPtsFit = tj.Pts[kinkPt].NTPsFit;
    unsigned short atPt = kinkPt;
    for(unsigned short ipt = kinkPt; kinkPt > tj.EndPt[0] + 5; --ipt) {
      if(tj.Pts[ipt].NTPsFit > maxPtsFit) {
        maxPtsFit = tj.Pts[ipt].NTPsFit;
        atPt = ipt;
      }
      // stop scanning when the max starts falling
      if(tj.Pts[ipt].NTPsFit < maxPtsFit) break;
      if(ipt == 0) break;
    } // ipt
    if(atPt < 5) return;
    // require the trajectory be straight before the kink - the section we are going to keep
    if(MCSMom(tjs, tj, tj.EndPt[0], atPt) < 500) return;
    // release the hits in TPs after this point
    for(unsigned short ipt = atPt; ipt < tj.Pts.size(); ++ipt) UnsetUsedHits(tjs, tj.Pts[ipt]);
    // Truncate the trajectory at this point
    tj.Pts.resize(atPt + 1);
    SetEndPoints(tjs, tj);
    tj.AlgMod[kSoftKink] = true;
    if(prt) mf::LogVerbatim("TC")<<" truncated trajectory at "<<PrintPos(tjs, tj.Pts[tj.Pts.size()-1]);
    
  } // FindSoftKinks

  ////////////////////////////////////////////////
  void TrajClusterAlg::FixTrajBegin(Trajectory& tj)
  {
    // Update the parameters at the beginning of the trajectory. The first
    // points may not belong to this trajectory since they were added when there was
    // little information. This information may be updated later if ReversePropagate is used
    
    if(!tjs.UseAlg[kFixBegin]) return;
    
    // don't do anything if this tj has been modified by ReversePropagate
    if(tj.AlgMod[kRvPrp]) return;
    
    // don't bother with really short tjs
    if(tj.Pts.size() < 3) return;
    
    unsigned short lastPtToChk = 10;
    if(tjs.UseAlg[kFTBRvProp]) lastPtToChk = tj.EndPt[1];

    unsigned short atPt = tj.EndPt[1];
    unsigned short maxPtsFit = 0;
    for(unsigned short ipt = 3; ipt < lastPtToChk; ++ipt) {
      if(ipt == tj.Pts.size()) break;
      if(tj.Pts[ipt].Chg == 0) continue;
      if(tj.Pts[ipt].NTPsFit >= maxPtsFit) {
        maxPtsFit = tj.Pts[ipt].NTPsFit;
        atPt = ipt;
        // no reason to continue if there are a good number of points fitted
        if(maxPtsFit > 20) break;
      }
    } // ipt
    // find the first point that is in this fit
    unsigned short firstPtFit = tj.EndPt[0];
    unsigned short cnt = 0;
    for(unsigned short ii = 1; ii < tj.Pts.size(); ++ii) {
      if(ii > atPt) break;
      unsigned short ipt = atPt - ii;
      if(tj.Pts[ipt].Chg == 0) continue;
      ++cnt;
      if(cnt == maxPtsFit) {
        firstPtFit = ipt;
        break;
      } // full count
    } // ii
    
    bool needsRevProp = firstPtFit > 3;
    
    if(!needsRevProp) {
      // check one wire on the other side of EndPt[0] to see if there are hits that are available which could
      // be picked up by reverse propagation
      TrajPoint tp = tj.Pts[0];
      tp.Hits.clear();
      tp.UseHit.reset();
      // Move the TP "backwards"
      double stepSize = fVLAStepSize;
      if(tp.AngleCode < 2) stepSize = std::abs(1/tp.Dir[0]);
      tp.Pos[0] -= tp.Dir[0] * stepSize * tj.StepDir;
      tp.Pos[1] -= tp.Dir[1] * stepSize * tj.StepDir;
      float maxDelta = 3 * tp.DeltaRMS;
      if(FindCloseHits(tjs, tp, maxDelta, kUnusedHits) && !tp.Hits.empty()) {
        needsRevProp = true;
        if(prt) {
          mf::LogVerbatim("TC")<<"FTB: Close unused hits found near EndPt[0] "<<tp.Hits.size()<<" or dead wire. Call ReversePropagate";
          PrintTrajPoint("FTB", tjs, 0, tj.StepDir, tj.Pass, tp);
        }
      }
    } // !needsRevProp
    
    if(prt) mf::LogVerbatim("TC")<<"FTB: maxPtsFit "<<maxPtsFit<<" at point "<<atPt<<" firstPtFit "<<firstPtFit<<" Needs ReversePropagate? "<<needsRevProp;

    if(tjs.UseAlg[kFTBRvProp] && needsRevProp) {
      // lop off the points before firstPtFit and reverse propagate
      if(prt) mf::LogVerbatim("TC")<<"  FTB call ReversePropagate ";
      for(unsigned short ipt = 0; ipt < firstPtFit; ++ipt) UnsetUsedHits(tjs, tj.Pts[ipt]);
      SetEndPoints(tjs, tj);
      tj.AlgMod[kFTBRvProp] = true;
      // update the trajectory 
      for(unsigned short ipt = tj.EndPt[0]; ipt < atPt; ++ipt) {
        TrajPoint& tp = tj.Pts[ipt];
        tp.Dir = tj.Pts[atPt].Dir;
        tp.Ang = tj.Pts[atPt].Ang;
        tp.AngErr = tj.Pts[atPt].AngErr;
        tp.AngleCode = tj.Pts[atPt].AngleCode;
        // Correct the projected time to the wire
        float dw = tp.Pos[0] - tj.Pts[atPt].Pos[0];
        if(tp.Dir[0] != 0) tp.Pos[1] = tj.Pts[atPt].Pos[1] + dw * tp.Dir[1] / tp.Dir[0];
        tp.Delta = PointTrajDOCA(tjs, tp.HitPos[0], tp.HitPos[1], tp);
        tp.DeltaRMS = tj.Pts[atPt].DeltaRMS;
        tp.NTPsFit = tj.Pts[atPt].NTPsFit;
        tp.FitChi = tj.Pts[atPt].FitChi;
        tp.AveChg = tj.Pts[firstPtFit].AveChg;
        tp.ChgPull = (tj.Pts[ipt].Chg / tj.AveChg - 1) / tj.ChgRMS;
        if(prt) PrintTrajectory("ftbPrep", tjs, tj, ipt);
      } // ii
      // Check for quality and trim if necessary
      TrimEndPts(tjs, tj, fQualityCuts, prt);
      if(tj.AlgMod[kKilled]) {
        fGoodTraj = false;
        return;
      }
      ReversePropagate(tj);
    } else if(firstPtFit > 0) {
      FixTrajBegin(tj, firstPtFit);
    } else {
      // The first points were in the fit but the angle may not be well defined
      for(unsigned short ipt = tj.EndPt[0]; ipt < atPt; ++ipt) {
        TrajPoint& tp = tj.Pts[ipt];
        tp.Dir = tj.Pts[atPt].Dir;
        tp.Ang = tj.Pts[atPt].Ang;
        tp.AngErr = tj.Pts[atPt].AngErr;
        tp.AngleCode = tj.Pts[atPt].AngleCode;
      } // ipt
    }

  } // FixTrajBegin
  
  ////////////////////////////////////////////////
  void TrajClusterAlg::FixTrajBegin(Trajectory& tj, unsigned short atPt)
  {
    // Update the parameters at the beginning of the trajectory starting at point atPt
    
    if(!tjs.UseAlg[kFixBegin]) return;
    // ignore short trajectories
    unsigned short npwc = NumPtsWithCharge(tjs, tj, false);
    if(npwc < 6) return;
    // ignore somewhat longer trajectories that are curly
    if(npwc < 10 && tj.MCSMom < 100) return;
    // ignore shower-like trajectories
    if(tj.PDGCode == 11) return;
    // ignore junk trajectories
    if(tj.AlgMod[kJunkTj]) return;
    // ignore stopping trajectories
    if(tj.StopFlag[0][kBragg]) return;
    
    
    unsigned short firstPt = tj.EndPt[0];
    if(prt) {
      mf::LogVerbatim("TC")<<"FixTrajBegin: atPt "<<atPt<<" firstPt "<<firstPt<<" Stops at end 0? "<<PrintStopFlag(tj, 0);
    }
    
    if(atPt == tj.EndPt[0]) return;
    
    float maxDelta = 4 * tj.Pts[tj.EndPt[1]].DeltaRMS;
    
    // update the trajectory for all the points up to atPt
    // assume that we will use all of these points
    bool maskPts = false;
    for(unsigned short ii = 1; ii < tj.Pts.size(); ++ii) {
      if(ii > atPt) break;
      unsigned int ipt = atPt - ii;
      TrajPoint& tp = tj.Pts[ipt];
      tp.Dir = tj.Pts[atPt].Dir;
      tp.Ang = tj.Pts[atPt].Ang;
      tp.AngErr = tj.Pts[atPt].AngErr;
      tp.AngleCode = tj.Pts[atPt].AngleCode;
      // Correct the projected time to the wire
      float dw = tp.Pos[0] - tj.Pts[atPt].Pos[0];
      if(tp.Dir[0] != 0) tp.Pos[1] = tj.Pts[atPt].Pos[1] + dw * tp.Dir[1] / tp.Dir[0];
      bool newHits = false;
      tj.Pts[ipt].Delta = PointTrajDOCA(tjs, tj.Pts[ipt].HitPos[0], tj.Pts[ipt].HitPos[1], tj.Pts[ipt]);
      tj.Pts[ipt].DeltaRMS = tj.Pts[atPt].DeltaRMS;
      tj.Pts[ipt].NTPsFit = tj.Pts[atPt].NTPsFit;
      tj.Pts[ipt].FitChi = tj.Pts[atPt].FitChi;
      tj.Pts[ipt].AveChg = tj.Pts[atPt].AveChg;
      tj.Pts[ipt].ChgPull = (tj.Pts[ipt].Chg / tj.AveChg - 1) / tj.ChgRMS;
      if(tj.Pts[ipt].Delta > maxDelta) maskPts = true;
      if(maskPts) UnsetUsedHits(tjs, tp);
      if(prt) {
        if(newHits) {
          PrintTrajectory("FTB", tjs, tj, ipt);
        } else {
          PrintTrajectory("ftb", tjs, tj, ipt);
        }
      }
      if(ipt == 0) break;
    } // ii
    if(maskPts) SetEndPoints(tjs, tj);
    tj.AlgMod[kFixBegin] = true;
    
  } // FixTrajBegin
  
  
  ////////////////////////////////////////////////
  void TrajClusterAlg::FixTrajEnd(Trajectory& tj, unsigned short atPt)
  {
    // Update the parameters at the end of the trajectory starting at point atPt
    
    if(!tjs.UseAlg[kFixEnd]) return;
    // ignore short trajectories
    unsigned short npwc = NumPtsWithCharge(tjs, tj, false);
    if(npwc < 6) return;
    // ignore somewhat longer trajectories that are curly
    if(npwc < 10 && tj.MCSMom < 100) return;
    // ignore shower-like trajectories
    if(tj.PDGCode == 11) return;
    // ignore junk trajectories
    if(tj.AlgMod[kJunkTj]) return;
    // ingore stopping trajectories
    if(tj.StopFlag[1][kBragg]) return;
    
    if(prt) {
      mf::LogVerbatim("TC")<<"FixTrajEnd: atPt "<<atPt;
    }
    
    if(atPt == tj.EndPt[1]) return;

    // update the trajectory for all the intervening points
    for(unsigned short ipt = atPt + 1; ipt <= tj.EndPt[1]; ++ipt) {
      TrajPoint& tp = tj.Pts[ipt];
      tp.Dir = tj.Pts[atPt].Dir;
      tp.Ang = tj.Pts[atPt].Ang;
      tp.AngErr = tj.Pts[atPt].AngErr;
      tp.AngleCode = tj.Pts[atPt].AngleCode;
      // Correct the projected time to the wire
      float dw = tp.Pos[0] - tj.Pts[atPt].Pos[0];
      if(tp.Dir[0] != 0) tp.Pos[1] = tj.Pts[atPt].Pos[1] + dw * tp.Dir[1] / tp.Dir[0];
      tj.Pts[ipt].Delta = PointTrajDOCA(tjs, tj.Pts[ipt].HitPos[0], tj.Pts[ipt].HitPos[1], tj.Pts[ipt]);
      tj.Pts[ipt].DeltaRMS = tj.Pts[atPt].DeltaRMS;
      tj.Pts[ipt].NTPsFit = tj.Pts[atPt].NTPsFit;
      tj.Pts[ipt].FitChi = tj.Pts[atPt].FitChi;
      tj.Pts[ipt].AveChg = tj.Pts[atPt].AveChg;
      tj.Pts[ipt].ChgPull = (tj.Pts[ipt].Chg / tj.AveChg - 1) / tj.ChgRMS;
      if(prt) {
        PrintTrajectory("FTE", tjs, tj, ipt);
      }
    } // ipt
    tj.AlgMod[kFixEnd] = true;
    
  } // FixTrajEnd
  
  ////////////////////////////////////////////////
  void TrajClusterAlg::FillGaps(Trajectory& tj)
  {
    // Fill in any gaps in the trajectory with close hits regardless of charge (well maybe not quite that)
   
    if(!tjs.UseAlg[kFillGap]) return;
    
    // start with the first point that has charge
    short firstPtWithChg = tj.EndPt[0];
    bool first = true;
    float maxDelta = 1;
    // don't let MCSMom suffer too much while filling gaps
    short minMCSMom = 0.9 * tj.MCSMom;
    while(firstPtWithChg < tj.EndPt[1]) {
      short nextPtWithChg = firstPtWithChg + 1;
      // find the next point with charge
      for(nextPtWithChg = firstPtWithChg + 1; nextPtWithChg < tj.EndPt[1]; ++nextPtWithChg) {
        if(tj.Pts[nextPtWithChg].Chg > 0) break;
      } // nextPtWithChg
      if(nextPtWithChg == firstPtWithChg + 1) {
        // the next point has charge
        ++firstPtWithChg;
        continue;
      }
      // Found a gap. Require at least two consecutive points with charge after the gap
      if(nextPtWithChg < (tj.EndPt[1] - 1) && tj.Pts[nextPtWithChg + 1].Chg == 0) {
        firstPtWithChg = nextPtWithChg;
        continue;
      }
      // Compare the charge before and after
      if(tj.Pts[firstPtWithChg].Chg > 0) {
        float chgrat = tj.Pts[nextPtWithChg].Chg / tj.Pts[firstPtWithChg].Chg;
        if(chgrat < 0.7 || chgrat > 1.4) {
          firstPtWithChg = nextPtWithChg;
          continue;
        }
      }
      
      // Make a bare trajectory point at firstPtWithChg that points to nextPtWithChg
      TrajPoint tp;
      if(!MakeBareTrajPoint(tjs, tj.Pts[firstPtWithChg], tj.Pts[nextPtWithChg], tp)) {
        mf::LogVerbatim("TC")<<"FillGaps: Failure from MakeBareTrajPoint ";
        PrintTrajectory("FG", tjs, tj, USHRT_MAX);
        fGoodTraj = false;
        return;
      }
      // Find the maximum delta between hits and the trajectory Pos for all
      // hits on this trajectory
      if(first) {
        maxDelta = 2.5 * MaxHitDelta(tjs, tj);
        first = false;
      } // first
      // define a loose charge cut using the average charge at the first point with charge
      float maxChg = tj.Pts[firstPtWithChg].AveChg * (1 + 2 * fChargeCuts[0] * tj.ChgRMS);
      // Eliminate the charge cut altogether if we are close to an end
      if(tj.Pts.size() < 10) {
        maxChg = 1E6;
      } else {
        short chgCutPt = tj.EndPt[0] + 5;
        if(firstPtWithChg < chgCutPt) {
          // gap is near end 0
          maxChg = 1E6;
        } else {
          // check for gap near end 1
          chgCutPt = tj.EndPt[1] - 5;
          if(chgCutPt < tj.EndPt[0]) chgCutPt = tj.EndPt[0];
          if(nextPtWithChg > chgCutPt) maxChg = 1E6;
        }
      }

      // fill in the gap
      for(unsigned short mpt = firstPtWithChg + 1; mpt < nextPtWithChg; ++mpt) {
        if(tj.Pts[mpt].Chg > 0) {
          mf::LogWarning("TC")<<"FillGaps coding error: firstPtWithChg "<<firstPtWithChg<<" mpt "<<mpt<<" nextPtWithChg "<<nextPtWithChg;
          fQuitAlg = true;
          return;
        }
        bool filled = false;
        float chg = 0;
        for(unsigned short ii = 0; ii < tj.Pts[mpt].Hits.size(); ++ii) {
          unsigned int iht = tj.Pts[mpt].Hits[ii];
          if(tjs.fHits[iht].InTraj > 0) continue;
          float delta = PointTrajDOCA(tjs, iht, tp);
          if(prt) mf::LogVerbatim("TC")<<" FG "<<PrintPos(tjs,tj.Pts[mpt])<<" hit "<<PrintHit(tjs.fHits[iht])<<" delta "<<delta<<" maxDelta "<<maxDelta<<" Chg "<<tjs.fHits[iht].Integral<<" maxChg "<<maxChg;
          if(delta > maxDelta) continue;
          if(tj.Pts[mpt].UseHit[ii]) {
            mf::LogWarning("TC")<<"FillGaps: Found UseHit true on TP with no charge "<<tj.ID<<" mpt "<<mpt<<" hit "<<PrintHit(tjs.fHits[iht]);
            fQuitAlg = true;
            return;
          }
          tj.Pts[mpt].UseHit[ii] = true;
          tjs.fHits[iht].InTraj = tj.ID;
          chg += tjs.fHits[iht].Integral;
          filled = true;
        } // ii
        if(chg > maxChg || MCSMom(tjs, tj) < minMCSMom) {
          // don't use these hits after all
          UnsetUsedHits(tjs, tj.Pts[mpt]);
          filled = false;
        }
        if(filled) {
          DefineHitPos(tj.Pts[mpt]);
          tj.AlgMod[kFillGap] = true;
          if(prt) {
            PrintTrajPoint("FG", tjs, mpt, tj.StepDir, tj.Pass, tj.Pts[mpt]);
            mf::LogVerbatim("TC")<<"Check MCSMom "<<MCSMom(tjs, tj);
          }
        } // filled
      } // mpt
      firstPtWithChg = nextPtWithChg;
    } // firstPtWithChg
    
    if(tj.AlgMod[kFillGap]) tj.MCSMom = MCSMom(tjs, tj);
    
  } // FillGaps 
  
  ////////////////////////////////////////////////
  void TrajClusterAlg::HiEndDelta(Trajectory& tj)
  {
    // Modify the trajectory at the end if there is a consistent increase in delta. It
    // is called from CheckTraj.
    // This needs to be done carefully...
    
    if(!tjs.UseAlg[kHED]) return;
    if(tj.StopFlag[1][kBragg]) return;
    // Only consider long high momentum.
    if(tj.MCSMom < 100) return;
    if(tj.Pts.size() < 100) return;

    unsigned short ept = tj.EndPt[1];

    TrajPoint& lastTp = tj.Pts[ept];

    if(lastTp.AngleCode > 1) return;
    if(lastTp.FitChi < 1) return;
    
    unsigned short npts = USHRT_MAX;
    float lastDelta = lastTp.Delta;
    // check the last 20 points on the trajectory for a systematic increase in Delta and FitChi
    for(unsigned short ii = 1; ii < 20; ++ii) {
      unsigned short ipt = ept - ii;
      TrajPoint& tp = tj.Pts[ipt];
      if(tp.Chg == 0) continue;
      if(tp.FitChi < 1 || tp.Delta > lastDelta) {
        npts = ii;
        break;
      }
      lastDelta = tp.Delta;
    } // ii
    
    if(prt) mf::LogVerbatim("TC")<<"HED: last point FitChi "<<lastTp.FitChi<<" NTPsFit "<<lastTp.NTPsFit<<" new npts "<<npts;
    
    // something bad happened
    if(npts == USHRT_MAX) return;
    // The Tj end has some other problem
    if(npts < 4) return;
    
    // re-fit the end of the trajectory yyy
    lastTp.NTPsFit = npts;
    FitTraj(tjs, tj);
    if(prt) PrintTrajPoint("HED", tjs, ept, tj.StepDir, tj.Pass, lastTp);
    // update the last points
    for(unsigned short ii = 1; ii <= npts; ++ii) {
      unsigned short ipt = ept - ii;
      TrajPoint& tp = tj.Pts[ipt];
      if(tp.Chg == 0) continue;
      tp.Dir = tj.Pts[ept].Dir;
      tp.Ang = tj.Pts[ept].Ang;
      tp.AngErr = tj.Pts[ept].AngErr;
      tp.AngleCode = tj.Pts[ept].AngleCode;
      // Correct the projected time to the wire
      float dw = tp.Pos[0] - tj.Pts[ept].Pos[0];
      if(tp.Dir[0] != 0) tp.Pos[1] = tj.Pts[ept].Pos[1] + dw * tp.Dir[1] / tp.Dir[0];
      tp.Delta = PointTrajDOCA(tjs, tp.HitPos[0], tp.HitPos[1], tp);
      tp.DeltaRMS = tj.Pts[ept].DeltaRMS;
      tp.NTPsFit = tj.Pts[ept].NTPsFit;
      tp.FitChi = tj.Pts[ept].FitChi;
      if(prt) PrintTrajPoint("HED", tjs, ipt, tj.StepDir, tj.Pass, tp);
    } // ii

    tj.AlgMod[kHED] = true;
    
  } // HiEndDelta
  
  ////////////////////////////////////////////////
  void TrajClusterAlg::CheckHiMultUnusedHits(Trajectory& tj)
  {
    // Check for many unused hits in high multiplicity TPs in work and try to use them
    
    if(!tjs.UseAlg[kChkHiMultHits]) return;
    
    // This code might do bad things to short trajectories
    if(NumPtsWithCharge(tjs, tj, true) < 6) return;
    if(tj.EndPt[0] == tj.EndPt[1]) return;
    
    // count the number of unused hits multiplicity > 1 hits and decide
    // if the unused hits should be used. This may trigger another
    // call to StepCrawl
    unsigned short ii, stopPt;
    // Use this to see if the high multiplicity Pts are mostly near
    // the end or further upstream
    unsigned short lastMult1Pt = USHRT_MAX;
    // the number of TPs with > 1 hit (HiMult)
    unsigned short nHiMultPt = 0;
    // the total number of hits associated with HiMult TPs
    unsigned short nHiMultPtHits = 0;
    // the total number of used hits associated with HiMult TPs
    unsigned short nHiMultPtUsedHits = 0;
    unsigned int iht;
    // start counting at the leading edge and break if a hit
    // is found that is used in a trajectory
    bool doBreak = false;
    unsigned short jj;
    for(ii = 1; ii < tj.Pts.size(); ++ii) {
      stopPt = tj.EndPt[1] - ii;
      for(jj = 0; jj < tj.Pts[stopPt].Hits.size(); ++jj) {
        iht = tj.Pts[stopPt].Hits[jj];
        if(tjs.fHits[iht].InTraj > 0) {
          doBreak = true;
          break;
        }
      } // jj
      if(doBreak) break;
      // require 2 consecutive multiplicity = 1 points
      if(lastMult1Pt == USHRT_MAX && tj.Pts[stopPt].Hits.size() == 1 && tj.Pts[stopPt-1].Hits.size() == 1) lastMult1Pt = stopPt;
      if(tj.Pts[stopPt].Hits.size() > 1) {
        ++nHiMultPt;
        nHiMultPtHits += tj.Pts[stopPt].Hits.size();
        nHiMultPtUsedHits += NumHitsInTP(tj.Pts[stopPt], kUsedHits);
      } // high multiplicity TP
      // stop looking when two consecutive single multiplicity TPs are found
      if(lastMult1Pt != USHRT_MAX) break;
      if(stopPt == 1) break;
    } // ii
    // Don't do this if there aren't a lot of high multiplicity TPs
    float fracHiMult = (float)nHiMultPt / (float)ii;
    if(lastMult1Pt != USHRT_MAX) {
      float nchk = tj.EndPt[1] - lastMult1Pt + 1;
      fracHiMult = (float)nHiMultPt / nchk;
    } else {
      fracHiMult = (float)nHiMultPt / (float)ii;
    }
    float fracHitsUsed = 0;
    if(nHiMultPt > 0 && nHiMultPtHits > 0) fracHitsUsed = (float)nHiMultPtUsedHits / (float)nHiMultPtHits;
    // Use this to limit the number of points fit for trajectories that
    // are close the LA tracking cut
    ii = tj.EndPt[1];
    bool sortaLargeAngle = (AngleRange(tjs, tj.Pts[ii]) == 1);

    if(prt) mf::LogVerbatim("TC")<<"CHMUH: First InTraj stopPt "<<stopPt<<" fracHiMult "<<fracHiMult<<" fracHitsUsed "<<fracHitsUsed<<" lastMult1Pt "<<lastMult1Pt<<" sortaLargeAngle "<<sortaLargeAngle;
    if(fracHiMult < 0.3) return;
    if(fracHitsUsed > 0.98) return;
    
    float maxDelta = 2.5 * MaxHitDelta(tjs, tj);

    if(prt) {
      mf::LogVerbatim("TC")<<" Pts size "<<tj.Pts.size()<<" nHiMultPt "<<nHiMultPt<<" nHiMultPtHits "<<nHiMultPtHits<<" nHiMultPtUsedHits "<<nHiMultPtUsedHits<<" sortaLargeAngle "<<sortaLargeAngle<<" maxHitDelta "<<maxDelta;
    }

    // Use next pass cuts if available
    if(sortaLargeAngle && tj.Pass < fMinPtsFit.size()-1) ++tj.Pass;

    // Make a copy of tj in case something bad happens
    Trajectory TjCopy = tj;
    // and the list of used hits
    auto inTrajHits = PutTrajHitsInVector(tj, kUsedHits);
    unsigned short ipt;

    // unset the used hits from stopPt + 1 to the end
    for(ipt = stopPt + 1; ipt < tj.Pts.size(); ++ipt) UnsetUsedHits(tjs, tj.Pts[ipt]);
    SetEndPoints(tjs, tj);
    unsigned short killPts;
    float delta;
    bool added;
    for(ipt = stopPt + 1; ipt < tj.Pts.size(); ++ipt) {
      // add hits that are within maxDelta and re-fit at each point
      added = false;
      for(ii = 0; ii < tj.Pts[ipt].Hits.size(); ++ii) {
        iht = tj.Pts[ipt].Hits[ii];
        if(prt) mf::LogVerbatim("TC")<<" ipt "<<ipt<<" hit "<<PrintHit(tjs.fHits[iht])<<" inTraj "<<tjs.fHits[iht].InTraj<<" delta "<<PointTrajDOCA(tjs, iht, tj.Pts[ipt]);
        if(tjs.fHits[iht].InTraj != 0) continue;
        delta = PointTrajDOCA(tjs, iht, tj.Pts[ipt]);
        if(delta > maxDelta) continue;
        if (!NumHitsInTP(TjCopy.Pts[ipt], kUsedHits)||TjCopy.Pts[ipt].UseHit[ii]){
          tj.Pts[ipt].UseHit[ii] = true;
          tjs.fHits[iht].InTraj = tj.ID;
          added = true;
        }
      } // ii
      if(added) DefineHitPos(tj.Pts[ipt]);
      if(tj.Pts[ipt].Chg == 0) continue;
      tj.EndPt[1] = ipt;
      // This will be incremented by one in UpdateTraj
      if(sortaLargeAngle) tj.Pts[ipt].NTPsFit = 2;
      UpdateTraj(tj);
      if(!fUpdateTrajOK) {
        if(prt) mf::LogVerbatim("TC")<<"UpdateTraj failed on point "<<ipt;
        // Clobber the used hits from the corrupted points in tj
        for(unsigned short jpt = stopPt + 1; jpt <= ipt; ++jpt) {
          for(unsigned short jj = 0; jj < tj.Pts[jpt].Hits.size(); ++jj) {
            if(tj.Pts[jpt].UseHit[jj]) tjs.fHits[tj.Pts[jpt].Hits[jj]].InTraj = 0;
          } // jj
        } // jpt
        // restore the original trajectory
        tj = TjCopy;
        // restore the hits
        for(unsigned short jpt = stopPt + 1; jpt <= ipt; ++jpt) {
          for(unsigned short jj = 0; jj < tj.Pts[jpt].Hits.size(); ++jj) {
            if(tj.Pts[jpt].UseHit[jj]) tjs.fHits[tj.Pts[jpt].Hits[jj]].InTraj = tj.ID;
          } // jj
        } // jpt
        return;
      }
      GottaKink(tj, killPts);
      if(killPts > 0) {
        MaskTrajEndPoints(tj, killPts);
        if(!fGoodTraj) return;
        break;
      }
      if(prt) PrintTrajectory("CHMUH", tjs, tj, ipt);
    } // ipt
    // if we made it here it must be OK
    SetEndPoints(tjs, tj);
    // Try to extend it, unless there was a kink
    if(tj.StopFlag[1][kAtKink]) return;
    // trim the end points although this shouldn't happen
    if(tj.EndPt[1] != tj.Pts.size() - 1) tj.Pts.resize(tj.EndPt[1] + 1);
    tj.AlgMod[kChkHiMultHits] = true;
  } // CheckHiMultUnusedHits

  
  ////////////////////////////////////////////////
  void TrajClusterAlg::CheckHiMultEndHits(Trajectory& tj)
  {
    // mask off high multiplicity TPs at the end
    if(!tjs.UseAlg[kCHMEH]) return;
    if(tj.StopFlag[1][kBragg]) return;
    if(tj.Pts.size() < 10) return;
    // find the average multiplicity in the first half
    unsigned short aveMult= 0;
    unsigned short ipt, nhalf = tj.Pts.size() / 2;
    unsigned short cnt = 0;
    for(auto& tp : tj.Pts) {
      if(tp.Chg == 0) continue;
      aveMult += tp.Hits.size();
      ++cnt;
      if(cnt == nhalf) break;
    } //  pt
    if(cnt == 0) return;
    aveMult /= cnt;
    if(aveMult == 0) aveMult = 1;
    // convert this into a cut
    aveMult *= 3;
    cnt = 0;
    for(ipt = tj.EndPt[1]; ipt > tj.EndPt[0]; --ipt) {
      if(tj.Pts[ipt].Chg == 0) continue;
      if(tj.Pts[ipt].Hits.size() > aveMult) {
        UnsetUsedHits(tjs, tj.Pts[ipt]);
        ++cnt;
        continue;
      }
      break;
    } // ipt
    if(prt) mf::LogVerbatim("TC")<<"CHMEH multiplicity cut "<<aveMult<<" number of TPs masked off "<<cnt;
    if(cnt > 0) {
      tj.AlgMod[kCHMEH] = true;
      SetEndPoints(tjs, tj);
    }
  } // CheckHiMultEndHits

  ////////////////////////////////////////////////
  bool TrajClusterAlg::StopIfBadFits(Trajectory& tj)
  {
    // Returns true if there are a number of Tps that were not used in the trajectory because the fit was poor and the
    // charge pull is not really high. This 
    
    // don't consider muons
    if(tj.PDGCode == 13) return false;
    // or long straight Tjs
    if(tj.Pts.size() > 40 && tj.MCSMom > 200) return false;
    
    unsigned short nBadFit = 0;
    unsigned short nHiChg = 0;
    unsigned short cnt = 0;
    for(unsigned short ipt = tj.Pts.size() - 1; ipt > tj.EndPt[1]; --ipt ) {
      if(tj.Pts[ipt].FitChi > 2) ++nBadFit;
      if(tj.Pts[ipt].ChgPull > 3) ++nHiChg;
      ++cnt;
      if(cnt == 5) break;
    } // ipt
    
    if(prt) mf::LogVerbatim("TC")<<"StopIfBadFits: nBadFit "<<nBadFit<<" nHiChg "<<nHiChg;
    if(nBadFit > 3 && nHiChg == 0) return true;
    return false;
    
  } // StopIfBadFits

  ////////////////////////////////////////////////
  bool TrajClusterAlg::MaskedHitsOK(Trajectory& tj)
  {
    // Version 2 of MaskedHitsOK.
    // The hits in the TP at the end of the trajectory were masked off. Decide whether to continue stepping with the
    // current configuration (true) or whether to stop and possibly try with the next pass settings (false)
    
    unsigned short lastPt = tj.Pts.size() - 1;
    if(tj.Pts[lastPt].Chg > 0) return true;
    unsigned short endPt = tj.EndPt[1];
    
    // count the number of points w/o used hits and the number with one unused hit
    unsigned short nMasked = 0;
    unsigned short nOneHit = 0;
    unsigned short nOKChg = 0;
    unsigned short nOKDelta = 0;
    float maxOKDelta = 10 * tj.Pts[endPt].DeltaRMS;
    float maxOKChg = 0;
    // find the maximum charge point on the trajectory
    // TODO: Might have to be more careful if we use 1 WSEU normalized charge
    for(unsigned short ipt = tj.EndPt[0]; ipt <= tj.EndPt[1]; ++ipt) if(tj.Pts[ipt].Chg > maxOKChg) maxOKChg = tj.Pts[ipt].Chg;
    for(unsigned short ii = 1; ii < tj.Pts.size(); ++ii) {
      unsigned short ipt = tj.Pts.size() - ii;
      if(tj.Pts[ipt].Chg > 0) break;
      unsigned short nUnusedHits = 0;
      float chg = 0;
      for(unsigned short jj = 0; jj < tj.Pts[ipt].Hits.size(); ++jj) {
        unsigned int iht = tj.Pts[ipt].Hits[jj];
        if(tjs.fHits[iht].InTraj != 0) continue;
        ++nUnusedHits;
        chg += tjs.fHits[iht].Integral;
      } // jj
      if(chg < maxOKChg) ++nOKChg;
      if(nUnusedHits == 1) ++nOneHit;
      if(tj.Pts[ipt].Delta < maxOKDelta) ++nOKDelta;
      ++nMasked;
    } // ii
    
    if(prt) {
      mf::LogVerbatim("TC")<<"MaskedHitsOK2:  nMasked "<<nMasked<<" nOneHit "<<nOneHit<<" nOKChg "<<nOKChg<<" nOKDelta "<<nOKDelta;
    }

    if(nMasked < 10 || nOneHit < 10) return true;
    
    if(nOKDelta != nMasked) return true;
    if(nOKChg != nMasked) return true;
    // we would like to reduce the number of fitted points to a minimum and include
    // the masked hits, but we can only do that if there are enough points
    if(tj.Pts[endPt].NTPsFit <= fMinPtsFit[tj.Pass]) {
      // stop stepping if we have masked off more points than are in the fit
      if(nMasked > tj.Pts[endPt].NTPsFit) return false;
      return true;
    }
    // Reduce the number of points fit and try to include the points
    unsigned short newNTPSFit = tj.Pts[endPt].NTPsFit / 2;
    if(newNTPSFit < fMinPtsFit[tj.Pass]) newNTPSFit = fMinPtsFit[tj.Pass];
    for(unsigned ipt = endPt + 1; ipt < tj.Pts.size(); ++ipt) {
      TrajPoint& tp = tj.Pts[ipt];
      for(unsigned short ii = 0; ii < tj.Pts[ipt].Hits.size(); ++ii) {
        unsigned int iht = tp.Hits[ii];
        if(tjs.fHits[iht].InTraj == 0) {
          tp.UseHit[ii] = true;
          tjs.fHits[iht].InTraj = tj.ID;
          break;
        }
      } // ii
      DefineHitPos(tp);
      SetEndPoints(tjs, tj);
      tp.NTPsFit = newNTPSFit;
      FitTraj(tjs, tj);
      if(prt) PrintTrajectory("MHOK2", tjs, tj, ipt);
    } // ipt
    
    tj.AlgMod[kMaskHits] = true;
    UpdateAveChg(tj);
    return true;
    
  } // MaskedHitsOK

  ////////////////////////////////////////////////
  void TrajClusterAlg::PrepareForNextPass(Trajectory& tj)
  {
    // Any re-sizing should have been done by the calling routine. This code updates the Pass and adjusts the number of
    // fitted points to get FitCHi < 2
    
    fTryWithNextPass = false;

    // See if there is another pass available
    if(tj.Pass > fMinPtsFit.size()-2) return;
    ++tj.Pass;
    
    unsigned short lastPt = tj.Pts.size() - 1;
    // Return if the last fit chisq is OK
    if(tj.Pts[lastPt].FitChi < 1.5) {
      fTryWithNextPass = true;
      return;
    }
    TrajPoint& lastTP = tj.Pts[lastPt];
    unsigned short newNTPSFit = lastTP.NTPsFit;
    // only give it a few tries before giving up
    unsigned short nit = 0;

     while(lastTP.FitChi > 1.5 && lastTP.NTPsFit > 2) {
      if(lastTP.NTPsFit > 3) newNTPSFit -= 2;
      else if(lastTP.NTPsFit == 3) newNTPSFit = 2;
      lastTP.NTPsFit = newNTPSFit;
      FitTraj(tjs, tj);
      if(prt) mf::LogVerbatim("TC")<<"PrepareForNextPass: FitChi is > 1.5 "<<lastTP.FitChi<<" Reduced NTPsFit to "<<lastTP.NTPsFit<<" tj.Pass "<<tj.Pass;
      if(lastTP.NTPsFit <= fMinPtsFit[tj.Pass]) break;
      ++nit;
      if(nit == 3) break;
    }
    // decide if the next pass should indeed be attempted
    if(lastTP.FitChi > 2) return;
    fTryWithNextPass = true;
    
  } // PrepareForNextPass
  
  ////////////////////////////////////////////////
  void TrajClusterAlg::GottaKink(Trajectory& tj, unsigned short& killPts)
  {
    // Checks the last few points on the trajectory and returns with the number of
    // points (killPts) that should be killed (aka masked) at the end
    // fKinkCuts
    // 0 = kink angle cut (radians)
    // 1 = kink angle significance cut
    // 2 = nPts fit at the end of the tj
    // Kink angle cut = fKinkCuts[0] + fKinkCuts[1] * MCSThetaRMS
    
    killPts = 0;
    
    // decide whether to turn kink checking back on
    if(fKinkCuts[0] > 0 && tj.EndPt[1] == 20) {
      if(MCSMom(tjs, tj, 10, 19) > 50) tj.AlgMod[kNoKinkChk] = false;
      if(prt) mf::LogVerbatim("TC")<<"GottaKink turn kink checking back on? "<<tj.AlgMod[kNoKinkChk]<<" with MCSMom "<<MCSMom(tjs, tj, 10, 19);
    }
    if(tj.AlgMod[kNoKinkChk]) return;

    unsigned short lastPt = tj.EndPt[1];
    if(lastPt < 5) return;
    if(tj.Pts[lastPt].Chg == 0) return;
    
    // MCSThetaRMS is the scattering angle for the entire length of the trajectory. Convert
    // this to the scattering angle for one WSE unit
    float thetaRMS = MCSThetaRMS(tjs, tj, tj.EndPt[0], tj.EndPt[1]) / sqrt(TrajPointSeparation(tj.Pts[tj.EndPt[0]], tj.Pts[lastPt]));
    float kinkAngCut = fKinkCuts[0] + fKinkCuts[1] * thetaRMS;
    // relax this a bit when doing RevProp
    if(tj.AlgMod[kRvPrp]) kinkAngCut *= 1.3;
    
    // A simple check when there are few points being fit and the TJ is short. MCSMom isn't well known at this point so don't use it
    if(tj.Pts[lastPt].NTPsFit < 6 && tj.Pts.size() < 20) {
      unsigned short ii, prevPtWithHits = USHRT_MAX;
      unsigned short ipt;
      for(ii = 1; ii < tj.Pts.size(); ++ii) {
        ipt = lastPt - ii;
        if(tj.Pts[ipt].Chg > 0) {
          prevPtWithHits = ipt;
          break;
        }
        if(ipt == 0) break;
      } // ii
      if(prevPtWithHits == USHRT_MAX) return;
      float dang = DeltaAngle(tj.Pts[lastPt].Ang, tj.Pts[prevPtWithHits].Ang);
      kinkAngCut = 1.2 * fKinkCuts[0];
      if(prt) mf::LogVerbatim("TC")<<"GottaKink Simple check lastPt "<<PrintPos(tjs,tj.Pts[lastPt])<<" dang "<<dang<<" cut "<<kinkAngCut;
      if(dang > fKinkCuts[0]) {
        killPts = 1;
        tj.StopFlag[1][kAtKink] = true;
      }
      // Another case where there are few hits fit just prior to a dead wire
      // section or there were no hits added for several steps or due to a large
      // value of fMaxWireSkipNoSignal. We just added a bogus hit just after this section
      // so the trajectory angle change will be small. Find the angle between the previous
      // point fitted angle and the angle formed by the last two TPs
      if(std::abs(tj.Pts[lastPt-1].Pos[0] - tj.Pts[lastPt].Pos[0]) > 3) {
        TrajPoint tmp;
        if(!MakeBareTrajPoint(tjs, tj.Pts[lastPt-1], tj.Pts[lastPt], tmp)) {
          mf::LogVerbatim("TC")<<"GottaKink failure from MakeBareTrajPoint ";
          PrintTrajectory("GK", tjs, tj, USHRT_MAX);
          fGoodTraj = false;
          return;
        }
        dang = DeltaAngle(tmp.Ang, tj.Pts[prevPtWithHits].Ang);
        if(prt) mf::LogVerbatim("TC")<<"GottaKink Simple check after gap lastPt "<<lastPt<<" prevPtWithHits "<<prevPtWithHits<<" dang "<<dang<<" cut "<<kinkAngCut;
        if(dang > 1.5 * kinkAngCut) {
          killPts = 1;
          tj.StopFlag[1][kAtKink] = true;
        }
      }
      return;
    } // tj.Pts[lastPt].NTPsFit < 6 && tj.Pts.size() < 20

    if(tj.EndPt[1] < 10) return;
    
    unsigned short kinkPt = USHRT_MAX;
    
    // Find the kinkPt which is fKinkCuts[2] from the end that has charge
    unsigned short cnt = 0;
    unsigned short nPtsFit = fKinkCuts[2];
    unsigned short nHiMultPt = 0;
    unsigned short nHiChg = 0;
    
    for(unsigned short ii = 1; ii < lastPt; ++ii) {
      unsigned short ipt = lastPt - ii;
      if(tj.Pts[ipt].Chg == 0) continue;
      ++cnt;
      if(tj.Pts[ipt].Hits.size() > 1) ++nHiMultPt;
      if(tj.Pts[ipt].ChgPull > 1.5) ++nHiChg;
      if(cnt == nPtsFit) {
        kinkPt = ipt;
        break;
      }
      if(ipt == 0) break;
    } // ii
    if(kinkPt == USHRT_MAX) return;

    TrajPoint tpFit;
    unsigned short npts = 4;
    unsigned short fitDir = -1;
    FitTraj(tjs, tj, lastPt, npts, fitDir, tpFit);
    if(tpFit.FitChi > 1) return;
 
    float dang = DeltaAngle(tj.Pts[kinkPt].Ang, tpFit.Ang);
    
    if(dang > kinkAngCut) {
      killPts = nPtsFit;
      tj.StopFlag[1][kAtKink] = true;
    }
    
    if(killPts > 0) {
      // See if we are tracking a low momentum particle in which case we should just
      // turn off kink checking
      if(tjs.UseAlg[kNoKinkChk] && tj.EndPt[1] < 20) {
        // Find MCSMom if it hasn't been done
        if(tj.MCSMom < 0) tj.MCSMom = MCSMom(tjs, tj);
        if(tj.MCSMom < 50) {
          killPts = 0;
          tj.StopFlag[1][kAtKink] = false;
          tj.AlgMod[kNoKinkChk] = true;
          if(prt) mf::LogVerbatim("TC")<<"GottaKink turning off kink checking. MCSMom "<<tj.MCSMom;
        }
      } // turn off kink check
      // Don't stop if the last few points had high charge pull and we are tracking a muon, but do mask off the hits
      if(killPts > 0 && tj.PDGCode == 13 && tj.Pts[lastPt].ChgPull > 2  && tj.Pts[lastPt-1].ChgPull > 2) tj.StopFlag[1][kAtKink] = false;
      // Don't keep stepping or mask off any TPs if we hit a kink while doing RevProp
      if(tj.AlgMod[kRvPrp]) killPts = 0;
    }
    
    if(prt) mf::LogVerbatim("TC")<<"GottaKink "<<kinkPt<<" Pos "<<PrintPos(tjs, tj.Pts[kinkPt])<<" dang "<<std::fixed<<std::setprecision(2)<<dang<<" cut "<<kinkAngCut<<" tpFit chi "<<tpFit.FitChi<<" killPts "<<killPts<<" GottaKink? "<<tj.StopFlag[1][kAtKink]<<" MCSMom "<<tj.MCSMom<<" thetaRMS "<<thetaRMS;
    
  } // GottaKink

  //////////////////////////////////////////
  void TrajClusterAlg::UpdateTraj(Trajectory& tj)
  {
    // Updates the last added trajectory point fit, average hit rms, etc.

    fUpdateTrajOK = false;
    fMaskedLastTP = false;
    
    if(tj.EndPt[1] < 1) return;
    unsigned int lastPt = tj.EndPt[1];
    TrajPoint& lastTP = tj.Pts[lastPt];

    // find the previous TP that has hits (and was therefore in the fit)
    unsigned short prevPtWithHits = USHRT_MAX;
    unsigned short firstFitPt = tj.EndPt[0];
    for(unsigned short ii = 1; ii < tj.Pts.size(); ++ii) {
      unsigned short ipt = lastPt - ii;
      if(tj.Pts[ipt].Chg > 0) {
        prevPtWithHits = ipt;
        break;
      }
      if(ipt == 0) break;
    } // ii
    if(prevPtWithHits == USHRT_MAX) return;
    
    // define the FitChi threshold above which something will be done
    float maxChi = 2;
    unsigned short minPtsFit = fMinPtsFit[tj.Pass];
    // just starting out?
    if(lastPt < 4) minPtsFit = 2;
    // was !TrajIsClean...
    if(tj.PDGCode == 13 && TrajIsClean(tjs, tj, prt)) {
      // Fitting a clean muon
      maxChi = fMaxChi;
      minPtsFit = lastPt / 3;
    }
    
    // Set the lastPT delta before doing the fit
    lastTP.Delta = PointTrajDOCA(tjs, lastTP.HitPos[0], lastTP.HitPos[1], lastTP);
    
    // update MCSMom. First ensure that nothing bad has happened
    float newMCSMom = MCSMom(tjs, tj);
    if(lastPt > 5 && newMCSMom < 0.6 * tj.MCSMom) {
      if(prt) mf::LogVerbatim("TC")<<"UpdateTraj: MCSMom took a nose-dive "<<newMCSMom;
      UnsetUsedHits(tjs, lastTP);
      DefineHitPos(lastTP);
      SetEndPoints(tjs, tj);
      fUpdateTrajOK = true;
      return;
    }
    tj.MCSMom = newMCSMom;
    
    if(prt) {
      mf::LogVerbatim("TC")<<"UpdateTraj: lastPt "<<lastPt<<" lastTP.Delta "<<lastTP.Delta<<" previous point with hits "<<prevPtWithHits<<" tj.Pts size "<<tj.Pts.size()<<" AngleCode "<<lastTP.AngleCode<<" PDGCode "<<tj.PDGCode<<" maxChi "<<maxChi<<" minPtsFit "<<minPtsFit<<" MCSMom "<<tj.MCSMom;
    }
    
    UpdateAveChg(tj);

    if(lastPt == 1) {
      // Handle the second trajectory point. No error calculation. Just update
      // the position and direction
      lastTP.NTPsFit = 2;
      FitTraj(tjs, tj);
      lastTP.FitChi = 0.01;
      lastTP.AngErr = tj.Pts[0].AngErr;
      if(prt) mf::LogVerbatim("TC")<<"UpdateTraj: Second traj point pos "<<lastTP.Pos[0]<<" "<<lastTP.Pos[1]<<"  dir "<<lastTP.Dir[0]<<" "<<lastTP.Dir[1];
      fUpdateTrajOK = true;
      SetAngleCode(tjs, lastTP);
      return;
    }
    
    if(lastPt == 2) {
      // Third trajectory point. Keep it simple
      lastTP.NTPsFit = 3;
      FitTraj(tjs, tj);
      fUpdateTrajOK = true;
      if(prt) mf::LogVerbatim("TC")<<"UpdateTraj: Third traj point fit "<<lastTP.FitChi;
      SetAngleCode(tjs, lastTP);
      return;
    }
    
    // Fit with > 2 TPs
    // Keep adding hits until Chi/DOF exceeds 1
    if(tj.Pts[prevPtWithHits].FitChi < 1) lastTP.NTPsFit += 1;
    // Reduce the number of points fit if the trajectory is long and chisq is getting a bit larger
    if(lastPt > 20 && tj.Pts[prevPtWithHits].FitChi > 1.5 && lastTP.NTPsFit > minPtsFit) lastTP.NTPsFit -= 2;
    if(tj.MCSMom < 100) {
      float localMCSMom = tj.MCSMom;
      if(NumPtsWithCharge(tjs, tj, false) > 10) {
        // long trajectory - only use the last 10 points
        localMCSMom = MCSMom(tjs, tj, lastPt - 10, lastPt);
        if(localMCSMom < 100) lastTP.NTPsFit = fMinPtsFit[tj.Pass];
      } else {
        // short trajectory
        lastTP.NTPsFit = fMinPtsFit[tj.Pass];
      }
      if(prt) mf::LogVerbatim("TC")<<" Low MCSMom? "<<localMCSMom<<" NTPsFit "<<lastTP.NTPsFit;
    } // tj.MCSMom < 100
    
    FitTraj(tjs, tj);
    
    // don't get too fancy when we are starting out
    if(lastPt < 6) {
      fUpdateTrajOK = true;
      UpdateDeltaRMS(tj);
      SetAngleCode(tjs, lastTP);
      if(prt) mf::LogVerbatim("TC")<<" Return with lastTP.FitChi "<<lastTP.FitChi<<" Chg "<<lastTP.Chg;
      return;
    }
    
    // find the first point that was fit.
    unsigned short cnt = 0;
    for(unsigned short ii = 0; ii < tj.Pts.size(); ++ii) {
      unsigned short ipt = lastPt - ii;
      if(tj.Pts[ipt].Chg > 0) {
        firstFitPt = ipt;
        ++cnt;
      }
      if(cnt == lastTP.NTPsFit) break;
      if(ipt == 0) break;
    }
    
    unsigned short ndead = DeadWireCount(tjs, lastTP.HitPos[0], tj.Pts[firstFitPt].HitPos[0], fCTP);
    
    if(lastTP.FitChi > 1.5 && tj.Pts.size() > 6) {
      // A large chisq jump can occur if we just jumped a large block of dead wires. In
      // this case we don't want to mask off the last TP but reduce the number of fitted points
      // This count will be off if there a lot of dead or missing wires...
      // reduce the number of points significantly
      if(ndead > 5) {
        if(lastTP.NTPsFit > 5) lastTP.NTPsFit = 5;
      } else {
        // Have a longish trajectory and chisq was a bit large.
        // Was this a sudden occurrence and the fraction of TPs are included
        // in the fit? If so, we should mask off this
        // TP and keep going. If these conditions aren't met, we
        // should reduce the number of fitted points
        float chirat = 0;
        if(prevPtWithHits != USHRT_MAX && tj.Pts[prevPtWithHits].FitChi > 0) chirat = lastTP.FitChi / tj.Pts[prevPtWithHits].FitChi;
        // Don't mask hits when doing RevProp. Reduce NTPSFit instead
        fMaskedLastTP = (chirat > 1.5 && lastTP.NTPsFit > 0.3 * NumPtsWithCharge(tjs, tj, false) && !tj.AlgMod[kRvPrp]);
        if(prt) {
          mf::LogVerbatim("TC")<<" First fit chisq too large "<<lastTP.FitChi<<" prevPtWithHits chisq "<<tj.Pts[prevPtWithHits].FitChi<<" chirat "<<chirat<<" NumPtsWithCharge "<<NumPtsWithCharge(tjs, tj, false)<<" fMaskedLastTP "<<fMaskedLastTP;
        }
        // we should also mask off the last TP if there aren't enough hits
        // to satisfy the minPtsFit constraint
        if(!fMaskedLastTP && NumPtsWithCharge(tjs, tj, true) < minPtsFit) fMaskedLastTP = true;
      } // few dead wires
    } // lastTP.FitChi > 2 ...
    
    // Deal with a really long trajectory that is in trouble (uB cosmic).
    if(tj.PDGCode == 13 && lastTP.FitChi > fMaxChi) {
      if(lastTP.NTPsFit > 1.3 * tjs.MuonTag[0]) {
        lastTP.NTPsFit *= 0.8;
        if(prt) mf::LogVerbatim("TC")<<" Muon - Reduce NTPsFit "<<lastPt;
      } else {
        fMaskedLastTP = true;
        if(prt) mf::LogVerbatim("TC")<<" Muon - mask last point "<<lastPt;
      }
    }
    
    if(prt) mf::LogVerbatim("TC")<<"UpdateTraj: First fit "<<lastTP.Pos[0]<<" "<<lastTP.Pos[1]<<"  dir "<<lastTP.Dir[0]<<" "<<lastTP.Dir[1]<<" FitChi "<<lastTP.FitChi<<" NTPsFit "<<lastTP.NTPsFit<<" ndead wires "<<ndead<<" fMaskedLastTP "<<fMaskedLastTP;
    if(fMaskedLastTP) {
      UnsetUsedHits(tjs, lastTP);
      DefineHitPos(lastTP);
      SetEndPoints(tjs, tj);
      lastPt = tj.EndPt[1];
      lastTP.NTPsFit -= 1;
      FitTraj(tjs, tj);
      fUpdateTrajOK = true;
      SetAngleCode(tjs, lastTP);
      return;
    }  else {
      // a more gradual increase in chisq. Reduce the number of points
      unsigned short newNTPSFit = lastTP.NTPsFit;
      // reduce the number of points fit to keep Chisq/DOF < 2 adhering to the pass constraint
      // and also a minimum number of points fit requirement for long muons
      float prevChi = lastTP.FitChi;
      unsigned short ntry = 0;
      while(lastTP.FitChi > 1.5 && lastTP.NTPsFit > minPtsFit) {
        if(lastTP.NTPsFit > 15) {
          newNTPSFit = 0.7 * newNTPSFit;
        } else if(lastTP.NTPsFit > 4) {
          newNTPSFit -= 2;
        } else {
          newNTPSFit -= 1;
        }
        if(lastTP.NTPsFit < 3) newNTPSFit = 2;
        if(newNTPSFit < minPtsFit) newNTPSFit = minPtsFit;
        lastTP.NTPsFit = newNTPSFit;
        if(prt) mf::LogVerbatim("TC")<<"  Bad FitChi "<<lastTP.FitChi<<" Reduced NTPsFit to "<<lastTP.NTPsFit<<" Pass "<<tj.Pass;
        FitTraj(tjs, tj);
        if(lastTP.FitChi > prevChi) {
          if(prt) mf::LogVerbatim("TC")<<"  Chisq is increasing "<<lastTP.FitChi<<"  Try to remove an earlier bad hit";
          MaskBadTPs(tj, 1.5);
          ++ntry;
          if(ntry == 2) break;
        }
        prevChi = lastTP.FitChi;
        if(lastTP.NTPsFit == minPtsFit) break;
      } // lastTP.FitChi > 2 && lastTP.NTPsFit > 2
    }
    // last ditch attempt. Drop the last hit
    if(tj.Pts.size() > fMinPtsFit[tj.Pass] && lastTP.FitChi > maxChi) {
      if(prt) mf::LogVerbatim("TC")<<"  Last try. Drop last TP "<<lastTP.FitChi<<" NTPsFit "<<lastTP.NTPsFit;
      UnsetUsedHits(tjs, lastTP);
      DefineHitPos(lastTP);
      SetEndPoints(tjs, tj);
      lastPt = tj.EndPt[1];
      FitTraj(tjs, tj);
      fUpdateTrajOK = true;
      fMaskedLastTP = true;
    }
    if(prt) mf::LogVerbatim("TC")<<"  Fit done. Chi "<<lastTP.FitChi<<" NTPsFit "<<lastTP.NTPsFit;

    if(tj.EndPt[0] == tj.EndPt[1]) {
      fUpdateTrajOK = false;
      return;
    }
    
    // Don't let the angle error get too small too soon. Stepping would stop if the first
    // few hits on a low momentum wandering track happen to have a very good fit to a straight line.
    // We will do this by averaging the default starting value of AngErr of the first TP with the current
    // value from FitTraj.
    if(lastPt < 14) {
      float defFrac = 1 / (float)(tj.EndPt[1]);
      lastTP.AngErr = defFrac * tj.Pts[0].AngErr + (1 - defFrac) * lastTP.AngErr;
    }

    UpdateDeltaRMS(tj);
    SetAngleCode(tjs, lastTP);

    fUpdateTrajOK = true;
    return;

  } // UpdateTraj

  //////////////////////////////////////////
  void TrajClusterAlg::UpdateDeltaRMS(Trajectory& tj)
  {
    // Estimate the Delta RMS of the TPs on the end of tj.
    
    unsigned int lastPt = tj.EndPt[1];
    TrajPoint& lastTP = tj.Pts[lastPt];
    
    if(lastTP.Chg == 0) return;
    if(lastPt < 6) return;

    unsigned short ii, ipt, cnt = 0;
    float sum = 0;
    for(ii = 1; ii < tj.Pts.size(); ++ii) {
      ipt = lastPt - ii;
      if(ipt > tj.Pts.size() - 1) break;
      if(tj.Pts[ipt].Chg == 0) continue;
      sum += PointTrajDOCA(tjs, tj.Pts[ipt].Pos[0], tj.Pts[ipt].Pos[1], lastTP);
      ++cnt;
      if(cnt == lastTP.NTPsFit) break;
      if(ipt == 0) break;
    }
    if(cnt < 3) return;
    // RMS of Gaussian distribution is ~1.2 x the average
    // of a one-sided Gaussian distribution (since Delta is > 0)
    lastTP.DeltaRMS = 1.2 * sum / (float)cnt;
    if(lastTP.DeltaRMS < 0.02) lastTP.DeltaRMS = 0.02;

  } // UpdateDeltaRMS
  
  //////////////////////////////////////////
  void TrajClusterAlg::UpdateAveChg(Trajectory& tj)
  {
    
    if(tj.EndPt[1] == 0) return;
    unsigned short lastPt = tj.EndPt[1];
    tj.AveChg = 0;
    tj.Pts[lastPt].AveChg = 0;

    // calculate ave charge and charge RMS using hits in the trajectory
    unsigned short ii, ipt, cnt = 0;
    float fcnt, sum = 0;
    float sum2 = 0;
    // Don't include the first point in the average. It will be too
    // low if this is a stopping/starting particle
    for(ii = 0; ii < tj.Pts.size(); ++ii) {
      ipt = tj.EndPt[1] - ii;
      if(ipt == 0) break;
      if(tj.Pts[ipt].Chg == 0) continue;
      ++cnt;
      sum += tj.Pts[ipt].Chg;
      sum2 += tj.Pts[ipt].Chg * tj.Pts[ipt].Chg;
      if(cnt == fNPtsAve) break;
    } // iii
    if(cnt == 0) return;
    fcnt = cnt;
    sum /= fcnt;
    tj.AveChg = sum;
    tj.Pts[lastPt].AveChg = sum;
    // define the first point average charge if necessary
    if(tj.Pts[tj.EndPt[0]].AveChg <= 0) tj.Pts[tj.EndPt[0]].AveChg = sum;
    if(cnt > 3) {
      float arg = sum2 - fcnt * sum * sum;
      if(arg < 0) arg = 0;
      float rms = sqrt(arg / (fcnt - 1));
      // convert this to a normalized RMS
      rms /= sum;
      // don't let the calculated charge RMS dominate the default
      // RMS until it is well known. Start with 50% error on the
      // charge RMS
      float defFrac = 1 / (float)(tj.EndPt[1]);
      tj.ChgRMS = defFrac * 0.5 + (1 - defFrac) * rms;
      if(tj.EndPt[1] > 10) {
        // don't let it get crazy small
        if(tj.ChgRMS < fChargeCuts[1]) tj.ChgRMS = fChargeCuts[1];
        // or crazy large
        if(tj.ChgRMS > fChargeCuts[2]) tj.ChgRMS = fChargeCuts[2];
      }
      tj.Pts[lastPt].ChgPull = (tj.Pts[lastPt].Chg / tj.AveChg - 1) / tj.ChgRMS;
    } // cnt > 3

  } // UpdateAveChg

  ////////////////////////////////////////////////
  bool TrajClusterAlg::StartTraj(Trajectory& tj, const unsigned int& fromHit, const unsigned int& toHit, const unsigned short& pass)
  {
    // Start a trajectory located at fromHit with direction pointing to toHit
    float fromWire = tjs.fHits[fromHit].WireID.Wire;
    float fromTick = tjs.fHits[fromHit].PeakTime;
    float toWire = tjs.fHits[toHit].WireID.Wire;
    float toTick = tjs.fHits[toHit].PeakTime;
    CTP_t tCTP = EncodeCTP(tjs.fHits[fromHit].WireID);
    return StartTraj(tj, fromWire, fromTick, toWire, toTick, tCTP, pass);
  } // StartTraj

  ////////////////////////////////////////////////
  bool TrajClusterAlg::StartTraj(Trajectory& tj, const float& fromWire, const float& fromTick, const float& toWire, const float& toTick, const CTP_t& tCTP, const unsigned short& pass)
  {
    // Start a simple (seed) trajectory going from (fromWire, toTick) to (toWire, toTick).
    
    // decrement the work ID so we can use it for debugging problems
    --fWorkID;
    if(fWorkID == INT_MIN) fWorkID = -1;
    tj.ID = fWorkID;
    tj.Pass = pass;
    // Assume we are stepping in the positive WSE units direction
    short stepdir = 1;
    int fWire = std::nearbyint(fromWire);
    int tWire = std::nearbyint(toWire);
    if(tWire < fWire) {
      stepdir = -1;
    } else if(tWire == fWire) {
      // on the same wire
      if(toTick < fromTick) stepdir = -1;
    }
    tj.StepDir = stepdir;
    tj.CTP = tCTP;
    
    // create a trajectory point
    TrajPoint tp;
    if(!MakeBareTrajPoint(tjs, fromWire, fromTick, toWire, toTick, tCTP, tp)) {
      mf::LogVerbatim("TC")<<"StartTraj: Failure from MakeBareTrajPoint fromWire "<<fromWire<<" fromTick "<<fromTick<<" toWire "<<toWire<<" toTick "<<toTick;
      return false;
    }
    SetAngleCode(tjs, tp);
    tp.AngErr = 0.1;
    if(tj.ID == debug.WorkID) { prt = true; didPrt = true; debug.Plane = fPlane; TJPrt = tj.ID; debug.WorkID = tj.ID; }
    if(prt) mf::LogVerbatim("TC")<<"StartTraj "<<(int)fromWire<<":"<<(int)fromTick<<" -> "<<(int)toWire<<":"<<(int)toTick<<" StepDir "<<tj.StepDir<<" dir "<<tp.Dir[0]<<" "<<tp.Dir[1]<<" ang "<<tp.Ang<<" AngleCode "<<tp.AngleCode<<" angErr "<<tp.AngErr<<" ExpectedHitsRMS "<<ExpectedHitsRMS(tp);
    tj.Pts.push_back(tp);
    return true;
    
  } // StartTraj
  
  ////////////////////////////////////////////////
  void TrajClusterAlg::ChkInTraj(std::string someText)
  {
    // Check tjs.allTraj -> InTraj associations
    
    if(!tjs.UseAlg[kChkInTraj]) return;
    
    ++fAlgModCount[kChkInTraj];
    
    int tID;
    unsigned int iht;
    unsigned short itj = 0;
    std::vector<unsigned int> tHits;
    std::vector<unsigned int> atHits;
    for(auto& tj : tjs.allTraj) {
      // ignore abandoned trajectories
      if(tj.AlgMod[kKilled]) continue;
      tID = tj.ID;
      for(auto& tp : tj.Pts) {
        if(tp.Hits.size() > 16) {
          tj.AlgMod[kKilled] = true;
          mf::LogWarning("TC")<<"ChkInTraj: More than 16 hits created a UseHit bitset overflow\n";
          fQuitAlg = true;
          return;
        }
      } // tp
      if(tj.AlgMod[kKilled]) {
        std::cout<<someText<<" ChkInTraj hit size mis-match in tj ID "<<tj.ID<<" AlgBitNames";
        for(unsigned short ib = 0; ib < AlgBitNames.size(); ++ib) if(tj.AlgMod[ib]) std::cout<<" "<<AlgBitNames[ib];
        std::cout<<"\n";
        continue;
      }
      tHits = PutTrajHitsInVector(tj, kUsedHits);
      if(tHits.size() < 2) {
        mf::LogVerbatim("TC")<<someText<<" ChkInTraj: Insufficient hits in traj "<<tj.ID<<" Killing it";
        PrintTrajectory("CIT", tjs, tj, USHRT_MAX);
        tj.AlgMod[kKilled] = true;
        continue;
      }
      std::sort(tHits.begin(), tHits.end());
      atHits.clear();
      for(iht = 0; iht < tjs.fHits.size(); ++iht) {
        if(tjs.fHits[iht].InTraj == tID) atHits.push_back(iht);
      } // iht
      if(atHits.size() < 2) {
        mf::LogVerbatim("TC")<<someText<<" ChkInTraj: Insufficient hits in atHits in traj "<<tj.ID<<" Killing it";
        tj.AlgMod[kKilled] = true;
        continue;
      }
      if(!std::equal(tHits.begin(), tHits.end(), atHits.begin())) {
        mf::LogVerbatim myprt("TC");
        myprt<<someText<<" ChkInTraj failed: inTraj - UseHit mis-match for tj ID "<<tID<<" tj.WorkID "<<tj.WorkID<<" atHits size "<<atHits.size()<<" tHits size "<<tHits.size()<<" in CTP "<<tj.CTP<<"\n";
        myprt<<"AlgMods: ";
        for(unsigned short ib = 0; ib < AlgBitNames.size(); ++ib) if(tj.AlgMod[ib]) myprt<<" "<<AlgBitNames[ib];
        myprt<<"\n";
        myprt<<"index     inTraj     UseHit \n";
        for(iht = 0; iht < atHits.size(); ++iht) {
          myprt<<"iht "<<iht<<" "<<PrintHit(tjs.fHits[atHits[iht]]);
          if(iht < tHits.size()) myprt<<" "<<PrintHit(tjs.fHits[tHits[iht]]);
          if(atHits[iht] != tHits[iht]) myprt<<" <<< "<<atHits[iht]<<" != "<<tHits[iht];
          myprt<<"\n";
          fQuitAlg = true;
        } // iht
        if(tHits.size() > atHits.size()) {
          for(iht = atHits.size(); iht < atHits.size(); ++iht) {
            myprt<<"atHits "<<iht<<" "<<PrintHit(tjs.fHits[atHits[iht]])<<"\n";
          } // iht
          PrintTrajectory("CIT", tjs, tj, USHRT_MAX);
        } // tHit.size > atHits.size()
      }
      // check the VtxID
      for(unsigned short end = 0; end < 2; ++end) {
        if(tj.VtxID[end] > tjs.vtx.size()) {
          mf::LogVerbatim("TC")<<someText<<" ChkInTraj: Bad VtxID "<<tj.ID;
          std::cout<<someText<<" ChkInTraj: Bad VtxID "<<tj.ID<<" vtx size "<<tjs.vtx.size()<<"\n";
          tj.AlgMod[kKilled] = true;
          PrintTrajectory("CIT", tjs, tj, USHRT_MAX);
          fQuitAlg = true;
          return;
        }
      } // end
      ++itj;
      if(fQuitAlg) return;
    } // tj
    
  } // ChkInTraj

 ////////////////////////////////////////////////
  void TrajClusterAlg::MakeAllTrajClusters()
  {
    // Make clusters from all trajectories in tjs.allTraj
    
    // Merge hits in trajectory points?
    if(fMakeNewHits) MergeTPHits();
    MakeShowers(tjs);
    
    ClusterStore cls;
    tjs.tcl.clear();
    tjs.inClus.resize(tjs.fHits.size());
    unsigned int iht;
    for(iht = 0; iht < tjs.inClus.size(); ++iht) tjs.inClus[iht] = 0;
    
    if(prt) mf::LogVerbatim("TC")<<"MakeAllTrajClusters: tjs.allTraj size "<<tjs.allTraj.size();
    
    if(tjs.UseAlg[kChkInTraj]) {
      fQuitAlg = !InTrajOK(tjs, "MATC");
      if(fQuitAlg) {
        mf::LogVerbatim("TC")<<"InTrajOK failed in MakeAllTrajClusters";
        return;
      }
    }
    
    unsigned short itj, endPt0, endPt1;
    
    // Make one cluster for each trajectory. The indexing of trajectory parents
    // should map directly to cluster parents
    short clID = 0;
    for(itj = 0; itj < tjs.allTraj.size(); ++itj) {
      Trajectory& tj = tjs.allTraj[itj];
      if(tj.AlgMod[kKilled]) continue;
      // big temp
      if(fMode == 3 && !tj.AlgMod[kShowerTj]) continue;
      // ensure that the endPts are correct
      SetEndPoints(tjs, tj);
      auto tHits = PutTrajHitsInVector(tj, kUsedHits);
      if(tHits.empty()) {
        mf::LogWarning("TC")<<"MakeAllTrajClusters: No hits found in trajectory "<<itj<<" so skip it";
        PrintTrajectory("MATC", tjs, tj, USHRT_MAX);
        continue;
      } // error
      // special handling for shower Tjs: Sort the hits by distance from the start position
      if(tj.AlgMod[kShowerTj]) {
        std::vector<SortEntry> sortVec(tHits.size());
        SortEntry sortEntry;
        std::array<float, 2> hpos;
        for(unsigned short ii = 0; ii < tHits.size(); ++ii) {
          unsigned int iht = tHits[ii];
          hpos[0] = tjs.fHits[iht].WireID.Wire;
          hpos[1] = tjs.fHits[iht].PeakTime * tjs.UnitsPerTick;
          sortEntry.index = ii;
          sortEntry.val = PosSep2(hpos, tj.Pts[0].Pos);
          sortVec[ii] = sortEntry;
        } // ii
        std::sort(sortVec.begin(), sortVec.end(), lessThan);
        // make a temp vector
        std::vector<unsigned int> tmp(sortVec.size());
        // enter the sorted hits
        for(unsigned short ii = 0; ii < sortVec.size(); ++ii) tmp[ii] = tHits[sortVec[ii].index];
        tHits = tmp;
      } // showerTj
      // count AlgMod bits
      for(unsigned short ib = 0; ib < AlgBitNames.size(); ++ib) if(tj.AlgMod[ib]) ++fAlgModCount[ib];
      ++clID;
      cls.ID = clID;
      cls.CTP = tj.CTP;
      cls.PDGCode = tj.PDGCode;
      cls.ParentCluster = tj.ParentTrajID - 1;
      endPt0 = tj.EndPt[0];
      cls.BeginWir = tj.Pts[endPt0].Pos[0];
      cls.BeginTim = tj.Pts[endPt0].Pos[1] / tjs.UnitsPerTick;
      cls.BeginAng = tj.Pts[endPt0].Ang;
      cls.BeginChg = tj.Pts[endPt0].Chg;
      cls.BeginVtx = tj.VtxID[0]-1;
      endPt1 = tj.EndPt[1];
      cls.EndWir = tj.Pts[endPt1].Pos[0];
      cls.EndTim = tj.Pts[endPt1].Pos[1] / tjs.UnitsPerTick;
      cls.EndAng = tj.Pts[endPt1].Ang;
      cls.EndChg = tj.Pts[endPt1].Chg;
      cls.EndVtx = tj.VtxID[1]-1;
      cls.tclhits = tHits;
      // Set the traj info
      tj.ClusterIndex = tjs.tcl.size();
      tjs.tcl.push_back(cls);
      // do some checking and define tjs.inClus
      geo::PlaneID planeID = DecodeCTP(cls.CTP);
      for(unsigned short ii = 0; ii < cls.tclhits.size(); ++ii) {
        unsigned int iht = cls.tclhits[ii];
        if(tjs.fHits[iht].WireID.Plane != planeID.Plane ||
           tjs.fHits[iht].WireID.Cryostat != planeID.Cryostat ||
           tjs.fHits[iht].WireID.TPC != planeID.TPC) {
          mf::LogWarning("TC")<<"MakeAllTrajClusters: Bad OLD hit CTP in itj "<<itj<<" hit "<<PrintHit(tjs.fHits[iht])<<" WorkID "<<tjs.allTraj[itj].WorkID<<" Plane "<<tjs.fHits[iht].WireID.Plane<<" vs "<<planeID.Plane<<" Cstat "<<tjs.fHits[iht].WireID.Cryostat<<" vs "<<planeID.Cryostat<<" TPC "<<tjs.fHits[iht].WireID.TPC<<" vs "<<planeID.TPC;
          fQuitAlg = true;
          return;
        }
        if(tjs.inClus[iht] != 0) {
          mf::LogWarning("TC")<<"MakeAllTrajClusters: Trying to assign tj.ID "<<tj.ID<<" hit "<<iht<<" "<<PrintHit(tjs.fHits[iht])<<" to already-assigned cluster "<<tjs.inClus[iht]<<" workID "<<tj.WorkID;
          fQuitAlg = true;
          return;
        }
        tjs.inClus[iht] = clID;
      } //iht
    } // itj
    
    // Ensure that all PFParticles have associated clusters
    for(unsigned short ipfp = 0; ipfp < tjs.matchVecPFPList.size(); ++ipfp) {
      MatchStruct& ms = tjs.matchVec[tjs.matchVecPFPList[ipfp]];
      for(auto& tjid : ms.TjIDs) {
        Trajectory& tj = tjs.allTraj[tjid - 1];
        if(tj.ID != tjid || tj.AlgMod[kKilled] || !tj.AlgMod[kMat3D] || tj.ClusterIndex > tjs.tcl.size() - 1) {
          std::cout<<"MATC bad PFP -> cluster association "<<ipfp<<" TjID  "<<tjid<<" ClusterIndex "<<tj.ClusterIndex<<"\n";
          PrintAllTraj("Bad", tjs, debug, tjid - 1, USHRT_MAX, false);
        }
      } // tjid
    } // ipfp

    // Define the Hits vector for showers
    for(unsigned short ish = 0; ish < tjs.showers.size(); ++ish) {
      for(auto& TjID : tjs.showers[ish].TjIDs) {
        Trajectory& tj = tjs.allTraj[TjID - 1];
        auto tjHits = PutTrajHitsInVector(tj, kUsedHits);
        tjs.showers[ish].Hits.insert(tjs.showers[ish].Hits.begin(), tjHits.begin(), tjHits.end());
      } // TjID
    } // ish
    
  } // MakeAllTrajClusters
  
  
  //////////////////////////////////////////
  void TrajClusterAlg::FindVtxTjs()
  {
    // Look for vertex trajectories in all vertices in the current fCTP
    if(!tjs.UseAlg[kVtxTj]) return;
    
    for(unsigned short ivx = 0; ivx < tjs.vtx.size(); ++ivx) {
      if(tjs.vtx[ivx].ID == 0) continue;
       if(tjs.vtx[ivx].CTP != fCTP) continue;
      if(tjs.vtx[ivx].Stat[kVtxTrjTried]) continue;
      FindVtxTraj(ivx);
    } // ivx
    
  } // FindVtxTjs
  
  //////////////////////////////////////////
  void TrajClusterAlg::FindVtxTraj(unsigned short ivx)
  {
    // Look for available hits in the vicinity of this vertex and try to make
    // a vertex trajectory from them
    
    if(!tjs.UseAlg[kVtxTj]) return;
    
    if(ivx > tjs.vtx.size() - 1) return;
    if(tjs.vtx[ivx].Stat[kVtxTrjTried]) return;
    VtxStore& theVtx = tjs.vtx[ivx];
    
    std::array<int, 2> wireWindow;
    std::array<float, 2> timeWindow;
    
    // on the first try we look for small angle trajectories which will have hits
    // with a large wire window and a small time window
    // Vertex2DCuts fcl input usage
    // 0 User definition of a short Tj => max number of Tj points
    // 1 max separation between a vertex and the start of a trajectory for a user-defined short Tj
    // 2 max separation for a user-defined long Tj
    // 3 max position pull when attaching a Tj to a vertex
    // 4 max position error for creating a Tj or attaching Tjs to an existing vertex
    // 5 Min MCSMom of Tjs that can be used to create a vertex
    // 6 min frac of Points/Wire between a vtx and a Tj. Ideally one if the efficiency is good
    // 7 min Score
    // 8 ID of a vertex for printing special debugging information
    wireWindow[0] = std::nearbyint(theVtx.Pos[0] - tjs.Vertex2DCuts[2]);
    wireWindow[1] = std::nearbyint(theVtx.Pos[0] + tjs.Vertex2DCuts[2]);
    timeWindow[0] = theVtx.Pos[1] - 5;
    timeWindow[1] = theVtx.Pos[1] + 5;
    
    geo::PlaneID planeID = DecodeCTP(theVtx.CTP);
    unsigned short ipl = planeID.Plane;
    
    if(prt) mf::LogVerbatim("TC")<<"inside FindVtxTraj "<<theVtx.ID<<" Window "<<wireWindow[0]<<" "<<wireWindow[1]<<" "<<timeWindow[0]<<" "<<timeWindow[1]<<" in plane "<<ipl;
    
    // find nearby available hits
    bool hitsNear;
    std::vector<unsigned int> closeHits = FindCloseHits(tjs, wireWindow, timeWindow, ipl, kUnusedHits, true, hitsNear);
    if(closeHits.empty()) return;
    if(prt) {
      mf::LogVerbatim myprt("TC");
      myprt<<"closeHits";
      for(auto& iht : closeHits) myprt<<" "<<PrintHit(tjs.fHits[iht]);
    }
    // sort by distance from the vertex
    std::vector<SortEntry> sortVec(closeHits.size());
    SortEntry sortEntry;
    for(unsigned short ii = 0; ii < closeHits.size(); ++ii) {
      unsigned int iht = closeHits[ii];
      float dw = tjs.fHits[iht].WireID.Wire - theVtx.Pos[0];
      float dt = tjs.UnitsPerTick * tjs.fHits[iht].PeakTime - theVtx.Pos[1];
      float d2 = dw * dw + dt * dt;
      sortEntry.index = ii;
      sortEntry.val = d2;
      sortVec[ii] = sortEntry;
    } // ii
    std::sort(sortVec.begin(), sortVec.end(), lessThan);
    unsigned int vWire = std::nearbyint(theVtx.Pos[0]);
    int vTick = theVtx.Pos[1]/tjs.UnitsPerTick;
    if(prt) PrintHeader("FVT");
    for(unsigned short ii = 0; ii < closeHits.size(); ++ii) {
      unsigned int iht = closeHits[sortVec[ii].index];
      if(tjs.fHits[iht].InTraj > 0) continue;
      // the direction will be poorly defined if a hit is very close to the vertex and it is in this list.
      // Ignore these hits
      if(tjs.fHits[iht].WireID.Wire == vWire) {
        // on the vertex wire. Check for a close time
        if(abs(tjs.fHits[iht].PeakTime - vTick) < 10) continue;
      } // hit on vtx wire
      float toWire = tjs.fHits[iht].WireID.Wire;
      float toTick = tjs.fHits[iht].PeakTime;
      // assume the last pass and fix it later after the angle is calculated
      unsigned short pass = fMinPts.size() - 1;
      Trajectory tj;
      if(!StartTraj(tj, theVtx.Pos[0], theVtx.Pos[1]/tjs.UnitsPerTick, toWire, toTick, theVtx.CTP, pass)) continue;
      // ensure that the first TP is good
      if(tj.Pts[0].Pos[0] < 0) continue;
      //      std::cout<<"fvt "<<theVtx.ID<<" "<<tj.ID<<" vtx0 "<<theVtx.Pos[0]<<" hit "<<PrintHit(tjs.fHits[iht])<<" StepDir "<<tj.StepDir<<"\n";
      tj.VtxID[0] = theVtx.ID;
      TrajPoint& tp = tj.Pts[0];
      // Move the Pt to the hit
      MoveTPToWire(tp, toWire);
      // attach the hit
      tp.Hits.push_back(iht);
      tp.UseHit[tp.Hits.size()-1] = true;
      tjs.fHits[iht].InTraj = tj.ID;
      tp.UseHit[tp.Hits.size()-1] = false;
      if(prt) PrintTrajPoint("FVT", tjs, 0, tj.StepDir, tj.Pass, tp);
      // Step away and see what happens
      prt = prt;
      StepCrawl(tj);
      // check for a major failure
      if(fQuitAlg) return;
      // Check the quality of the trajectory
      CheckTraj(tj);
      if(!fGoodTraj || NumPtsWithCharge(tjs, tj, true) < fMinPts[tj.Pass]) {
        if(prt) mf::LogVerbatim("TC")<<" xxxxxxx Not enough points "<<NumPtsWithCharge(tjs, tj, true)<<" minimum "<<fMinPts[tj.Pass]<<" or !fGoodTraj";
        ReleaseHits(tjs, tj);
        continue;
      }
      if(prt) prt = false;
      tj.AlgMod[kVtxTj] = true;
      fQuitAlg = !StoreTraj(tjs, tj);
      if(tjs.UseAlg[kChkInTraj]) {
        fQuitAlg = !InTrajOK(tjs, "FVT");
        if(fQuitAlg) {
          mf::LogVerbatim("TC")<<"InTrajOK failed in FindVtxTraj";
          return;
        }
      }
      if(prt) mf::LogVerbatim("TC")<<"FindVtxTraj: calling StoreTraj with npts "<<tj.EndPt[1];
    } // ii
    
    // Flag this as tried so we don't try again
    tjs.vtx[ivx].Stat[kVtxTrjTried] = true;
  } // FindVtxTraj
  
  ////////////////////////////////////////////////
  void TrajClusterAlg::GetHitMultiplet(unsigned int theHit, std::vector<unsigned int>& hitsInMultiplet)
  {
    unsigned short localIndex;
    GetHitMultiplet(theHit, hitsInMultiplet, localIndex);
  } // GetHitMultiplet
  
  ////////////////////////////////////////////////
  void TrajClusterAlg::GetHitMultiplet(unsigned int theHit, std::vector<unsigned int>& hitsInMultiplet, unsigned short& localIndex)
  {
    hitsInMultiplet.clear();
    if(theHit > tjs.fHits.size() - 1) return;
    hitsInMultiplet.resize(1);
    hitsInMultiplet[0] = theHit;
    
    float hitSep;
    unsigned int theWire = tjs.fHits[theHit].WireID.Wire;
    unsigned short ipl = tjs.fHits[theHit].WireID.Plane;
    float theTime = tjs.fHits[theHit].PeakTime;
    float theRMS = tjs.fHits[theHit].RMS;
    float narrowHitCut = 1.5 * tjs.AveHitRMS[ipl];
    bool theHitIsNarrow = (theRMS < narrowHitCut);
    float maxPeak = tjs.fHits[theHit].PeakAmplitude;
    unsigned short imTall = theHit;
    unsigned short nNarrow = 0;
    if(theHitIsNarrow) nNarrow = 1;
//    if(prt) mf::LogVerbatim("TC")<<"GetHitMultiplet theHit "<<theHit<<" "<<PrintHit(tjs.fHits[theHit])<<" RMS "<<tjs.fHits[theHit].RMS<<" aveRMS "<<tjs.AveHitRMS[ipl]<<" Amp "<<(int)tjs.fHits[theHit].PeakAmplitude;
    // look for hits < theTime but within hitSep
    if(theHit > 0) {
      for(unsigned int iht = theHit - 1; iht != 0; --iht) {
        if(tjs.fHits[iht].WireID.Wire != theWire) break;
        if(tjs.fHits[iht].WireID.Plane != ipl) break;
        if(tjs.IgnoreNegChiHits && tjs.fHits[iht].GoodnessOfFit < 0) continue;
        if(tjs.fHits[iht].RMS > theRMS) {
          hitSep = fMultHitSep * tjs.fHits[iht].RMS;
          theRMS = tjs.fHits[iht].RMS;
        } else {
          hitSep = fMultHitSep * theRMS;
        }
        if(theTime - tjs.fHits[iht].PeakTime > hitSep) break;
//        if(prt) mf::LogVerbatim("TC")<<" iht- "<<iht<<" "<<tjs.fHits[iht].WireID.Plane<<":"<<PrintHit(tjs.fHits[iht])<<" RMS "<<tjs.fHits[iht].RMS<<" dt "<<theTime - tjs.fHits[iht].PeakTime<<" "<<hitSep<<" Amp "<<(int)tjs.fHits[iht].PeakAmplitude;
         hitsInMultiplet.push_back(iht);
        if(tjs.fHits[iht].RMS < narrowHitCut) ++nNarrow;
        if(tjs.fHits[iht].PeakAmplitude > maxPeak) {
          maxPeak = tjs.fHits[iht].PeakAmplitude;
          imTall = iht;
        }
        theTime = tjs.fHits[iht].PeakTime;
        if(iht == 0) break;
      } // iht
    } // iht > 0
    localIndex = hitsInMultiplet.size() - 1;
    // reverse the order so that hitsInMuliplet will be
    // returned in increasing time order
    if(hitsInMultiplet.size() > 1) std::reverse(hitsInMultiplet.begin(), hitsInMultiplet.end());
    // look for hits > theTime but within hitSep
    theTime = tjs.fHits[theHit].PeakTime;
    theRMS = tjs.fHits[theHit].RMS;
    for(unsigned int iht = theHit + 1; iht < tjs.fHits.size(); ++iht) {
      if(tjs.fHits[iht].WireID.Wire != theWire) break;
      if(tjs.fHits[iht].WireID.Plane != ipl) break;
      if(tjs.IgnoreNegChiHits && tjs.fHits[iht].GoodnessOfFit < 0) continue;
      if(tjs.fHits[iht].RMS > theRMS) {
        hitSep = fMultHitSep * tjs.fHits[iht].RMS;
        theRMS = tjs.fHits[iht].RMS;
      } else {
        hitSep = fMultHitSep * theRMS;
      }
      if(tjs.fHits[iht].PeakTime - theTime > hitSep) break;
//      if(prt) mf::LogVerbatim("TC")<<" iht+ "<<iht<<" "<<PrintHit(tjs.fHits[iht])<<" dt "<<(theTime - tjs.fHits[iht].PeakTime)<<" RMS "<<tjs.fHits[iht].RMS<<" "<<hitSep<<" Amp "<<(int)tjs.fHits[iht].PeakAmplitude;
       hitsInMultiplet.push_back(iht);
      if(tjs.fHits[iht].RMS < narrowHitCut) ++nNarrow;
      if(tjs.fHits[iht].PeakAmplitude > maxPeak) {
        maxPeak = tjs.fHits[iht].PeakAmplitude;
        imTall = iht;
      }
      theTime = tjs.fHits[iht].PeakTime;
    } // iht

    if(hitsInMultiplet.size() == 1) return;
    
    if(hitsInMultiplet.size() > 16) {
      // Found > 16 hits in a multiplet which would be bad for UseHit. Truncate it
      hitsInMultiplet.resize(16);
      return;
    }
    
    // Don't make a multiplet that includes a tall narrow hit with short fat hits
    if(nNarrow == hitsInMultiplet.size()) return;
    if(nNarrow == 0) return;
    
    if(theHitIsNarrow && theHit == imTall) {
//      if(prt) mf::LogVerbatim("TC")<<" theHit is narrow and tall. Use only it";
      // theHit is narrow and it is the highest amplitude hit in the multiplet. Ignore any
      // others that are short and fat
      auto tmp = hitsInMultiplet;
      tmp.resize(1);
      tmp[0] = theHit;
      hitsInMultiplet = tmp;
    } else {
      // theHit is not narrow and it is not the tallest. Ignore a single hit if it is
      // the tallest and narrow
//      if(prt) mf::LogVerbatim("TC")<<" theHit  is not narrow or tall";
      if(tjs.fHits[imTall].RMS < narrowHitCut) {
        unsigned short killMe = 0;
        for(unsigned short ii = 0; ii < hitsInMultiplet.size(); ++ii) {
          if(hitsInMultiplet[ii] == imTall) {
            killMe = ii;
            break;
          }
        } // ii
        hitsInMultiplet.erase(hitsInMultiplet.begin() + killMe);
      } // tjs.fHits[imTall].RMS < narrowHitCut
    } // narrow / tall test

  } // GetHitMultiplet

  ////////////////////////////////////////////////
  std::vector<recob::Hit> TrajClusterAlg::YieldHits()
  {
    // Create the final recob::hits and return them
    std::vector<recob::Hit> tmp;
    tmp.reserve(tjs.fHits.size());
    for(auto& tcHit : tjs.fHits) {
      geo::PlaneID planeID = geo::PlaneID(tcHit.WireID.Cryostat, tcHit.WireID.TPC, tcHit.WireID.Plane);
      raw::ChannelID_t channel = tjs.geom->PlaneWireToChannel((int)tcHit.WireID.Plane, (int)tcHit.WireID.Wire, (int)tcHit.WireID.TPC, (int)tcHit.WireID.Cryostat);
      tmp.emplace_back(channel,
                       tcHit.StartTick, tcHit.EndTick,
                       tcHit.PeakTime, tcHit.SigmaPeakTime,
                       tcHit.RMS,
                       tcHit.PeakAmplitude, tcHit.SigmaPeakAmp,
                       tcHit.Integral, tcHit.Integral, tcHit.SigmaIntegral,
                       tcHit.Multiplicity, tcHit.LocalIndex,
                       tcHit.GoodnessOfFit, tcHit.NDOF,
                       tjs.geom->View(channel),
                       tjs.geom->SignalType(planeID),
                       tcHit.WireID
                       );
    } // tcHit
     return tmp;
  } // YieldHits
  
  ////////////////////////////////////////////////
  float TrajClusterAlg::ExpectedHitsRMS(TrajPoint const& tp)
  {
    // returns the expected RMS of hits for the trajectory point in ticks
    if(std::abs(tp.Dir[0]) > 0.001) {
      geo::PlaneID planeID = DecodeCTP(tp.CTP);
      return 1.5 * tjs.AveHitRMS[planeID.Plane] + 2 * std::abs(tp.Dir[1]/tp.Dir[0])/tjs.UnitsPerTick;
    } else {
      return 500;
    }
  } // ExpectedHitsRMS
  
  ////////////////////////////////////////////////
  bool TrajClusterAlg::EraseHit(const unsigned int& delHit)
  {
    // Erases delHit and makes corrections to allTraj and WireHitRange
    if(delHit > tjs.fHits.size() - 1) {
      mf::LogWarning("TC")<<"Trying to erase an invalid hit";
      return false;
    }
    // erase the hit
    tjs.fHits.erase(tjs.fHits.begin()+delHit);
    // Correct WireHitRange
    int idelHit = delHit;
    for(unsigned short ipl = 0; ipl < tjs.NumPlanes; ++ipl) {
      for(unsigned int wire = tjs.FirstWire[ipl]; wire < tjs.LastWire[ipl];  ++wire) {
        // ignore wires with no hits or dead
        if(tjs.WireHitRange[ipl][wire].first < 0) continue;
        if(idelHit > 0 && tjs.WireHitRange[ipl][wire].first > idelHit) --tjs.WireHitRange[ipl][wire].first;
        if(tjs.WireHitRange[ipl][wire].second > idelHit) --tjs.WireHitRange[ipl][wire].second;
        // Deal with the situation where this is the only hit on a wire
        int firstHit = tjs.WireHitRange[ipl][wire].first;
        int lastHit = tjs.WireHitRange[ipl][wire].second - 1;
        if(lastHit <= firstHit) {
          // erasing the only hit on this wire
          tjs.WireHitRange[ipl][wire].first = -2;
          tjs.WireHitRange[ipl][wire].second = -2;
          // skip checking
          continue;
        }
        // check the first hit
        if(tjs.fHits[firstHit].WireID.Plane != ipl || tjs.fHits[firstHit].WireID.Wire != wire) {
          std::cout<<"WireHitRange screwup on firstHit "<<tjs.fHits[firstHit].WireID.Plane<<":"<<tjs.fHits[firstHit].WireID.Wire;
          std::cout<<" != "<<ipl<<":"<<wire<<"\n";
          exit(1);
        } // and the last hit
        if(tjs.fHits[lastHit].WireID.Plane != ipl || tjs.fHits[lastHit].WireID.Wire != wire) {
          std::cout<<"WireHitRange screwup on lastHit "<<tjs.fHits[lastHit].WireID.Plane<<":"<<tjs.fHits[lastHit].WireID.Wire;
          std::cout<<" != "<<ipl<<":"<<wire<<"\n";
          exit(1);
        } // error checking
      } // wire
    } // ipl
    
    // do another sanity check
    if(!CheckWireHitRange(tjs)) return false;
    
    // now fix the Trajectory point hit -> tjs.fHits.InTraj association. The first step is to
    // remove any use of delHit in all trajectory points. The second is to remove any trajectory point that
    // uses only delHit to define the hit position and is therefore no longer valid
    for(auto& tj : tjs.allTraj) {
      unsigned short killPt = USHRT_MAX;
      for(unsigned short ipt = 0; ipt < tj.Pts.size(); ++ipt) {
        TrajPoint& tp = tj.Pts[ipt];
        unsigned short killii = USHRT_MAX;
        for(unsigned short ii = 0; ii < tp.Hits.size(); ++ii) {
          if(tp.Hits[ii] == delHit) {
            // delHit is used in this TP so we need to remove it
            killii = ii;
          } else if(tp.Hits[ii] > delHit) {
            // delHit comes later in the hit collection so we need to simply correct it
            --tp.Hits[ii];
          }
        } // ii
        if(killii != USHRT_MAX) {
          // We need to erase the reference to this hit in the TP
          tp.Hits.erase(tp.Hits.begin() + killii);
          // shift UseHit being careful not to go outside the bounds
          unsigned short maxSize = tp.Hits.size();
          if(maxSize == 16) maxSize = 15;
          for(unsigned short ii = killii; ii < maxSize; ++ii) tp.UseHit[ii] = tp.UseHit[ii + 1];
          // Flag this TP for deletion if there are no other hits
          if(tp.Hits.empty()) killPt = ipt;
        } // killii != USHRT_MAX
      } // ipt
      // delHit was the only hit used in this TP and it was erased so delete the TP
      if(killPt != USHRT_MAX) {
        tj.Pts.erase(tj.Pts.begin() + killPt);
        SetEndPoints(tjs, tj);
      }
    } // tj

    return true;
  } // EraseHit
  
  ////////////////////////////////////////////////
  void TrajClusterAlg::DefineHit(TCHit& tcHit, CTP_t& hitCTP, unsigned int& hitWire)
  {
    // Defines the hit WireID, channel, etc using hitCTP and hitWire
    geo::PlaneID planeID = DecodeCTP(hitCTP);
    tcHit.WireID = geo::WireID(planeID, hitWire);
//    hitCTP.Channel = tjs.geom->PlaneWireToChannel((int)planeID.Plane,(int)hitWire,(int)planeID.TPC,(int)planeID.Cryostat);
  } // DefineHit
  
  ////////////////////////////////////////////////
  unsigned int TrajClusterAlg::CreateHit(TCHit tcHit)
  {
    // Creates a hit in tjs.fHits using the supplied information. Returns UINT_MAX if there is failure.
    // Returns the index of the newly created hit.
    unsigned short newHitPlane = tcHit.WireID.Plane;
    unsigned int newHitWire = tcHit.WireID.Wire;
    // don't try to create a hit on a dead wire
    if(tjs.WireHitRange[newHitPlane][newHitWire].first == -1) return UINT_MAX;
    
    // Figure out where to put it
    unsigned int newHitIndex = UINT_MAX;
    if(tjs.WireHitRange[newHitPlane][newHitWire].first == -2) {
      // We want to put this hit on a wire that currently has none. Find the next wire that has a hit.
      // First look in the plane in which we want to put it
      for(unsigned int wire = newHitWire + 1; wire < tjs.NumWires[newHitPlane]; ++wire) {
        if(tjs.WireHitRange[newHitPlane][wire].first >= 0) {
          newHitIndex = tjs.WireHitRange[newHitPlane][wire].first;
          break;
        }
      } // wire
      // if not found in this plane look in the rest of the planes
      if(newHitIndex == UINT_MAX) {
        for(unsigned short ipl = newHitPlane + 1; ipl < tjs.NumPlanes; ++ipl) {
          for(unsigned int wire = tjs.FirstWire[ipl]; wire < tjs.LastWire[ipl]; ++wire) {
            if(tjs.WireHitRange[ipl][wire].first >= 0) {
              newHitIndex = tjs.WireHitRange[ipl][wire].first;
              break;
            }
          } // wire
          if(newHitIndex != UINT_MAX) break;
        } // ipl
      } // newHitIndex == UINT_MAX
    } else {
      // Hits exist on this wire
      unsigned int firstHit = tjs.WireHitRange[newHitPlane][newHitWire].first;
      unsigned int lastHit = tjs.WireHitRange[newHitPlane][newHitWire].second - 1;
      if(tcHit.PeakTime <= tjs.fHits[firstHit].PeakTime) {
        // new hit is earlier in time so it should be inserted before firstHit
        newHitIndex = firstHit;
      } else if(tcHit.PeakTime > tjs.fHits[lastHit].PeakTime) {
        // new hit is later so it should inserted after lastHit
        newHitIndex = lastHit + 1;
      } else {
        // new hit is somewhere in the middle
        for(unsigned int iht = firstHit; iht < lastHit; ++iht) {
          if(tcHit.PeakTime > tjs.fHits[iht].PeakTime && tcHit.PeakTime <= tjs.fHits[iht+1].PeakTime) {
            // found it
            newHitIndex = iht + 1;
            break;
          }
        } // iht
      } // new hit in the middle
    } // Hits exist on this wire
    
    // this shouldn't be possible
    if(newHitIndex == UINT_MAX) {
      std::cout<<"CreateHit: Failed to find newHitIndex for new hit "<<PrintHit(tcHit)<<"\n";
      return newHitIndex;
    }
    
    // insert the hit
    tjs.fHits.insert(tjs.fHits.begin() + newHitIndex, tcHit);
    
    // Correct WireHitRange
    
    // Put the hit on a wire with no existing hits
    if(tjs.WireHitRange[newHitPlane][newHitWire].first == -2) {
      tjs.WireHitRange[newHitPlane][newHitWire].first = newHitIndex;
      tjs.WireHitRange[newHitPlane][newHitWire].second = newHitIndex + 1;
    } else {
      // This wire has hits, one of which is the new hits, so only correct the last hit
      ++tjs.WireHitRange[newHitPlane][newHitWire].second;
    }
    
    // correct the hit ranges in newHitPlane on wires after newHitWire
    for(unsigned int wire = newHitWire + 1; wire <  tjs.LastWire[newHitPlane]; ++wire) {
      // dead wire
      if(tjs.WireHitRange[newHitPlane][wire].first < 0) continue;
      ++tjs.WireHitRange[newHitPlane][wire].first;
      ++tjs.WireHitRange[newHitPlane][wire].second;
      // check the hits
      int firstHit = tjs.WireHitRange[newHitPlane][wire].first;
      int lastHit = tjs.WireHitRange[newHitPlane][wire].second - 1;
      if(tjs.fHits[firstHit].WireID.Plane != newHitPlane || tjs.fHits[firstHit].WireID.Wire != wire) {
        std::cout<<"WireHitRange1 screwup on firstHit "<<tjs.fHits[firstHit].WireID.Plane<<":"<<tjs.fHits[firstHit].WireID.Wire;
        std::cout<<" != "<<newHitPlane<<":"<<wire<<"\n";
        exit(1);
      } // error checking
      if(tjs.fHits[lastHit].WireID.Plane != newHitPlane || tjs.fHits[lastHit].WireID.Wire != wire) {
        std::cout<<"WireHitRange1 screwup on lastHit "<<tjs.fHits[lastHit].WireID.Plane<<":"<<tjs.fHits[lastHit].WireID.Wire;
        std::cout<<" != "<<newHitPlane<<":"<<wire<<"\n";
        exit(1);
      } // error checking
    } // wire
    
    // correct the hit ranges for the later planes
    for(unsigned short ipl = newHitPlane + 1; ipl < tjs.NumPlanes; ++ipl) {
      for(unsigned int wire = tjs.FirstWire[ipl]; wire < tjs.LastWire[ipl]; ++wire) {
        if(tjs.WireHitRange[ipl][wire].first < 0) continue;
        ++tjs.WireHitRange[ipl][wire].first;
        ++tjs.WireHitRange[ipl][wire].second;
        // check the hits
        int firstHit = tjs.WireHitRange[ipl][wire].first;
        int lastHit = tjs.WireHitRange[ipl][wire].second - 1;
        if(tjs.fHits[firstHit].WireID.Plane != ipl || tjs.fHits[firstHit].WireID.Wire != wire) {
          std::cout<<"WireHitRange2 screwup on firstHit "<<tjs.fHits[firstHit].WireID.Plane<<":"<<tjs.fHits[firstHit].WireID.Wire;
          std::cout<<" != "<<ipl<<":"<<wire<<"\n";
          exit(1);
        } // error checking
        if(tjs.fHits[lastHit].WireID.Plane != ipl || tjs.fHits[lastHit].WireID.Wire != wire) {
          std::cout<<"WireHitRange2 screwup on lastHit "<<tjs.fHits[lastHit].WireID.Plane<<":"<<tjs.fHits[lastHit].WireID.Wire;
          std::cout<<" != "<<ipl<<":"<<wire<<"\n";
          exit(1);
        } // error checking
      } // wire
    } // ipl
    
    
    if(!CheckWireHitRange(tjs)) return UINT_MAX;
    
    // now correct the hit indices in the trajectories
    for(auto& tj : tjs.allTraj) {
      for(auto& tp : tj.Pts) {
        for(unsigned short iht = 0; iht < tp.Hits.size(); ++iht) {
          if(tp.Hits[iht] >= newHitIndex) ++tp.Hits[iht];
          
          if(tp.Hits.size() == 1 && tp.Chg > 0 && tjs.fHits[tp.Hits[iht]].WireID.Wire != std::nearbyint(tp.Pos[0])) {
            std::cout<<"  Create index problem tj.ID "<<tj.ID<<" iht "<<iht<<" newHitIndex "<<newHitIndex;
            std::cout<<" hit "<<PrintHit(tjs.fHits[tp.Hits[iht]])<<" Pos "<<PrintPos(tjs, tp)<<"\n";
            exit(1);
          }
          
        } // iht
      } // tp
    }

    return newHitIndex;
    
  } // CreateHit
  
  ////////////////////////////////////////////////
  void TrajClusterAlg::MergeTPHits()
  {
    
    // Merge all hits that are used in one TP into a single hit
    // Make a list of hits that are slated for deletion
    std::vector<unsigned int> delHits;
    for(unsigned short itj = 0; itj < tjs.allTraj.size(); ++itj) {
      if(tjs.allTraj[itj].AlgMod[kKilled]) continue;
      Trajectory& tj = tjs.allTraj[itj];
      // ignore shower Tj hits
      if(tj.AlgMod[kShowerTj]) continue;
      for(unsigned short ipt = tj.EndPt[0]; ipt <= tj.EndPt[1]; ++ipt) {
        TrajPoint& tp = tj.Pts[ipt];
        if(NumHitsInTP(tp, kUsedHits) < 2) continue;
        // Make a list of the old hits on this TP before doing anything invasive
        std::vector<unsigned int> oldHits;
        // get some info so we can calculate the RMS
        raw::TDCtick_t loTick = INT_MAX;
        raw::TDCtick_t hiTick = 0;
        float mChg = 0;
        float mTick = 0;
        // estimate the uncertainties
        float mSigmaPeakAmp = 0;
        float mSigmaPeakTime = 0;
        float mSigmaIntegral = 0;
        for(unsigned short ii = 0; ii < tp.Hits.size(); ++ii) {
          if(!tp.UseHit[ii]) continue;
          unsigned int iht = tp.Hits[ii];
          oldHits.push_back(iht);
          if(tjs.fHits[iht].StartTick < loTick) loTick = tjs.fHits[iht].StartTick;
          if(tjs.fHits[iht].EndTick > hiTick) hiTick = tjs.fHits[iht].EndTick;
          mChg += tjs.fHits[iht].Integral;
          mTick += tjs.fHits[iht].Integral * tjs.fHits[iht].PeakTime;
          mSigmaPeakAmp += tjs.fHits[iht].Integral * tjs.fHits[iht].SigmaPeakAmp;
          mSigmaPeakTime += tjs.fHits[iht].Integral * tjs.fHits[iht].SigmaPeakTime;
          mSigmaIntegral += tjs.fHits[iht].Integral * tjs.fHits[iht].SigmaIntegral;
        } // ii
        mTick /= mChg;
        if(mTick < 0) mTick = 0;
        mSigmaPeakAmp /= mChg;
        mSigmaPeakTime /= mChg;
        mSigmaIntegral /= mChg;
        // make a temporary signal waveform vector
        std::vector<float> signal(hiTick - loTick, 0);
        // fill it with the hit shapes
        for(auto& iht : oldHits) {
          float& peakTime = tjs.fHits[iht].PeakTime;
          float& amp = tjs.fHits[iht].PeakAmplitude;
          float& rms = tjs.fHits[iht].RMS;
          // add charge in the range +/- 3 sigma
          short loTime = (short)(peakTime - 3 * rms);
          if(loTime < loTick) loTime = loTick;
          short hiTime = (short)(peakTime + 3 * rms);
          if(hiTime > hiTick) hiTime = hiTick;
          for(short time = loTime; time < hiTime; ++time) {
            unsigned short indx = time - loTick;
            if(indx > signal.size() - 1) continue;
            float arg = (time - peakTime) / rms;
            signal[indx] += amp * exp(-0.5 * arg * arg);
          } // time
        } // iht
        // aveIndx is the index of the charge-weighted average in the signal vector
        float aveIndx = (mTick - loTick);
        // find the merged hit RMS
        float mRMS = 0;
        for(unsigned short indx = 0; indx < signal.size(); ++indx) {
          float dindx = indx - aveIndx;
          mRMS += signal[indx] * dindx * dindx;
        } // indx
        mRMS = std::sqrt(mRMS / mChg);
        // Modify the first hit in the list
        unsigned int mht = oldHits[0];
        tjs.fHits[mht].PeakTime = mTick;
        tjs.fHits[mht].SigmaPeakTime = mSigmaPeakTime;
        tjs.fHits[mht].PeakAmplitude = mChg / (2.5066 * mRMS);
        tjs.fHits[mht].SigmaPeakAmp = mSigmaPeakAmp;
        tjs.fHits[mht].Integral = mChg;
        tjs.fHits[mht].SigmaIntegral = mSigmaIntegral;
        tjs.fHits[mht].RMS = mRMS;
        tjs.fHits[mht].Multiplicity = 1;
        tjs.fHits[mht].LocalIndex = 0;
        tjs.fHits[mht].GoodnessOfFit = 1; // flag?
        tjs.fHits[mht].NDOF = 0;
        // then flag the other hits for erasing
        for(unsigned short ii = 0; ii < tp.Hits.size(); ++ii) {
          for(unsigned short jj = 1; jj < oldHits.size(); ++jj) {
            if (tp.Hits[ii]==oldHits[jj]){
              tp.UseHit[ii] = false;
              // put it in the removal list
              delHits.push_back(tp.Hits[ii]);
              // Flag this hit
              tjs.fHits[tp.Hits[ii]].InTraj = SHRT_MAX;
              tp.Hits[ii] = INT_MAX;
            }
          }
        } // ii
      } // ipt
    } // itj
    
    // Erase the hits. Start by sorting them in decreasing order so that
    // the local delHits vector doesn't need to be modified when a hit is deleted
    if(delHits.size() > 1) std::sort(delHits.begin(), delHits.end(), std::greater<unsigned int>());

    for(auto& delHit : delHits) EraseHit(delHit);

  } // MergeTPHits
  
  //////////////////////////////////////////
  void TrajClusterAlg::MaskBadTPs(Trajectory& tj, float const& maxChi)
  {
    // Remove TPs that have the worst values of delta until the fit chisq < maxChi
    
    if(!tjs.UseAlg[kMaskBadTPs]) return;
    //don't use this function for reverse propagation
    if(!tjs.UseAlg[kRvPrp]) return;
    
    if(tj.Pts.size() < 3) {
      mf::LogError("TC")<<"MaskBadTPs: Trajectory ID "<<tj.ID<<" too short to mask hits ";
      fGoodTraj = false;
      return;
    }
    unsigned short nit = 0;
    TrajPoint& lastTP = tj.Pts[tj.Pts.size() - 1];
    while(lastTP.FitChi > maxChi && nit < 3) {
      float maxDelta = 0;
      unsigned short imBad = USHRT_MAX;
      unsigned short cnt = 0;
      for(unsigned short ii = 1; ii < tj.Pts.size(); ++ii) {
        unsigned short ipt = tj.Pts.size() - 1 - ii;
        TrajPoint& tp = tj.Pts[ipt];
        if(tp.Chg == 0) continue;
        if(tp.Delta > maxDelta) {
          maxDelta = tp.Delta;
          imBad = ipt;
        }
        ++cnt;
        if(cnt == tp.NTPsFit) break;
      } // ii
      if(imBad == USHRT_MAX) return;
      if(prt) mf::LogVerbatim("TC")<<"MaskBadTPs: lastTP.FitChi "<<lastTP.FitChi<<"  Mask point "<<imBad;
      // mask the point
      UnsetUsedHits(tjs, tj.Pts[imBad]);
      FitTraj(tjs, tj);
      if(prt) mf::LogVerbatim("TC")<<"  after FitTraj "<<lastTP.FitChi;
      tj.AlgMod[kMaskBadTPs] = true;
      ++nit;
    } // lastTP.FItChi > maxChi && nit < 3
    
  } // MaskBadTPs
  
  //////////////////////////////////////////
  void TrajClusterAlg::MaskTrajEndPoints(Trajectory& tj, unsigned short nPts)
  {
    //PrintTrajectory("MTEP", tjs, tj, USHRT_MAX);

    // Masks off (sets all hits not-Used) nPts trajectory points at the leading edge of the
    // trajectory, presumably because the fit including this points is poor. The position, direction
    // and Delta of the last nPts points is updated as well
    
    if(tj.Pts.size() < 3) {
      mf::LogError("TC")<<"MaskTrajEndPoints: Trajectory ID "<<tj.ID<<" too short to mask hits ";
      fGoodTraj = false;
      return;
    }
    if(nPts > tj.Pts.size() - 2) {
      mf::LogError("TC")<<"MaskTrajEndPoints: Trying to mask too many points "<<nPts<<" Pts.size "<<tj.Pts.size();
      fGoodTraj = false;
      return;
    }
    
    // find the last good point (with charge)
    unsigned short lastGoodPt = USHRT_MAX ;

    if (!ChkMichel(tj, lastGoodPt)){ //did not find michel electron
      for(unsigned short ii = 0; ii < tj.Pts.size(); ++ii) {
        unsigned short ipt = tj.EndPt[1] - nPts - ii;
        if(tj.Pts[ipt].Chg > 0) {
          lastGoodPt = ipt;
          break;
        }
        if(ipt == 0) break;
      } // ii
    }
    if(prt) {
      mf::LogVerbatim("TC")<<"MTEP: lastGoodPt "<<lastGoodPt<<" Pts size "<<tj.Pts.size()<<" fGoodTraj "<<fGoodTraj;
    }
    if(lastGoodPt == USHRT_MAX) return;
    tj.EndPt[1] = lastGoodPt;
    
    //for(unsigned short ii = 0; ii < nPts; ++ii) {
    for(unsigned short ii = 0; ii < tj.Pts.size(); ++ii) {
      unsigned short ipt = tj.Pts.size() - 1 - ii;
      if (ipt==lastGoodPt) break;
      UnsetUsedHits(tjs, tj.Pts[ipt]);
      // Reset the position and direction of the masked off points
      tj.Pts[ipt].Dir = tj.Pts[lastGoodPt].Dir;
      if(tj.Pts[lastGoodPt].AngleCode == 2) {
        // Very large angle: Move by path length
        float path = TrajPointSeparation(tj.Pts[lastGoodPt], tj.Pts[ipt]);
        tj.Pts[ipt].Pos[0] = tj.Pts[lastGoodPt].Pos[0] + path * tj.Pts[ipt].Dir[0];
        tj.Pts[ipt].Pos[1] = tj.Pts[lastGoodPt].Pos[1] + path * tj.Pts[ipt].Dir[1];
      } else {
        // Not large angle: Move by wire
        float dw = tj.Pts[ipt].Pos[0] - tj.Pts[lastGoodPt].Pos[0];
        // Correct the projected time to the wire
        float newpos = tj.Pts[lastGoodPt].Pos[1] + dw * tj.Pts[ipt].Dir[1] / tj.Pts[ipt].Dir[0];
        if(prt) mf::LogVerbatim("TC")<<"MTEP: ipt "<<ipt<<" Pos[0] "<<tj.Pts[ipt].Pos[0]<<". Move Pos[1] from "<<tj.Pts[ipt].Pos[1]<<" to "<<newpos;
        tj.Pts[ipt].Pos[1] = tj.Pts[lastGoodPt].Pos[1] + dw * tj.Pts[ipt].Dir[1] / tj.Pts[ipt].Dir[0];
      }
      tj.Pts[ipt].Delta = PointTrajDOCA(tjs, tj.Pts[ipt].HitPos[0], tj.Pts[ipt].HitPos[1], tj.Pts[ipt]);
      if(prt) mf::LogVerbatim("TC")<<" masked ipt "<<ipt<<" Pos "<<PrintPos(tjs, tj.Pts[ipt])<<" Chg "<<tj.Pts[ipt].Chg;
    } // ii
    SetEndPoints(tjs, tj);
    
  } // MaskTrajEndPoints
  
  ////////////////////////////////////////////////
  void TrajClusterAlg::ChkStop(Trajectory& tj)
  {
    // Sets the StopFlag[kBragg] bits on the trajectory by identifying the Bragg peak
    // at each end. This function checks both ends, finding the point with the highest charge nearest the
    // end and considering the first (when end = 0) 4 points or last 4 points (when end = 1). The next
    // 5 - 10 points (fChkStop[0]) are fitted to a line, Q(x - x0) = Qo + (x - x0) * slope where x0 is the
    // wire position of the highest charge point. A large negative slope indicates that there is a Bragg
    // peak at the end.
    
    tj.StopFlag[0][kBragg] = false;
    tj.StopFlag[1][kBragg] = false;
    
    if(fChkStopCuts[0] < 0) return;
    
    // don't attempt with low momentum trajectories
    if(tj.MCSMom < 50) return;
    
    // ignore trajectories that are very large angle at both ends
    if(tj.Pts[tj.EndPt[0]].AngleCode == 2 || tj.Pts[tj.EndPt[1]].AngleCode == 2) return;

    unsigned short nPtsToCheck = fChkStopCuts[1];
    if(tj.Pts.size() < nPtsToCheck) return;
    
    if(prt) mf::LogVerbatim("TC")<<"ChkStop: requiring "<<nPtsToCheck<<" points with charge slope > "<<fChkStopCuts[0]<<" Chg/WSEU";
    
    // find the highest charge hit in the first 3 points at each end
    for(unsigned short end = 0; end < 2; ++end) {
      short dir = 1 - 2 * end;
      // find the point with the highest charge considering the first 3 points
      float big = 0;
      unsigned short hiPt = 0;
      float x0 = 0;
      for(unsigned short ii = 0; ii < 4; ++ii) {
        short ipt = tj.EndPt[end] + ii * dir;
        if(ipt < tj.EndPt[0] || ipt > tj.EndPt[1]) break;
        TrajPoint& tp = tj.Pts[ipt];
        if(tp.Chg > big) {
          big = tp.Chg;
          x0 = tp.Pos[0];
          hiPt = ipt;
        }
      } // ii
      if(prt) mf::LogVerbatim("TC")<<" end "<<end<<" hiPt "<<hiPt<<" big "<<big;
      std::vector<float> x, y, yerr2;
      float intcpt, intcpterr;
      float slope, slopeerr, chidof;
      for(unsigned short ii = 0; ii < tj.Pts.size(); ++ii) {
        short ipt = hiPt + ii * dir;
        if(ipt < tj.EndPt[0] || ipt > tj.EndPt[1]) break;
        TrajPoint& tp = tj.Pts[ipt];
        if(tp.Chg == 0) continue;
        x.push_back(std::abs(tp.Pos[0] - x0));
        y.push_back(tp.Chg);
        // Assume 10% point-to-point charge fluctuations
        float err = 0.1 * tp.Chg;
        if(prt) mf::LogVerbatim("TC")<<ipt<<"  "<<PrintPos(tjs, tp.Pos)<<" "<<x[x.size()-1]<<" Chg "<<(int)tp.Chg;
        yerr2.push_back(err * err);
        if(x.size() == nPtsToCheck) break;
      } // ii
      if(x.size() < nPtsToCheck) continue;
      fLinFitAlg.LinFit(x, y, yerr2, intcpt, slope, intcpterr, slopeerr, chidof);
      // check for really bad chidof indicating a major failure
      if(chidof > 100) continue;
      // The charge slope is negative for a stopping track in the way that the fit was constructed.
      // Flip the sign so we can make a cut against fChkStopCuts[0] which is positive.
      slope = -slope;
      if(slope > fChkStopCuts[0] && chidof < fChkStopCuts[2] && slope > 2 * slopeerr) {
        tj.StopFlag[end][kBragg] = true;
        tj.AlgMod[kChkStop] = true;
        // Put the charge at the end into tp.AveChg
        unsigned short endPt = tj.EndPt[end];
        tj.Pts[endPt].AveChg = intcpt;
        if(prt) mf::LogVerbatim("TC")<<" end "<<end<<" fit chidof "<<chidof<<" slope "<<slope<<" +/- "<<slopeerr<<" Stopping ";
      } else {
        if(prt) mf::LogVerbatim("TC")<<" end "<<end<<" fit chidof "<<chidof<<" slope "<<slope<<" +/- "<<slopeerr<<" Not stopping";
      }
   } // end

  } // ChkStop

  //////////////////////TY://////////////////////////
  bool TrajClusterAlg::ChkMichel(Trajectory& tj, unsigned short& lastGoodPt){

    //find number of hits that are consistent with Michel electron
    unsigned short nmichelhits = 0;
    //find number of hits that are consistent with Bragg peak
    unsigned short nbragghits = 0;
    float lastChg = 0;

    bool isfirsthit = true;
    unsigned short braggpeak = 0;

    for(unsigned short ii = 0; ii < tj.Pts.size(); ++ii) {
      if (ii>tj.EndPt[1]) continue;
      unsigned short ipt = tj.EndPt[1] - ii;
      if (tj.Pts[ipt].Chg>0){
        if (isfirsthit){
          isfirsthit = false;
          if (tj.Pts[ipt].ChgPull<0){
            ++nmichelhits;
          }
        }
        else{
          if (tj.Pts[ipt].ChgPull<0&&nmichelhits&&!nbragghits){//still Michel
            ++nmichelhits;
          }
          else{
            if (!nbragghits){
              ++nbragghits; //Last Bragg peak hit
              lastChg  = tj.Pts[ipt].Chg;
              braggpeak = ipt;
            }
            else if (tj.Pts[ipt].Chg<lastChg){ //still Bragg peak
              ++nbragghits;
              lastChg  = tj.Pts[ipt].Chg;
            }
            else break;
          }
        }
      }
    }
    if(prt) mf::LogVerbatim("TC")<<"ChkMichel Michel hits: "<<nmichelhits<<" Bragg peak hits: "<<nbragghits;
    if (nmichelhits>0&&nbragghits>2){//find Michel topology
      lastGoodPt = braggpeak;
      return true;
    }
    else{
      return false;
    }
  }

  ////////////////////////////////////////////////
  void TrajClusterAlg::ChkHiChgHits()
  {
    // Check allTraj trajectories in the current CTP to see if they are stopping
    if(!tjs.UseAlg[kSplitHiChgHits]) return;
    
    for(size_t i = 0; i< tjs.allTraj.size(); ++i) {
      auto & tj = tjs.allTraj[i];
      if(tj.CTP != fCTP) continue;
      if(tj.AlgMod[kKilled]) continue;
      SplitHiChgHits(tj);
    } // tj

  } // ChkHiChgHits

  /////////////////////TY:///////////////////////////
  void TrajClusterAlg::SplitHiChgHits(Trajectory& tj){
    
    // Check allTraj trajectories in the current CTP and split high charge hits 
    if(!tjs.UseAlg[kSplitHiChgHits]) return;

    // Only do it once
    if (tj.AlgMod[kSplitHiChgHits]) return;

    if(tj.CTP != fCTP) return;
    if(tj.AlgMod[kKilled]) return;
    //Ignore short trajectories
    if (tj.EndPt[1]<10) return;
    for(unsigned short end = 0; end < 2; ++end) {
      if(prt) mf::LogVerbatim("TC")<<"SplitHiChghits "<<end<<" "<<tj.VtxID[end];
      float hichg = 0;
      unsigned short tp = tj.EndPt[end];
      unsigned short nlohits = 0;
      unsigned short lastHiTP = USHRT_MAX;
      while (tp != tj.EndPt[1-end]){
        float ptchg = TpSumHitChg(tjs, tj.Pts[tp]);
        if (prt) mf::LogVerbatim("TC")<<"SplitHiChgHits "<<tp<<" "<<ptchg<<" "<<PrintPos(tjs, tj.Pts[tp]);
        if (ptchg){
          if (tp == tj.EndPt[end]){
            hichg = ptchg;
            lastHiTP = tp;
          }
          else if (ptchg>0.4*hichg){
            if (!nlohits){
              hichg = ptchg;
              lastHiTP = tp;
            }
            else{
              break;
            }
          }
          else ++nlohits;
        }
        if (end==0){
          ++tp;
        }
        else{
          --tp;
        }
      }
      //if (prt) mf::LogVerbatim("TC")<<"SplitHiChgHits "<<end<<" "<<nlohits;
      if (nlohits>4&&lastHiTP!=USHRT_MAX){
        //Create new vertex
        VtxStore aVtx;
        aVtx.Pos = tj.Pts[lastHiTP].Pos;
        aVtx.NTraj = 2;
        aVtx.Pass = tj.Pass;
        aVtx.Topo = 7;
        aVtx.ChiDOF = 0;
        aVtx.CTP = fCTP;
        aVtx.ID = tjs.vtx.size() + 1;
        if(!StoreVertex(tjs, aVtx)) {
          if(prt) mf::LogVerbatim("TC")<<" Failed storing vertex "<<tj.VtxID[end];
          return;
        }

        // make a copy
        Trajectory newTj = tj;
        newTj.ID = tjs.allTraj.size() + 1;

        // keep high charge hits, reassign other hits to the new trajectory
        unsigned short tp1 = lastHiTP+1;
        if (end==1) tp1 = lastHiTP-1;
        for (unsigned short ipt = std::min(tj.EndPt[1-end], tp1); ipt <= std::max(tj.EndPt[1-end], tp1); ++ipt){
          tj.Pts[ipt].Chg = 0;
          for (unsigned short ii = 0; ii < tj.Pts[ipt].Hits.size(); ++ii) {
            if(!tj.Pts[ipt].UseHit[ii]) continue;
            unsigned int iht = tj.Pts[ipt].Hits[ii];
            // This shouldn't happen but check anyway
            if(tjs.fHits[iht].InTraj != tj.ID) continue;
            tjs.fHits[iht].InTraj = newTj.ID;
            tj.Pts[ipt].UseHit[ii] = false;
          }//ii
        }//ipt
        SetEndPoints(tjs, tj);
        tj.VtxID[1-end] = aVtx.ID;
        tj.AlgMod[kSplitHiChgHits] = true;
        if(prt) {
          mf::LogVerbatim("TC")<<"Splitting trajectory ID "<<tj.ID<<" new EndPts "<<tj.EndPt[0]<<" to "<<tj.EndPt[1];
        }

        for (unsigned short ipt = std::min(newTj.EndPt[end], lastHiTP); ipt <= std::max(newTj.EndPt[end], lastHiTP); ++ipt){
          newTj.Pts[ipt].Chg = 0;
          for (unsigned short ii = 0; ii < newTj.Pts[ipt].Hits.size(); ++ii) {
            newTj.Pts[ipt].UseHit[ii] = false;
          }//ii
        }//ipt
        SetEndPoints(tjs, newTj);
        newTj.VtxID[end] = aVtx.ID;
        newTj.AlgMod[kSplitHiChgHits] = true;
        tjs.allTraj.push_back(newTj);
        
        break;     
      }
    }
  }


  void TrajClusterAlg::DefineTree(TTree* t) {
    showertree = t;

    showertree->Branch("BeginWir", &tjs.stv.BeginWir);
    showertree->Branch("BeginTim", &tjs.stv.BeginTim);
    showertree->Branch("BeginAng", &tjs.stv.BeginAng);
    showertree->Branch("BeginChg", &tjs.stv.BeginChg);
    showertree->Branch("BeginVtx", &tjs.stv.BeginVtx);

    showertree->Branch("EndWir", &tjs.stv.EndWir);
    showertree->Branch("EndTim", &tjs.stv.EndTim);
    showertree->Branch("EndAng", &tjs.stv.EndAng);
    showertree->Branch("EndChg", &tjs.stv.EndChg);
    showertree->Branch("EndVtx", &tjs.stv.EndVtx);

    showertree->Branch("MCSMom", &tjs.stv.MCSMom);

    showertree->Branch("PlaneNum", &tjs.stv.PlaneNum);
    showertree->Branch("TjID", &tjs.stv.TjID);
    showertree->Branch("IsShowerTj", &tjs.stv.IsShowerTj);
    showertree->Branch("ShowerID", &tjs.stv.ShowerID);
    showertree->Branch("IsShowerParent", &tjs.stv.IsShowerParent);
    showertree->Branch("StageNum", &tjs.stv.StageNum);

    showertree->Branch("Envelope", &tjs.stv.Envelope);
    showertree->Branch("EnvPlane", &tjs.stv.EnvPlane);
    showertree->Branch("EnvStage", &tjs.stv.EnvStage);
    showertree->Branch("EnvShowerID", &tjs.stv.EnvShowerID);

    showertree->Branch("nStages", &tjs.stv.nStages);
    showertree->Branch("nPlanes", &tjs.stv.nPlanes);

  } // end DefineTree

  void TrajClusterAlg::DefineCRTree(TTree *t){
    crtree = t;
    crtree->Branch("cr_pfpmintick", &tjs.crt.cr_pfpmintick);
    crtree->Branch("cr_pfpmaxtick", &tjs.crt.cr_pfpmaxtick);
    crtree->Branch("cr_origin", &tjs.crt.cr_origin);

  }

} // namespace cluster<|MERGE_RESOLUTION|>--- conflicted
+++ resolved
@@ -486,13 +486,8 @@
       } // tpcid
     }
     FillPFPInfo();
-<<<<<<< HEAD
+    if(!fIsRealData) tm.MatchTruth(hist, fEventsProcessed);
     if (tjs.SaveCRTree) crtree->Fill();
-    // convert the cots vector into recob::Shower
-    MakeShowers(tjs);
-=======
-    if(!fIsRealData) tm.MatchTruth(hist, fEventsProcessed);
->>>>>>> b07a33b1
     // Convert trajectories in allTraj into clusters
     MakeAllTrajClusters();
     if(fQuitAlg) {
