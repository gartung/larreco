//////////////////////////////////////////////////////////////////////
///
/// Step crawling code used by TrajClusterAlg
///
/// Bruce Baller, baller@fnal.gov
///
///
////////////////////////////////////////////////////////////////////////

#include "larreco/RecoAlg/TrajClusterAlg.h"
#include "larreco/RecoAlg/TCAlg/DebugStruct.h"


// TEMP for MatchTruth
#include "larsim/MCCheater/BackTracker.h"

class TH1F;
class TH2F;
class TProfile;

struct SortEntry{
  unsigned int index;
  float length;
};

bool greaterThan (SortEntry c1, SortEntry c2) { return (c1.length > c2.length);}
bool lessThan (SortEntry c1, SortEntry c2) { return (c1.length < c2.length);}


namespace tca {

  //------------------------------------------------------------------------------
  TrajClusterAlg::TrajClusterAlg(fhicl::ParameterSet const& pset)
  {
    reconfigure(pset);
    

    art::ServiceHandle<art::TFileService> tfs;
    
    // True - Reco vertex difference
    fNuVtx_dx = tfs->make<TH1F>("Vtx dx","Vtx dx",80,-10,10);
    fNuVtx_dy = tfs->make<TH1F>("Vtx dy","Vtx dy",80,-10,10);
    fNuVtx_dz = tfs->make<TH1F>("Vtx dz","Vtx dz",80,-10,10);
    
    fdWire[0] = tfs->make<TH1F>("dWireEl","dWire - Electrons",21,-10,10);
    fdWire[1] = tfs->make<TH1F>("dWireMu","dWire - Muons",21,-10,10);
    fdWire[2] = tfs->make<TH1F>("dWirePi","dWire - Pions",21,-10,10);
    fdWire[3] = tfs->make<TH1F>("dWireKa","dWire - Kaons",21,-10,10);
    fdWire[4] = tfs->make<TH1F>("dWirePr","dWire - Protons",21,-10,10);
    
    fEP_T[0] = tfs->make<TProfile>("EP_T_El","EP vs T(MeV) - Electrons", 20, 0, 100);
    fEP_T[1] = tfs->make<TProfile>("EP_T_Mu","EP vs T(MeV) - Muons", 20, 0, 1000);
    fEP_T[2] = tfs->make<TProfile>("EP_T_Pi","EP vs T(MeV) - Pions", 20, 0, 1000);
    fEP_T[3] = tfs->make<TProfile>("EP_T_Ka","EP vs T(MeV) - Kaons", 20, 0, 1000);
    fEP_T[4] = tfs->make<TProfile>("EP_T_Pr","EP vs T(MeV) - Protons", 20, 0, 1000);
    
    fDeltaN[0] = tfs->make<TH1F>("DeltaN0","Normalized Delta Pln 0", 50, 0, 4);
    fDeltaN[1] = tfs->make<TH1F>("DeltaN1","Normalized Delta Pln 1", 50, 0, 4);
    fDeltaN[2] = tfs->make<TH1F>("DeltaN2","Normalized Delta Pln 2", 50, 0, 4);

    fHitRMS[0] = tfs->make<TH1F>("hitrms0","Hit RMS Pln 0", 80, 0, 20);
    fHitRMS[1] = tfs->make<TH1F>("hitrms1","Hit RMS Pln 1", 80, 0, 20);
    fHitRMS[2] = tfs->make<TH1F>("hitrms2","Hit RMS Pln 2", 80, 0, 20);

    fTPWidth_Angle[0] = tfs->make<TH2F>("tpwidth_angle0","TP hit width vs Angle Pln 0", 20, 0, M_PI/2, 20, 0, 200);
    fTPWidth_Angle[1] = tfs->make<TH2F>("tpwidth_angle1","TP hit width vs Angle Pln 1", 20, 0, M_PI/2, 20, 0, 200);
    fTPWidth_Angle[2] = tfs->make<TH2F>("tpwidth_angle2","TP hit width vs Angle Pln 2", 20, 0, M_PI/2, 20, 0, 200);

    fTPWidth_AngleP[0] = tfs->make<TProfile>("tpwidth_anglep0","TP hit width vs Angle Pln 0", 10, 0, M_PI/2, "S");
    fTPWidth_AngleP[1] = tfs->make<TProfile>("tpwidth_anglep1","TP hit width vs Angle Pln 1", 10, 0, M_PI/2, "S");
    fTPWidth_AngleP[2] = tfs->make<TProfile>("tpwidth_anglep2","TP hit width vs Angle Pln 2", 10, 0, M_PI/2, "S");

    fExpect_Angle[0] = tfs->make<TProfile>("expect_angle0","Expected width vs Angle Pln 0", 11, 0, M_PI/2, "S");
    fExpect_Angle[1] = tfs->make<TProfile>("expect_angle1","Expected width vs Angle Pln 1", 11, 0, M_PI/2, "S");
    fExpect_Angle[2] = tfs->make<TProfile>("expect_angle2","Expected width vs Angle Pln 2", 11, 0, M_PI/2, "S");
    
    for(unsigned short pdgIndex = 0; pdgIndex < 6; ++pdgIndex) {
      EPTSums[pdgIndex] = 0;
      EPSums[pdgIndex] = 0;
      EPCnts[pdgIndex] = 0;
    }
    fEventsProcessed = 0;
//    if(fStudyMode) outFile.open("quality.txt");
    
  }
  
  bool TrajClusterAlg::SortByMultiplet(TCHit const& a, TCHit const& b)
  {
    // compare the wire IDs first:
    int cmp_res = a.WireID.cmp(b.WireID);
    if (cmp_res != 0) return cmp_res < 0; // order is decided, unless equal
    // decide by start time
    if (a.StartTick != b.StartTick) return a.StartTick < b.StartTick;
    // if still undecided, resolve by local index
    return a.LocalIndex < b.LocalIndex; // if still unresolved, it's a bug!
  } // SortByMultiplet

  //------------------------------------------------------------------------------
  void TrajClusterAlg::reconfigure(fhicl::ParameterSet const& pset)
  {
 
    bool badinput = false;
    fHitFinderModuleLabel = pset.get<art::InputTag>("HitFinderModuleLabel");
    fMakeNewHits          = pset.get< bool >("MakeNewHits", true);
    fMode                 = pset.get< short >("Mode", 1);
    fHitErrFac            = pset.get< float >("HitErrFac", 0.4);
    fMinAmp               = pset.get< float >("MinAmp", 0.1);
    fAngleRanges          = pset.get< std::vector<float>>("AngleRanges");
    fNPtsAve              = pset.get< short >("NPtsAve", 20);
    fMinPtsFit            = pset.get< std::vector<unsigned short >>("MinPtsFit");
    fMinPts               = pset.get< std::vector<unsigned short >>("MinPts");
    fMaxAngleRange        = pset.get< std::vector<unsigned short>>("MaxAngleRange");
    fMaxChi               = pset.get< float >("MaxChi", 10);
    fChgPullCut           = pset.get< float >("ChgPullCut", 3);
    fMultHitSep           = pset.get< float >("MultHitSep", 2.5);
    fKinkCuts             = pset.get< std::vector<float >>("KinkCuts", {0.4, 1.5, 4});
    fMaxWireSkipNoSignal  = pset.get< float >("MaxWireSkipNoSignal", 1);
    fMaxWireSkipWithSignal= pset.get< float >("MaxWireSkipWithSignal", 100);
    fProjectionErrFactor  = pset.get< float >("ProjectionErrFactor", 2);
    fJTMaxHitSep2         = pset.get< float >("JTMaxHitSep", 2);
    
    std::vector<std::string> skipAlgsVec = pset.get< std::vector<std::string>  >("SkipAlgs");
    
    fTagAllTraj           = pset.get< bool  >("TagAllTraj", false);
    fDeltaRayTag          = pset.get< std::vector<short>>("DeltaRayTag", {-1, -1, -1});
    fMuonTag              = pset.get< std::vector<short>>("MuonTag", {-1, -1, -1, - 1});
    fShowerTag            = pset.get< std::vector<short>>("ShowerTag", {-1, -1});
    fChkStopCuts          = pset.get< std::vector<float>>("ChkStopCuts", {-1, -1, -1});
    fMaxTrajSep           = pset.get< float >("MaxTrajSep", 4);
    
    fStudyMode            = pset.get< bool  >("StudyMode", false);
    fMatchTruth           = pset.get< std::vector<float> >("MatchTruth", {-1, -1, -1, -1});
    fVertex2DCuts         = pset.get< std::vector<float >>("Vertex2DCuts", {-1, -1, -1, -1, -1, -1});
    fVertex3DChiCut       = pset.get< float >("Vertex3DChiCut", -1);
    fMaxVertexTrajSep     = pset.get< std::vector<float>>("MaxVertexTrajSep");
    
    debug.Plane           = pset.get< int >("DebugPlane", -1);
    debug.Wire            = pset.get< int >("DebugWire", -1);
    debug.Tick            = pset.get< int >("DebugTick", -1);
    debug.WorkID          = pset.get< short>("DebugWorkID", 0);

    // convert the max traj separation into a separation^2
    fMaxTrajSep *= fMaxTrajSep;
    if(fJTMaxHitSep2 > 0) fJTMaxHitSep2 *= fJTMaxHitSep2;
    
    if(fMinPtsFit.size() != fMinPts.size()) badinput = true;
    if(fMaxVertexTrajSep.size() != fMinPts.size()) badinput = true;
    if(fMaxAngleRange.size() != fMinPts.size()) badinput = true;
    if(badinput) throw art::Exception(art::errors::Configuration)<< "Bad input from fcl file. Vector lengths for MinPtsFit, MaxVertexTrajSep and MaxAngleRange should be defined for each reconstruction pass";
    
    if(fVertex2DCuts.size() != 6) throw art::Exception(art::errors::Configuration)<<"Vertex2DCuts must be size 6\n 0 = Max length definitino for short TJs\n 1 = Max vtx-TJ sep short TJs\n 2 = Max vtx-TJ sep long TJs\n 3 = Max position pull for >2 TJs\n 4 = Max vtx position error\n 5 = Min MCSMom for one of two TJs";
    if(fKinkCuts.size() != 3) throw art::Exception(art::errors::Configuration)<<"KinkCuts must be size 2\n 0 = Hard kink angle cut\n 1 = Kink angle significance\n 2 = nPts fit";
    
    if(fMuonTag.size() != 4) throw art::Exception(art::errors::Configuration)<<"MuonTag must be size 4\n 0 = minPtsFit\n 1 = minMCSMom\n 2= maxWireSkipNoSignal\n 3 = min delta ray length for tagging";
    if(fDeltaRayTag.size() != 3) throw art::Exception(art::errors::Configuration)<<"DeltaRayTag must be size 3\n 0 = Max endpoint sep\n 1 = min MCSMom\n 2 = max MCSMom";
    if(fChkStopCuts.size() != 3) throw art::Exception(art::errors::Configuration)<<"ChkStopCuts must be size 3\n 0 = Min Charge ratio\n 1 = Charge slope pull cut\n 2 = Charge fit chisq cut";
    if(fShowerTag.size() != 3) throw art::Exception(art::errors::Configuration)<< "ShowerTag must be size 3";
    
    // check the angle ranges and convert from degrees to radians
    if(fAngleRanges.back() < 90) {
      std::cout<<"Last element of AngleRange != 90 degrees. Fixing it\n";
      fAngleRanges.back() = 90;
    }
    bool inDebugMode = debug.Plane >= 0 || debug.WorkID < 0;
    if(inDebugMode) {
      std::cout<<"Pass MinPts  MinPtsFit Max Angle\n";
      for(unsigned short pass = 0; pass < fMinPts.size(); ++pass) {
        unsigned short ir = fMaxAngleRange[pass];
        if(ir > fAngleRanges.size() - 1) ir = fAngleRanges.size() - 1;
        std::cout<<std::setw(3)<<pass;
        std::cout<<std::setw(7)<<fMinPts[pass];
        std::cout<<std::setw(7)<<fMinPtsFit[pass];
        std::cout<<std::setw(12)<<(int)fAngleRanges[ir]<<"\n";
      }
    }
    
    for(auto& range : fAngleRanges) {
      if(range < 0 || range > 90) throw art::Exception(art::errors::Configuration)<< "Invalid angle range "<<range<<" Must be 0 - 90 degrees";
      range *= M_PI / 180;
    } // range
    // size this and set it later
    fAngleRangesMaxHitsRMS.resize(fAngleRanges.size());

    
    if(kAlgBitSize != AlgBitNames.size())
      throw art::Exception(art::errors::Configuration)<<"kAlgBitSize "<<kAlgBitSize<<" != AlgBitNames size "<<AlgBitNames.size();
    fAlgModCount.resize(kAlgBitSize);
    
    bool gotit, printHelp = false;
    bool skipped = false;
    for(unsigned short ib = 0; ib < AlgBitNames.size(); ++ib) fUseAlg[ib] = true;
    for(auto strng : skipAlgsVec) {
      gotit = false;
      if(strng == "All") {
        // turn everything off
        for(unsigned short ib = 0; ib < AlgBitNames.size(); ++ib) fUseAlg[ib] = false;
        std::cout<<"Turning all algs off\n";
        mf::LogVerbatim("TC")<<"Turning all algs off";
        gotit = true;
        skipped = true;
        break;
      } // All off
      for(unsigned short ib = 0; ib < AlgBitNames.size(); ++ib) {
        if(strng == AlgBitNames[ib]) {
          fUseAlg[ib] = false;
          gotit = true;
          skipped = true;
          break;
        }
      } // ib
      if(!gotit) {
        std::cout<<"Unknown SkipAlgs input string '"<<strng<<"'\n";
        printHelp = true;
      }
    } // strng
    if(printHelp) {
      std::cout<<"Valid AlgNames:";
      for(auto strng : AlgBitNames) std::cout<<" "<<strng;
      std::cout<<"\n";
      std::cout<<"Or specify All to turn all algs off\n";
      throw art::Exception(art::errors::Configuration)<< "Invalid SkipAlgs specification";
    }
    // Change the polarity of ChkInTraj
    if(fUseAlg[kChkInTraj]) { fUseAlg[kChkInTraj] = false; } else { fUseAlg[kChkInTraj] = true; std::cout<<"Note: ChkInTraj will be slow...\n"; }
    
    if(inDebugMode && fUseAlg[kChkStop] && fUseAlg[kChkAllStop]) {
      std::cout<<"ChkAllStop is ON to check for stopping TJs after ALL are reconstructed in a plane. Setting ChkStop OFF, which would check for stopping TJS after EACH one is reconstructed.\n";
      fUseAlg[kChkStop] = false;
    }
    
    if(skipped) {
      std::cout<<"Skipping algs:";
      for(unsigned short ib = 0; ib < AlgBitNames.size(); ++ib) if(!fUseAlg[ib] && ib != kChkInTraj) std::cout<<" "<<AlgBitNames[ib];
      std::cout<<"\n";
    }
   
  } // reconfigure
  
  ////////////////////////////////////////////////
  void TrajClusterAlg::ClearResults() {
    // clear everything in reverse order in which it appears in tjs DataStructs.h
    // so that vectors that appear later in the list are not unnecessarily shifted
    // before they are cleared.
    tjs.vtx3.clear();
    tjs.vtx.clear();
    tjs.tcl.clear();
    tjs.inClus.clear();
    tjs.WireHitRange.clear();
    tjs.fHits.clear();
    tjs.allTraj.clear();
  } // ClearResults()

  ////////////////////////////////////////////////
  void TrajClusterAlg::RunTrajClusterAlg(art::Event & evt)
  {

    if(fMode == 0) return;
    
    // Get the hits
    art::ValidHandle< std::vector<recob::Hit>> hitVecHandle = evt.getValidHandle<std::vector<recob::Hit>>(fHitFinderModuleLabel);

    ++fEventsProcessed;
    if(hitVecHandle->size() < 3) return;
    
    // a gratuitous clearing of everything before we start
    ClearResults();
 
    larprop = lar::providerFrom<detinfo::LArPropertiesService>();
    detprop = lar::providerFrom<detinfo::DetectorPropertiesService>();
    
    tjs.fHits.reserve(hitVecHandle->size());

    for(unsigned int iht = 0; iht < hitVecHandle->size(); ++iht) {
      art::Ptr<recob::Hit> hit = art::Ptr<recob::Hit>(hitVecHandle, iht);
      TCHit localHit;
      localHit.StartTick = hit->StartTick();
      localHit.EndTick = hit->EndTick();
      localHit.PeakTime = hit->PeakTime(); // This will be converted to Time later
      localHit.PeakAmplitude = hit->PeakAmplitude(); // This will be converted to Time later
      localHit.Integral = hit->Integral();
      localHit.RMS = hit->RMS();
      localHit.GoodnessOfFit = hit->GoodnessOfFit();
      localHit.NDOF = hit->DegreesOfFreedom();
      localHit.Multiplicity = hit->Multiplicity();
       localHit.LocalIndex = hit->LocalIndex();
      localHit.WireID = hit->WireID();
      tjs.fHits.push_back(localHit);
    } // iht
    // set a flag so that we do the tick -> time conversion later and only once
//    tjs.ConvertTicksToTime = true;

    // sort it as needed;
    // that is, sorted by wire ID number,
    // then by start of the region of interest in time, then by the multiplet
    std::sort(tjs.fHits.begin(), tjs.fHits.end(), &SortByMultiplet);

    // check for debugging mode triggered by Plane, Wire, Tick
    if(debug.Plane >= 0 && debug.Plane < 3 && debug.WorkID >= 0 && debug.Wire > 0 && debug.Tick > 0) {
      std::cout<<"Looking for debug hit "<<debug.Plane<<":"<<debug.Wire<<":"<<debug.Tick;
      for(unsigned int iht = 0; iht < tjs.fHits.size(); ++iht) {
        if((int)tjs.fHits[iht].WireID.Plane != debug.Plane) continue;
        if((int)tjs.fHits[iht].WireID.Wire != debug.Wire) continue;
        if(tjs.fHits[iht].PeakTime < debug.Tick - 5) continue;
        if(tjs.fHits[iht].PeakTime > debug.Tick + 5) continue;
        debug.Hit = iht;
        std::cout<<" iht "<<iht<<" "<<debug.Plane<<":"<<PrintHit(tjs.fHits[iht]);
        std::cout<<" Amp "<<(int)tjs.fHits[iht].PeakAmplitude;
        std::cout<<" RMS "<<std::fixed<<std::setprecision(1)<<tjs.fHits[iht].RMS;
        std::cout<<" Chisq "<<std::fixed<<std::setprecision(1)<<tjs.fHits[iht].GoodnessOfFit;
        std::cout<<" Mult "<<tjs.fHits[iht].Multiplicity;
        std::cout<<"\n";
        break;
      } // iht
      if(debug.Hit == UINT_MAX) std::cout<<" not found\n";
    } // debugging mode

    
    fRun = evt.run();
    fSubRun  = evt.subRun();
    fEvent = evt.event();
    fWorkID = 0;
    
    // Set true if a truly bad situation occurs
    fQuitAlg = false;
    fIsRealData = evt.isRealData();
    didPrt = false;
    
    if(fMode > 0) {
      fStepDir = 1;
    } else {
      fStepDir = -1;
    }
    InitializeAllTraj();
    for (geo::TPCID const& tpcid: geom->IterateTPCIDs()) {
      geo::TPCGeo const& TPC = geom->TPC(tpcid);
      FillWireHitRange(tpcid);
      // temp for evaluation
//      if(abs(fMode) > 1) SetHitMultiplicity();
      if(fQuitAlg) return;
      for(fPlane = 0; fPlane < TPC.Nplanes(); ++fPlane) {
        // no hits on this plane?
        if(tjs.FirstWire[fPlane] > tjs.LastWire[fPlane]) continue;
        // Set the CTP code to ensure objects are compared within the same plane
        fCTP = EncodeCTP(tpcid.Cryostat, tpcid.TPC, fPlane);
        fCstat = tpcid.Cryostat;
        fTpc = tpcid.TPC;
        // reconstruct all trajectories in the current plane
        ReconstructAllTraj();
        if(fQuitAlg) {
          std::cout<<"RunTrajCluster failed in ReconstructAllTraj Run "<<fRun<<" Event "<<fEvent<<" EventsProcessed "<<fEventsProcessed<<"\n";
          mf::LogVerbatim("TC")<<"RunTrajCluster failed after ReconstructAllTraj";
          ClearResults();
          return;
        }
      } // fPlane
      // No sense taking muon direction if delta ray tagging is disabled
      if(fDeltaRayTag[0] >= 0) TagMuonDirections(tjs, fMuonTag[3], debug.WorkID);
      if(fVertex3DChiCut > 0) Find3DVertices(tpcid);
    } // tpcid

    MatchTruth();
 
    // Convert trajectories in allTraj into clusters
    MakeAllTrajClusters();
    if(fQuitAlg) {
      std::cout<<"RunTrajCluster failed in MakeAllTrajClusters\n";
      ClearResults();
      return;
    }
    CheckHitClusterAssociations();
    if(fQuitAlg) {
      ClearResults();
      std::cout<<"RunTrajCluster failed in CheckHitClusterAssociations\n";
      return;
    }

    if(TJPrt > 0 || debug.Plane >= 0) {
      mf::LogVerbatim("TC")<<"Done in RunTrajClusterAlg";
      for(unsigned short itj = 0; itj < tjs.allTraj.size(); ++itj) {
        if(tjs.allTraj[itj].WorkID == TJPrt) {
          PrintAllTraj("DBG", tjs, debug, itj, USHRT_MAX);
          break;
        }
      } // itj
      // Print summary of all TJs
      PrintAllTraj("RTC", tjs, debug, USHRT_MAX, 0);
    }

    // temp
    if(fStudyMode) {
      for(unsigned int iht = 0; iht < tjs.fHits.size(); ++iht) {
        if(tjs.fHits[iht].Multiplicity != 1) continue;
        if(tjs.fHits[iht].GoodnessOfFit < 0) continue;
        if(tjs.fHits[iht].GoodnessOfFit > 50) continue;
        unsigned short ipl = tjs.fHits[iht].WireID.Plane;
        fHitRMS[ipl]->Fill(tjs.fHits[iht].RMS);
      } // iht
      for(unsigned short itj = 0; itj < tjs.allTraj.size(); ++itj) {
        Trajectory& tj = tjs.allTraj[itj];
        if(tj.AlgMod[kKilled]) continue;
        if(tj.MCSMom == 0) continue;
/*
        // TP hit width plots
        unsigned short ipl = tj.CTP;
        for(unsigned short ipt = tj.EndPt[0]; ipt <= tj.EndPt[1]; ++ipt) {
          TrajPoint& tp = tj.Pts[ipt];
          if(tp.Chg == 0) continue;
          float dang = tp.Ang;
          if(dang > M_PI) dang = M_PI;
          if(dang < -M_PI) dang = M_PI;
          if(dang < 0) dang = -dang;
          if(dang > M_PI/2) dang = M_PI - dang;
          // width of all used hits in this tp
          float hitWid = TPHitsRMSTick(tjs, tp, kAllHits);
          fTPWidth_Angle[ipl]->Fill(dang, hitWid);
          fTPWidth_AngleP[ipl]->Fill(dang, hitWid);
          float expect = fAveHitRMS[ipl];
          if(std::abs(tp.Dir[0]) > 0.001) expect += std::abs(tp.Dir[1]/tp.Dir[0])/tjs.UnitsPerTick;
          fExpect_Angle[ipl]->Fill(dang, expect);
//          std::cout<<dang<<" "<<hitWid<<" "<<expect<<" Dir0 "<<tp.Dir[0]<<"\n";
          float dn = tp.Delta / fHitErrFac;
          if(dn > 0) fDeltaN[ipl]->Fill(dn);
        } // ipt
        if(tj.TruKE == 0) continue;
        unsigned short pdg = std::abs(tj.TruPDG);
        double mass = 0.511;
        if(pdg == 13) mass = 105.7;
        if(pdg == 211) mass = 139.6;
        if(pdg == 2212) mass = 938.3;
        double tPlusM = tjs.allTraj[itj].TruKE + mass;
        double truMom = sqrt(tPlusM * tPlusM - mass * mass);
        std::cout<<tj.CTP<<":"<<PrintPos(tjs, tj.Pts[tj.EndPt[0]])<<"-"<<tj.CTP<<":"<<PrintPos(tjs, tj.Pts[tj.EndPt[1]]);
        std::cout<<" MCS TruKE "<<tj.TruKE<<" pdg "<<tj.TruPDG<<" MCSMom "<<(int)tj.MCSMom<<" EffPur "<<std::setprecision(2)<<tj.EffPur<<"\n";
        if(pdg == 11) fMCSMom_KE_e->Fill(tj.TruKE, tj.MCSMom);
        if(pdg == 13) fMCSMom_KE_mu->Fill(tj.TruKE, tj.MCSMom);
        if(pdg == 211) fMCSMom_KE_pi->Fill(tj.TruKE, tj.MCSMom);
        if(pdg == 2212) fMCSMom_KE_p->Fill(tj.TruKE, tj.MCSMom);
 */
      } // itj
    } // studymode
    
    if(fMatchTruth[0] >= 0) {
      mf::LogVerbatim myprt("TC");
      myprt<<"Event "<<evt.event();
      float sum = 0;
      float sumt = 0;
      for(unsigned short pdgIndex = 0; pdgIndex < EPSums.size(); ++pdgIndex) {
        if(EPSums[pdgIndex] == 0) continue;
        if(pdgIndex == 0) myprt<<" Electron";
        if(pdgIndex == 1) myprt<<" Muon";
        if(pdgIndex == 2) myprt<<" Pion";
        if(pdgIndex == 3) myprt<<" Kaon";
        if(pdgIndex == 4) myprt<<" Proton";
        float ave = EPTSums[pdgIndex] / (float)EPSums[pdgIndex];
        myprt<<" "<<std::fixed<<std::setprecision(2)<<ave;
        myprt<<" "<<EPCnts[pdgIndex];
<<<<<<< HEAD
        sum  += EPSums[pdgIndex];
        sumt += EPTSums[pdgIndex];
      } // pdgIndex
      if(sum > 0) myprt<<" combined "<<std::fixed<<std::setprecision(2)<<sumt / sum;
=======
        if(pdgIndex > 0) {
          sum  += EPSums[pdgIndex];
          sumt += EPTSums[pdgIndex];
        }
      } // pdgIndex
      if(sum > 0) myprt<<" MuPiKP "<<std::fixed<<std::setprecision(2)<<sumt / sum;
>>>>>>> abb30f9c
    } // fMatchTruth[0] >= 0

    // convert vertex time from WSE to ticks
    for(auto& avtx : tjs.vtx) avtx.Pos[1] /= tjs.UnitsPerTick;
    
    std::cout<<"RunTrajCluster success run "<<fRun<<" event "<<fEvent<<" allTraj size "<<tjs.allTraj.size()<<" events processed "<<fEventsProcessed<<"\n";
    
  } // RunTrajClusterAlg

  ////////////////////////////////////////////////
  void TrajClusterAlg::InitializeAllTraj()
  {
    tjs.allTraj.clear();
    tjs.vtx.clear();
    tjs.vtx3.clear();
  } // InitializeAllTraj
  ////////////////////////////////////////////////
  bool TrajClusterAlg::MergeAndStore(unsigned short itj1, unsigned short itj2)
  {
    // Merge the two trajectories and store them. Returns true if it was successfull.
    // Merging is done between the end of tj1 and the beginning of tj2
    // First check for major failures
    fQuitAlg = false;
    if(itj1 > tjs.allTraj.size() - 1) fQuitAlg = true;
    if(itj2 > tjs.allTraj.size() - 1) fQuitAlg = true;
    if(tjs.allTraj[itj1].AlgMod[kKilled] || tjs.allTraj[itj2].AlgMod[kKilled]) {
      mf::LogWarning("TC")<<"MergeAndStore: Trying to merge a killed trajectory. Here they are ";
      PrintAllTraj("tj1", tjs, debug, itj1, USHRT_MAX);
      PrintAllTraj("tj1", tjs, debug, itj2, USHRT_MAX);
      fQuitAlg = true;
    }
    
    if(fQuitAlg) {
      mf::LogError("TC")<<"Failed in MergeAndStore";
      return false;
    }
    
    // make a copy so they can be trimmed as needed
    Trajectory tj1 = tjs.allTraj[itj1];
    Trajectory tj2 = tjs.allTraj[itj2];
    
    if(mrgPrt) {
      mf::LogVerbatim("TC")<<"MergeAngStore: tj1.ID "<<tj1.ID<<" tj2.ID "<<tj2.ID;
    }
    
    // ensure that these are in the same step order
    if(tj1.StepDir != tj2.StepDir) return false;
    
    // assume that everything will succeed
    fQuitAlg = false;
    
    // remove any points at the end of tj1 that don't have used hits
    tj1.Pts.resize(tj1.EndPt[1] + 1);
    
    // determine if they overlap by finding the point on tj2 that is closest
    // to the end point of tj1.
    TrajPoint& endtj1TP = tj1.Pts[tj1.EndPt[1]];
    // Set minSep large so that dead wire regions are accounted for
    float minSep = 1000;
    unsigned short tj2ClosePt = 0;
    // Note that TrajPointTrajDOCA only considers TPs that have charge
    TrajPointTrajDOCA(tjs, endtj1TP, tj2, tj2ClosePt, minSep);
    // check for full overlap
    if(tj2ClosePt > tj2.EndPt[1]) return false;
    // check for the following possibilities, where - indicates a TP with charge
    // tj1:  --------------
    // tj2:                  -------------
    // Another possibility with overlap
    // tj1:  --------------
    // tj2:               ---------------
    
    // The approach is to append tj2 to tj1, store tj1 as a new trajectory,
    // and re-assign all hits to the new trajectory
    
    // First ensure that any hit will appear only once in the merged trajectory in the overlap region
    // whether it is used or unused. The point on tj2 where the merge will begin, tj2ClosePt, will be
    // increased until this condition is met.
    // Make a temporary vector of tj1 hits in the end points for simpler searching
    std::vector<unsigned int> tj1Hits;
    for(unsigned short ii = 0; ii < tj1.Pts.size(); ++ii) {
      // only go back a few points in tj1
      if(ii > 10) break;
      unsigned short ipt = tj1.Pts.size() - 1 - ii;
      tj1Hits.insert(tj1Hits.end(), tj1.Pts[ipt].Hits.begin(), tj1.Pts[ipt].Hits.end());
      if(ipt == 0) break;
    } // ii
    
    bool bumpedPt = true;
    while(bumpedPt) {
      bumpedPt = false;
      for(unsigned short ii = 0; ii < tj2.Pts[tj2ClosePt].Hits.size(); ++ii) {
        unsigned int iht = tj2.Pts[tj2ClosePt].Hits[ii];
        if(std::find(tj1Hits.begin(), tj1Hits.end(), iht) != tj1Hits.end()) bumpedPt = true;
      } // ii
      if(bumpedPt && tj2ClosePt < tj2.EndPt[1]) {
        ++tj2ClosePt;
      } else {
        break;
      }
    } // bumpedPt
    
    // determine if some re-fitting of one of the trajectories at one end is required
    // mergePt will be the first point in the new trajectory that belonged to tj2
    unsigned short mergePt = tj1.Pts.size();
    bool fixTj1 = (tj1.Pts.size() < 10 && tj2.Pts.size() > 10);
    bool fixTj2 = (tj1.Pts.size() > 10 && tj2.Pts.size() < 10);
    // append tj2 hits to tj1

    tj1.Pts.insert(tj1.Pts.end(), tj2.Pts.begin() + tj2ClosePt, tj2.Pts.end());
    // re-define the end points
    SetEndPoints(tjs, tj1);
    
    // A more exhaustive check that hits only appear once
    if(HasDuplicateHits(tj1)) return false;
    
    // Correct the trajectory in the merging region if one of the tjs is short
    if(fixTj1) {
      // tj1 is short so extrapolate tj2 into tj1
      // We can use FixTrajBegin for this
      prt = mrgPrt;
      if(prt) mf::LogVerbatim("TC")<<"MergeAngStore: Fix Begin of tj1.ID "<<tj1.ID;
      FixTrajBegin(tj1, mergePt);
//      if(mrgPrt) prt = false;
    } else if (fixTj2) {
      // tj2 is short so extrapolate tj1 into tj2
      --mergePt;
      prt = mrgPrt;
      if(prt) mf::LogVerbatim("TC")<<"MergeAngStore: Fix End of tj1.ID "<<tj1.ID;
      FixTrajEnd(tj1, mergePt);
//      if(mrgPrt) prt = false;
    }

    // kill the original trajectories
    MakeTrajectoryObsolete(tjs, itj1);
    MakeTrajectoryObsolete(tjs, itj2);
    // Do this so that StoreTraj keeps the correct WorkID (of itj1)
    tj1.ID = tj1.WorkID;
    StoreTraj(tj1);
    return true;
    
  } // MergeAndStore

  ////////////////////////////////////////////////
  void TrajClusterAlg::CountSameHits(std::vector<unsigned int>& iHitVec, std::vector<unsigned int>& jHitVec, unsigned short& nSameHits)
  {
    // Counts the number of hits that are used in two different vectors of hits
    nSameHits = 0;
    for(unsigned short ii = 0; ii < iHitVec.size(); ++ii) {
      if(std::find(jHitVec.begin(), jHitVec.end(), iHitVec[ii]) != jHitVec.end()) ++nSameHits;
    }
  } // CountSameHits
  
  ////////////////////////////////////////////////
  void TrajClusterAlg::ReconstructAllTraj()
  {
    // Reconstruct clusters in fPlane and put them in allTraj
    
    unsigned int ii, iwire, jwire, iht, jht;
    
    if(fPlane > tjs.FirstWire.size() - 1) {
      mf::LogWarning("TC")<<"ReconstructAllTraj called with invalid fPlane "<<fPlane;
      fQuitAlg = true;
      return;
    }
    
    unsigned int nwires = tjs.LastWire[fPlane] - tjs.FirstWire[fPlane] - 1;
    std::vector<unsigned int> iHitsInMultiplet, jHitsInMultiplet;
    unsigned short ihtIndex, jhtIndex;
    
    // turn of trajectory printing
    TJPrt = 0;
    didPrt = false;
    
    // Make several passes through the hits with user-specified cuts for each
    // pass. In general these are to not reconstruct large angle trajectories on
    // the first pass
    float maxHitsRMS = 4 * fAveHitRMS[fPlane];
    for(unsigned short pass = 0; pass < fMinPtsFit.size(); ++pass) {
      for(ii = 0; ii < nwires; ++ii) {
        // decide which way to step given the sign of fStepDir
        if(fStepDir > 0) {
          // step DS
          iwire = tjs.FirstWire[fPlane] + ii;
          jwire = iwire + 1;
        } else {
          // step US
          iwire = tjs.LastWire[fPlane] - ii - 1;
          jwire = iwire - 1;
        }
        // skip bad wires or no hits on the wire
        if(tjs.WireHitRange[fPlane][iwire].first < 0) continue;
        if(tjs.WireHitRange[fPlane][jwire].first < 0) continue;
        unsigned int ifirsthit = (unsigned int)tjs.WireHitRange[fPlane][iwire].first;
        unsigned int ilasthit = (unsigned int)tjs.WireHitRange[fPlane][iwire].second;
        unsigned int jfirsthit = (unsigned int)tjs.WireHitRange[fPlane][jwire].first;
        unsigned int jlasthit = (unsigned int)tjs.WireHitRange[fPlane][jwire].second;
        for(iht = ifirsthit; iht < ilasthit; ++iht) {
          prt = (iht == debug.Hit);
          if(prt)  {
            mf::LogVerbatim("TC")<<"+++++++ Pass "<<pass<<" Found debug hit "<<fPlane<<":"<<PrintHit(tjs.fHits[iht]);
            didPrt = true;
          }
          // ignore below-threshold hits
          // clear out any leftover work tjs.inTraj's that weren't cleaned up properly
//          for(oht = ifirsthit; oht < ilasthit; ++oht) if(tjs.inTraj[oht] < 0) tjs.inTraj[oht] = 0;
          // Only consider hits that are available
          if(tjs.fHits[iht].InTraj != 0) continue;
          // We hope to make a trajectory point at the hit position of iht in WSE units
          // with a direction pointing to jht
          unsigned int fromWire = tjs.fHits[iht].WireID.Wire;
          float fromTick = tjs.fHits[iht].PeakTime;
          float iqtot = tjs.fHits[iht].Integral;
          float hitsRMSTick = tjs.fHits[iht].RMS;
          std::vector<unsigned int> iHitsInMultiplet;
          if(pass == 0) {
            // only use the hit on the first pass
            iHitsInMultiplet.resize(1);
            iHitsInMultiplet[0] = iht;
          } else {
            GetHitMultiplet(iht, iHitsInMultiplet, ihtIndex);
          }
          if(iHitsInMultiplet.size() > 1) {
            fromTick = HitsPosTick(tjs, iHitsInMultiplet, iqtot, kUnusedHits);
            hitsRMSTick = HitsRMSTick(tjs, iHitsInMultiplet, kUnusedHits);
          }
          bool fatIHit = (hitsRMSTick > maxHitsRMS);
          if(prt) mf::LogVerbatim("TC")<<" RMS "<<tjs.fHits[iht].RMS<<" BB Multiplicity "<<iHitsInMultiplet.size()<<" AveHitRMS["<<fPlane<<"] "<<fAveHitRMS[fPlane]<<" HitsRMSTick "<<hitsRMSTick<<" fatIHit "<<fatIHit;
          for(jht = jfirsthit; jht < jlasthit; ++jht) {
            // Only consider hits that are available
            if(tjs.fHits[iht].InTraj != 0) continue;
            if(tjs.fHits[jht].InTraj != 0) continue;
//            if(prt) std::cout<<"pass "<<pass<<" "<<PrintHit(tjs.fHits[jht])<<" "<<jHitsInMultiplet.size()<<"\n";
            // clear out any leftover work inTraj's that weren't cleaned up properly
            for(unsigned short oht = jfirsthit; oht < jlasthit; ++oht) {
              if(tjs.fHits[oht].InTraj < 0) {
                mf::LogVerbatim("TC")<<"Bad cleanup "<<PrintHit(tjs.fHits[oht])<<" "<<tjs.fHits[oht].InTraj<<" events processed "<<fEventsProcessed;
                std::cout<<"Bad cleanup "<<PrintHit(tjs.fHits[oht])<<" "<<tjs.fHits[oht].InTraj<<" events processed "<<fEventsProcessed<<" fWorkID "<<fWorkID<<"\n";
                tjs.fHits[oht].InTraj = 0;
              }
            }
            unsigned int toWire = jwire;
            float toTick = tjs.fHits[jht].PeakTime;
            float jqtot = tjs.fHits[jht].Integral;
            if(jqtot < 1) continue;
            std::vector<unsigned int> jHitsInMultiplet;
            if(pass == 0) {
              // only use the hit on the first pass
              jHitsInMultiplet.resize(1);
              jHitsInMultiplet[0] = jht;
            } else {
              GetHitMultiplet(jht, jHitsInMultiplet, jhtIndex);
            }
            hitsRMSTick = HitsRMSTick(tjs, jHitsInMultiplet, kUnusedHits);
            bool fatJHit = (hitsRMSTick > maxHitsRMS);
            if(pass == 0) {
              // require both hits to be consistent
              if((fatIHit && !fatJHit) || (!fatIHit && fatJHit)) {
                if(prt) mf::LogVerbatim("TC")<<" jht fails "<<PrintHit(tjs.fHits[jht])<<" hit RMS "<<tjs.fHits[jht].RMS<<" mRMS "<<hitsRMSTick<<" fatJhit "<<fatJHit<<" max RMS "<<maxHitsRMS;
                continue;
              }
            } else {
              // pass > 0
              if(jHitsInMultiplet.size() > 1) toTick = HitsPosTick(tjs, jHitsInMultiplet, jqtot, kUnusedHits);
//              HitMultipletPosition(jht, toTick, deltaRms, jqtot);
            }
            if(prt) {
              mf::LogVerbatim("TC")<<"+++++++ checking TrajHitsOK with jht "<<fPlane<<":"<<PrintHit(tjs.fHits[jht])<<" BB Multiplicity "<<jHitsInMultiplet.size()<<" HitsRMSTick "<<HitsRMSTick(tjs, jHitsInMultiplet, kUnusedHits)<<" fatJhit "<<fatJHit<<" setting toTick to "<<(int)toTick<<" TrajHitsOK "<<TrajHitsOK(iHitsInMultiplet, jHitsInMultiplet);
            }
            // Ensure that the hits StartTick and EndTick have the proper overlap
            if(!TrajHitsOK(iHitsInMultiplet, jHitsInMultiplet)) continue;
            // start a trajectory with direction from iht -> jht
            Trajectory work;
            if(!StartTraj(work, fromWire, fromTick, toWire, toTick, fCTP, pass)) continue;
            if(didPrt) TJPrt = work.WorkID;
            // check for a major failure
            if(fQuitAlg) return;
            if(work.Pts.empty()) {
              if(prt) mf::LogVerbatim("TC")<<"ReconstructAllTraj: StartTraj failed";
              ReleaseHits(work);
              continue;
            }
            unsigned short angRange = AngleRange(work.Pts[0]);
            // check for a large angle crawl
            if(angRange > fMaxAngleRange[work.Pass]) {
              if(prt) mf::LogVerbatim("TC")<<"ReconstructAllTraj: Wrong angle range "<<angRange<<" for this pass "<<work.Pass;
              ReleaseHits(work);
              continue;
            }
            work.Pts[0].DeltaRMS = fHitErrFac * tjs.UnitsPerTick * hitsRMSTick;
            // don't include the charge of iht since it will be low if this
            // is a starting/ending track
            work.AveChg = jqtot;
            // try to add close hits
            bool sigOK;
            AddHits(work, 0, sigOK);
            // check for a major failure
            if(fQuitAlg) return;
//            if(!sigOK || NumUsedHits(work.Pts[0]) == 0) {
            if(!sigOK || work.Pts[0].Chg == 0) {
              if(prt) mf::LogVerbatim("TC")<<" No hits at initial trajectory point ";
              ReleaseHits(work);
              continue;
            }
            // print the header and the first TP
            if(prt) PrintTrajectory("RAT", tjs, work, USHRT_MAX);
            // We can't update the trajectory yet because there is only one TP.
            work.EndPt[0] = 0;
            // now try stepping away
            StepCrawl(work);
            // check for a major failure
            if(fQuitAlg) return;
            if(prt) mf::LogVerbatim("TC")<<" After first StepCrawl. fGoodTraj "<<fGoodTraj<<" fTryWithNextPass "<<fTryWithNextPass;
            if(!fGoodTraj && fTryWithNextPass) {
              StepCrawl(work);
              if(!fGoodTraj || !fUpdateTrajOK) {
                if(prt) mf::LogVerbatim("TC")<<" xxxxxxx StepCrawl failed AGAIN. fTryWithNextPass "<<fTryWithNextPass;
                ReleaseHits(work);
                continue;
              } // Failed again
            }
            // Check the quality of the work trajectory
            CheckTraj(work);
            // check for a major failure
            if(fQuitAlg) return;
            if(prt) mf::LogVerbatim("TC")<<"ReconstructAllTraj: After CheckWork EndPt "<<work.EndPt[0]<<"-"<<work.EndPt[1]<<" fGoodTraj "<<fGoodTraj<<" fTryWithNextPass "<<fTryWithNextPass;
            if(fTryWithNextPass) {
              // Most likely, the first part of the trajectory was good but the latter part
              // had too many unused hits. The work vector was
              // truncated and pass incremented, so give it another try
              work.AlgMod[kTryWithNextPass] = true;
              StepCrawl(work);
              // check for a major failure
              if(fQuitAlg) return;
              if(!fGoodTraj) {
                if(prt) mf::LogVerbatim("TC")<<" xxxxxxx StepCrawl failed AGAIN after CheckWork";
                ReleaseHits(work);
                continue;
              } // Failed again
            } // fTryWithNextPass
            if(prt) mf::LogVerbatim("TC")<<"StepCrawl done: fGoodTraj "<<fGoodTraj<<" NumPtsWithCharge "<<NumPtsWithCharge(work, true)<<" cut "<<fMinPts[work.Pass];
            // decide if the trajectory is long enough for this pass
            if(!fGoodTraj || NumPtsWithCharge(work, true) < fMinPts[work.Pass]) {
              if(prt) mf::LogVerbatim("TC")<<" xxxxxxx Not enough points "<<NumPtsWithCharge(work, true)<<" minimum "<<fMinPts[work.Pass]<<" or !fGoodTraj";
              ReleaseHits(work);
              continue;
            }
            ReversePropagate(work);
            if(prt) mf::LogVerbatim("TC")<<"ReconstructAllTraj: calling StoreTraj with npts "<<work.EndPt[1];
            StoreTraj(work);
            // check for a major failure
            if(fQuitAlg) return;
            break;
          } // jht
        } // iht
      } // iwire
      // Try to merge trajectories before making vertices
      EndMerge();
      if(fQuitAlg) return;
      
      // Tag delta rays before making vertices
      TagDeltaRays(tjs, fCTP, fDeltaRayTag, debug.WorkID);
      
      ChkAllStop();
      
      Find2DVertices();
      if(fQuitAlg) return;
      
    } // pass
    
    // Use unused hits in all trajectories
    UseUnusedHits();
    
    // make junk trajectories using nearby un-assigned hits
    if(fJTMaxHitSep2 > 0) {
      FindJunkTraj();
      if(fQuitAlg) return;
    }
    TagDeltaRays(tjs, fCTP, fDeltaRayTag, debug.WorkID);
    TagShowerTraj(tjs, fCTP, fShowerTag, debug.WorkID);
    Find2DVertices();
     // check for a major failure
    if(fQuitAlg) return;
    
    // last attempt to attach Tjs to vertices
    for(unsigned short ivx = 0; ivx < tjs.vtx.size(); ++ivx) if(tjs.vtx[ivx].NTraj > 0) AttachAnyTrajToVertex(tjs, ivx, fVertex2DCuts, vtxPrt);
    
    // Refine vertices, trajectories and nearby hits
//    Refine2DVertices();
    
  } // ReconstructAllTraj

  //////////////////////////////////////////
  void TrajClusterAlg::UseUnusedHits()
  {
    if(tjs.allTraj.size() == 0) return;
    if(!fUseAlg[kUseUnusedHits]) return;
    
    for(unsigned short itj = 0; itj < tjs.allTraj.size(); ++itj) {
      Trajectory& tj = tjs.allTraj[itj];
      if(tj.AlgMod[kKilled]) continue;
      for(unsigned short ipt = 0; ipt < tj.Pts.size(); ++ipt) {
        if(AngleRange(tj.Pts[ipt]) == 0) continue;
//        if(!IsLargeAngle(tj.Pts[ipt])) continue;
        bool hitsAdded = false;
        for(unsigned short ii = 0; ii < tj.Pts[ipt].Hits.size(); ++ii) {
          // hit is associated with this point and it is not used
          if(tj.Pts[ipt].UseHit[ii]) continue;
          unsigned int iht = tj.Pts[ipt].Hits[ii];
          // and it is not used in any other trajectory
          if(tjs.fHits[iht].InTraj != 0) continue;
          tj.Pts[ipt].UseHit[ii] = true;
          tjs.fHits[iht].InTraj = tj.ID;
          hitsAdded = true;
        } // ii
        if(hitsAdded) {
          DefineHitPos(tj.Pts[ipt]);
          tj.AlgMod[kUseUnusedHits] = true;
          if(prt) mf::LogVerbatim("TC")<<"UseUnusedHits: Using hits on ipt "<<ipt;
        }
      } // ipt
      if(tj.AlgMod[kUseUnusedHits]) SetEndPoints(tjs, tj);
    } // itj
    
  } // UseUnusedHits
  
  //////////////////////////////////////////
  void TrajClusterAlg::ReversePropagate(Trajectory& tj)
  {
    // Reverse the trajectory and step in the opposite direction. The
    // updated trajectory is returned if this process is successful
    
    if(!fUseAlg[kRevProp]) return;
    
    if(tj.Pts.size() < 6) return;
    
    // Only consider trajectories that have had their beginning trajectory points
    // updated by FixTrajBegin
    if(!tj.AlgMod[kFixEnd]) return;
    
    // decide how complicated this should get. If the delta values at the beginning are not
    // too bad, we can just mask them off. If this is not the case, then the trajectory should
    // be truly reverse propagated, which necessitates re-fitting the trajectory points at the beginning

    if(prt) {
      mf::LogVerbatim("TC")<<"ReversePropagate: ";
    }
    
    // deal with this case later
    if(tj.EndPt[0] != 0) return;
    // find the wire on which EndPt resides
    unsigned int wire0 = std::nearbyint(tj.Pts[0].Pos[0]);
    unsigned int nextWire = wire0 - tj.StepDir;
    
    // check for dead wires
    geo::PlaneID planeID = DecodeCTP(tj.CTP);
    unsigned short ipl = planeID.Plane;
    while(nextWire > tjs.FirstWire[ipl] && nextWire < tjs.LastWire[ipl]) {
      if(tjs.WireHitRange[ipl][nextWire].first >= 0) break;
      nextWire -= tj.StepDir;
    }
    if(nextWire == tjs.LastWire[ipl] - 1) return;
 //   std::cout<<"chk "<<ipl<<":"<<nextWire<<" "<<tjs.LastWire[ipl]<<" "<<theLastWire<<"\n";
    // clone the first point
    TrajPoint tp = tj.Pts[0];
    // strip off the hits
    tp.Hits.clear(); tp.UseHit.reset();
    // move it to the next wire
    MoveTPToWire(tp, (float)nextWire);
    // find close unused hits near this position
    float maxDelta = 10 * tj.Pts[tj.EndPt[1]].DeltaRMS;
    if(!FindCloseHits(tjs, tp, maxDelta, kUnusedHits)) return;
    if(prt) mf::LogVerbatim("TC")<<" nUnused hits "<<tp.Hits.size()<<" at Pos "<<PrintPos(tjs, tp);
    if(tp.Hits.empty()) return;
     // There are hits on the next wire. Make a copy, reverse it and try
    // to extend it with StepCrawl
    if(prt) {
      mf::LogVerbatim myprt("TC");
      myprt<<" tp.Hits ";
      for(auto& iht : tp.Hits) myprt<<" "<<PrintHit(tjs.fHits[iht])<<"_"<<tjs.fHits[iht].InTraj;
    } // prt
    //
    // Make a working copy of tj
    Trajectory tjWork = tj;
    // So the first shall be last and the last shall be first
    ReverseTraj(tjs, tjWork);
    // Flag it to use special cuts in StepCrawl
    tjWork.AlgMod[kRevProp] = true;
    // We are doing this probably because the trajectory is stopping.
    // Reduce the number of fitted points to a small number
    unsigned short lastPt = tjWork.Pts.size() - 1;
    tjWork.Pts[lastPt].NTPsFit = 3;
    // update the charge
    float chg = 0;
    float cnt = 0;
    for(unsigned short ii = 0; ii < 4; ++ii) {
      unsigned short ipt = lastPt - ii;
      if(tjWork.Pts[ipt].Chg == 0) continue;
      chg += tjWork.Pts[ipt].Chg;
      ++cnt;
    } // ii
    if(cnt > 1) tjWork.Pts[lastPt].AveChg = chg / cnt;
    StepCrawl(tjWork);
    if(!fGoodTraj) {
      if(prt) mf::LogVerbatim("TC")<<" ReversePropagate StepCrawl failed";
      return;
    }
    // restore the original direction
    ReverseTraj(tjs, tjWork);
    tj = tjWork;
    if(prt) mf::LogVerbatim("TC")<<" ReversePropagate success";

  } // ReversePropagate
  
  //////////////////////////////////////////
  void TrajClusterAlg::FindJunkTraj()
  {
    // Makes junk trajectories using unassigned hits
    
    if(fPlane > tjs.FirstWire.size() - 1) {
      mf::LogWarning("TC")<<"FindJunkTraj called with invalid fPlane "<<fPlane;
      fQuitAlg = true;
      return;
    }
    
    unsigned int iwire, ifirsthit, ilasthit, iht;
    unsigned int jwire, jfirsthit, jlasthit, jht;
    unsigned int kwire, kfirsthit, klasthit, kht;
    unsigned int fromIndex;
    unsigned int loWire, hiWire;
    float loTime, hiTime;
    bool hitsAdded;
    unsigned short nit, tht, newTjIndex;
    
    // shouldn't have to do this but...
    for(iht = 0; iht < tjs.fHits.size(); ++iht) if(tjs.fHits[iht].InTraj < 0) tjs.fHits[iht].InTraj = 0;
    
    std::vector<unsigned int> tHits;
    for(iwire = tjs.FirstWire[fPlane]; iwire < tjs.LastWire[fPlane] - 1; ++iwire) {
      // skip bad wires or no hits on the wire
      if(tjs.WireHitRange[fPlane][iwire].first < 0) continue;
      jwire = iwire + 1;
      if(tjs.WireHitRange[fPlane][jwire].first < 0) continue;
      ifirsthit = (unsigned int)tjs.WireHitRange[fPlane][iwire].first;
      ilasthit = (unsigned int)tjs.WireHitRange[fPlane][iwire].second;
      jfirsthit = (unsigned int)tjs.WireHitRange[fPlane][jwire].first;
      jlasthit = (unsigned int)tjs.WireHitRange[fPlane][jwire].second;
      for(iht = ifirsthit; iht < ilasthit; ++iht) {
        prt = (iht == debug.Hit);
        if(prt) {
          mf::LogVerbatim("TC")<<"FindJunkTraj: Found debug hit "<<PrintHit(tjs.fHits[iht])<<" InTraj "<<tjs.fHits[iht].InTraj<<" fJTMaxHitSep2 "<<fJTMaxHitSep2;
        }
        if(tjs.fHits[iht].InTraj != 0) continue;
        for(jht = jfirsthit; jht < jlasthit; ++jht) {
          if(tjs.fHits[jht].InTraj != 0) continue;
          if(prt && HitSep2(tjs, iht, jht) < 100) mf::LogVerbatim("TC")<<" use "<<PrintHit(tjs.fHits[jht])<<" HitSep2 "<<HitSep2(tjs, iht, jht);
          if(HitSep2(tjs, iht, jht) > fJTMaxHitSep2) continue;
          tHits.clear();
          // add all hits and flag them
          fromIndex = iht - tjs.fHits[iht].LocalIndex;
          for(kht = fromIndex; kht < fromIndex + tjs.fHits[iht].Multiplicity; ++kht) {
            if(tjs.fHits[kht].InTraj != 0) continue;
            tHits.push_back(kht);
            tjs.fHits[kht].InTraj = -4;
          } // kht
          fromIndex = jht - tjs.fHits[jht].LocalIndex;
          for(kht = fromIndex; kht < fromIndex + tjs.fHits[jht].Multiplicity; ++kht) {
            if(tjs.fHits[kht].InTraj != 0) continue;
            tHits.push_back(kht);
            tjs.fHits[kht].InTraj = -4;
          } // kht
          if(iwire != 0) { loWire = iwire - 1; } else { loWire = 0; }
          if(jwire < tjs.NumWires[fPlane] - 3) { hiWire = jwire + 2; } else { hiWire = tjs.NumWires[fPlane] - 1; }
          hitsAdded = true;
          nit = 0;
          while(hitsAdded && nit < 100) {
            hitsAdded = false;
            for(kwire = loWire; kwire < hiWire + 1; ++kwire) {
              if(tjs.WireHitRange[fPlane][kwire].first < 0) continue;
              kfirsthit = (unsigned int)tjs.WireHitRange[fPlane][kwire].first;
              klasthit = (unsigned int)tjs.WireHitRange[fPlane][kwire].second;
              for(kht = kfirsthit; kht < klasthit; ++kht) {
                if(tjs.fHits[kht].InTraj != 0) continue;
                // this shouldn't be needed but do it anyway
                if(std::find(tHits.begin(), tHits.end(), kht) != tHits.end()) continue;
                // check w every hit in tHit
                for(tht = 0; tht < tHits.size(); ++tht) {
//                  if(prt && HitSep2(kht, tHits[tht]) < 100) mf::LogVerbatim("TC")<<" kht "<<PrintHit(tjs.fHits[kht])<<" tht "<<PrintHit(tjs.fHits[tHits[tht]])<<" HitSep2 "<<HitSep2(kht, tHits[tht])<<" cut "<<fJTMaxHitSep2;
                  if(HitSep2(tjs, kht, tHits[tht]) > fJTMaxHitSep2) continue;
                  hitsAdded = true;
                  tHits.push_back(kht);
                  tjs.fHits[kht].InTraj = -4;
                  if(tHits.size() > 50) {
                    mf::LogWarning("TC")<<"FindJunkTraj: More than 50 hits found in junk trajectory. Stop looking";
                    break;
                  }
                  if(kwire > hiWire) hiWire = kwire;
                  if(kwire < loWire) loWire = kwire;
                  break;
                } // tht
              } // kht
//              if(prt) mf::LogVerbatim("TC")<<" kwire "<<kwire<<" thits size "<<tHits.size();
            } // kwire
            ++nit;
          } // hitsAdded && nit < 100
          loTime = 1E6; hiTime = 0;
          loWire = USHRT_MAX; hiWire = 0;
          for(tht = 0; tht < tHits.size(); ++tht) {
            if(tjs.fHits[tHits[tht]].WireID.Wire < loWire) loWire = tjs.fHits[tHits[tht]].WireID.Wire;
            if(tjs.fHits[tHits[tht]].WireID.Wire > hiWire) hiWire = tjs.fHits[tHits[tht]].WireID.Wire;
            if(tjs.fHits[tHits[tht]].PeakTime < loTime) loTime = tjs.fHits[tHits[tht]].PeakTime;
            if(tjs.fHits[tHits[tht]].PeakTime > hiTime) hiTime = tjs.fHits[tHits[tht]].PeakTime;
          }
          if(prt) {
            mf::LogVerbatim myprt("TC");
            myprt<<" tHits";
            for(auto tht : tHits) myprt<<" "<<PrintHit(tjs.fHits[tht]);
            myprt<<"\n";
          } // prt
          // See if this is a ghost trajectory
          unsigned short ofTraj = USHRT_MAX;
          if(IsGhost(tHits, ofTraj)) continue;
          MakeJunkTraj(tHits, newTjIndex);
          if(fQuitAlg) return;
          // release any hits that weren't included in a trajectory
          for(auto iht : tHits) if(tjs.fHits[iht].InTraj == -4) tjs.fHits[iht].InTraj = 0;
          if(hitsAdded) break;
        } // jht
      } // iht
    } // iwire
  } // FindJunkTraj

  //////////////////////////////////////////
  void TrajClusterAlg::MakeJunkTraj(std::vector<unsigned int> tHits, unsigned short& newTjIndex)
  {
    
    if(!fUseAlg[kJunkTj]) return;
     // Make a crummy trajectory using the provided hits
    newTjIndex = USHRT_MAX;
    
    if(tHits.size() < 2) return;

    std::vector<std::vector<unsigned int>> tpHits;
    unsigned short ii, iht, ipt;
    
    // Start the trajectory using the first and last hits to
    // define a starting direction. Use the last pass settings
    Trajectory work;
    unsigned short pass = fMinPts.size() - 1;
    if(!StartTraj(work, tHits[0], tHits[tHits.size()-1], pass)) return;
    if(work.ID == debug.WorkID) {
      mf::LogVerbatim("TC")<<" Turning on debug mode in MakeJunkTraj";
      prt = true;
    }
    
    // Do a more complicated specification of TP hits if there
    // are enough of them
    if(tHits.size() > 6) {
      // fit all of the hits to a line
      std::vector<float> x(tHits.size()), y(tHits.size()), yerr2(tHits.size());
      float intcpt, slope, intcpterr, slopeerr, chidof, qtot = 0;
      
      for(ii = 0; ii < tHits.size(); ++ii) {
        iht = tHits[ii];
        x[ii] = tjs.fHits[iht].WireID.Wire;
        y[ii] = tjs.fHits[iht].PeakTime * tjs.UnitsPerTick;
        qtot += tjs.fHits[iht].Integral;
        yerr2[ii] = tjs.fHits[iht].Integral;
      } // ii
      fLinFitAlg.LinFit(x, y, yerr2, intcpt, slope, intcpterr, slopeerr, chidof);
      
      if(prt) mf::LogVerbatim("TC")<<" tHits line fit chidof "<<chidof<<" Angle "<<atan(slope);
      // return without making a junk trajectory
      if(chidof > 900) return;
      // A rough estimate of the trajectory angle
      work.Pts[0].Ang = atan(slope);
      // Rotate the hits into this coordinate system to find the start and end
      // points and general direction
      float cs = cos(-work.Pts[0].Ang);
      float sn = sin(-work.Pts[0].Ang);
      float tAlong, minAlong = 1E6, maxAlong = -1E6;
      float pointSize = 2.1;
      // sort the hits by the distance along the general direction
      std::vector<SortEntry> sortVec(tHits.size());
      SortEntry sortEntry;
      for(ii = 0; ii < x.size(); ++ii) {
        tAlong = cs * x[ii] - sn * y[ii];
        if(tAlong < minAlong) minAlong = tAlong;
        if(tAlong > maxAlong) maxAlong = tAlong;
        sortEntry.index = ii;
        sortEntry.length = tAlong;
        sortVec[ii] = sortEntry;
      } // ii
      std::sort(sortVec.begin(), sortVec.end(), lessThan);
      // make a temp vector
      std::vector<unsigned int> tmp(sortVec.size());
      // overwrite with the sorted values
      for(ii = 0; ii < sortVec.size(); ++ii) tmp[ii] = tHits[sortVec[ii].index];
      tHits = tmp;
      // create a trajectory point at each WSE unit (if there are hits at that point)
      unsigned short npts = (unsigned short)((maxAlong - minAlong) / pointSize);
      // rotate back into normal coordinate system
      if(prt) mf::LogVerbatim("TC")<<" minAlong "<<minAlong<<" maxAlong "<<maxAlong<<" work.Pts[0].Ang "<<work.Pts[0].Ang<<" npts "<<npts;
      if(npts < 2) npts = 2;
      tpHits.resize(npts);
      for(ii = 0; ii < tHits.size(); ++ii) {
        ipt = (unsigned short)((sortVec[ii].length - minAlong) / pointSize);
        if(ipt > npts - 1) ipt = npts - 1;
        if(prt) mf::LogVerbatim("TC")<<"tHit "<<PrintHit(tjs.fHits[tHits[ii]])<<" length "<<sortVec[ii].length<<" ipt "<<ipt<<" Chg "<<(int)tjs.fHits[tHits[ii]].Integral;
        tpHits[ipt].push_back(tHits[ii]);
      }
    }  else {
      // just a few hits. Put each one at a TP in the order that
      // they were found
      tpHits.resize(tHits.size());
      for(ii = 0; ii < tHits.size(); ++ii) {
        tpHits[ii].push_back(tHits[ii]);
      }
    } // tHits.size()
    // make the TPs
    // work.Pts[0] is already defined but it needs hits added
    work.Pts[0].Hits = tpHits[0];
    // set all bits true
    work.Pts[0].UseHit.set();
//    work.Pts[0].UseHit.resize(work.Pts[0].Hits.size(), true);
    DefineHitPos(work.Pts[0]);
    work.Pts[0].Pos = work.Pts[0].HitPos;
    if(prt) PrintTrajectory("MJT", tjs, work, USHRT_MAX);
    // another TP to get the direction
    TrajPoint tpd;
    // make the rest of the TPs
    for(ipt = 1; ipt < tpHits.size(); ++ipt) {
      if(tpHits[ipt].empty()) continue;
      // Use the previous TP as a starting point
      unsigned short lastPt = work.Pts.size() - 1;
      TrajPoint tp = work.Pts[lastPt];
      tp.Step = ipt;
      tp.Hits = tpHits[ipt];
      // use all hits
      tp.UseHit.set();
//      tp.UseHit.resize(tp.Hits.size(), true);
      DefineHitPos(tp);
      // Just use the hit position as the traj position
      tp.Pos = tp.HitPos;
      if(TrajPointSeparation(work.Pts[ipt-1], tp) < 0.5) continue;
      // define the direction
      MakeBareTrajPoint(tjs, work.Pts[ipt-1], tp, tpd);
      if(tpd.Pos[0] < 0) {
        // bad direction
//        mf::LogError("TC")<<"Bad direction in MakeJunkTraj using points on ipt "<<ipt;
        continue;
      }
      tp.Dir = tpd.Dir;
      tp.Ang = tpd.Ang;
      if(ipt == 1) {
        work.Pts[0].Dir = tpd.Dir;
        work.Pts[0].Ang = tpd.Ang;
      }
      work.Pts.push_back(tp);
      SetEndPoints(tjs, work);
    }
    if(prt) {
      PrintTrajectory("MJT", tjs, work, USHRT_MAX);
    }
    work.AlgMod[kJunkTj] = true;
    // See if this works or just does damage
    fGoodTraj = true;
//    CheckTraj(work);
//    if(!fGoodTraj) return;
    // Finally push it onto tjs.allTraj
    StoreTraj(work);
    if(fQuitAlg) return;
    // return with a valid index for the new trajectory
    newTjIndex = tjs.allTraj.size() - 1;
  } // MakeJunkTraj

  //////////////////////////////////////////
  void TrajClusterAlg::MatchTruth()
  {
    
    if(fIsRealData) return;
    if(fMatchTruth[0] < 0) return;
    
    art::ServiceHandle<cheat::BackTracker> bt;
    // list of all true particles
    sim::ParticleList const& plist = bt->ParticleList();
    if(plist.empty()) return;
    
    // MC Particles for the desired true particles
    int sourcePtclTrackID = -1;
    simb::Origin_t sourceOrigin = simb::kUnknown;
    std::vector<simb::MCParticle*> partList;
    // partList is the vector of MC particles that we want to use
    partList.reserve(plist.size());
    for(sim::ParticleList::const_iterator ipart = plist.begin(); ipart != plist.end(); ++ipart) {
      simb::MCParticle* part = (*ipart).second;
      int trackID = part->TrackId();
      art::Ptr<simb::MCTruth> theTruth = bt->TrackIDToMCTruth(trackID);
      if(sourcePtclTrackID < 0) {
        if(fMatchTruth[0] == 1) {
          // Look for beam neutrino or single particle
          if(theTruth->Origin() == simb::kBeamNeutrino) {
            sourcePtclTrackID = trackID;
            sourceOrigin = simb::kBeamNeutrino;
          }
          if(theTruth->Origin() == simb::kSingleParticle) {
            sourcePtclTrackID = trackID;
            sourceOrigin = simb::kSingleParticle;
          }
          if(sourceOrigin == simb::kBeamNeutrino) {
            // histogram the vertex position difference
            for(auto& aVtx3 : tjs.vtx3) {
              fNuVtx_dx->Fill(part->Vx() - aVtx3.X);
              fNuVtx_dy->Fill(part->Vy() - aVtx3.Y);
              fNuVtx_dz->Fill(part->Vz() - aVtx3.Z);
            } // aVtx3
          } // sourceOrigin != simb::kUnknown
        } else {
          // look for cosmic rays
          if(theTruth->Origin() == simb::kCosmicRay) {
            sourcePtclTrackID = trackID;
            sourceOrigin = simb::kCosmicRay;
          }
        }
      }
      // ignore anything that has the incorrect origin
      if(theTruth->Origin() != sourceOrigin) continue;
      // ignore processes that aren't a stable final state particle
      if(part->Process() == "neutronInelastic") continue;
      if(part->Process() == "hadElastic") continue;
      // ignore anything that isn't charged
      unsigned short pdg = abs(part->PdgCode());
      bool isCharged = (pdg == 11) || (pdg == 13) || (pdg == 211) || (pdg == 321) || (pdg == 2212);
      if(!isCharged) continue;
      if(fMatchTruth[1] > 2) std::cout<<partList.size()<<" PDG Code  "<<part->PdgCode()<<" TrackId "<<part->TrackId()<<" Mother  "<<part->Mother()<<" Origin "<<theTruth->Origin()<<" Process "<<part->Process()<<"\n";
      partList.push_back(part);
    } // ipart
    
    // vector of (mother, daughter) pairs
    std::vector<std::pair<int, int>> moda;

    if(sourcePtclTrackID >= 0) {
      // daughters appear later in the list so reverse iterate
      for(unsigned short ii = 0; ii < partList.size(); ++ii) {
        unsigned short dpl = partList.size() - 1 - ii;
        if(partList[dpl]->Mother() == 0) continue;
        int motherID = partList[dpl]->Mother() + sourcePtclTrackID - 1;
        // count the number of daughters
        unsigned short ndtr = 0;
        for(unsigned short jj = 0; jj < partList.size(); ++jj) {
          // some processes to ignore
          if(partList[jj]->Process() == "hIoni") continue;
          if(partList[jj]->Process() == "eIoni") continue;
          if(partList[jj]->Mother() == partList[dpl]->Mother()) ++ndtr;
        } // jj
        // require only one daughter
        if(ndtr != 1) continue;
        // Then find the mother index
        unsigned short momIndex = USHRT_MAX;
        for(unsigned short jj = 0; jj < partList.size(); ++jj) {
          if(partList[jj]->TrackId() == motherID) {
            momIndex = jj;
            break;
          }
        } // jj
        // Mother not found for some reason
        if(momIndex == USHRT_MAX) continue;
        // ensure that mother and daughter have the same PDG code
        if(partList[momIndex]->PdgCode() != partList[dpl]->PdgCode()) continue;
        moda.push_back(std::make_pair(partList[momIndex]->TrackId(), partList[dpl]->TrackId()));
        if(fMatchTruth[1] > 1) mf::LogVerbatim("TC")<<"dtr "<<partList[dpl]->TrackId()<<" mother "<<partList[momIndex]->TrackId();
      } // ii
    } // sourcePtclTrackID >= 0

    
    // Match all hits to the truth. Put the MC track ID in a temp vector
    std::vector<int> hitTruTrkID(tjs.fHits.size());
    // Prepare to count of the number of hits matched to each MC Track in each plane
    std::vector<std::vector<unsigned short>> nMatchedHitsInPartList(plist.size());
    for(unsigned short ipl = 0; ipl < plist.size(); ++ipl) nMatchedHitsInPartList[ipl].resize(tjs.NumPlanes);
    // and make a list of the TJs and hit count for each MC Track
    std::vector<std::vector<std::array<unsigned short, 2>>> nMatchedHitsInTj(partList.size());
    
    for(unsigned int iht = 0; iht < tjs.fHits.size(); ++iht) {
      TCHit& hit = tjs.fHits[iht];
      raw::ChannelID_t channel = geom->PlaneWireToChannel((int)hit.WireID.Plane, (int)hit.WireID.Wire, (int)hit.WireID.TPC, (int)hit.WireID.Cryostat);
      double startTick = hit.PeakTime - hit.RMS;
      double endTick = hit.PeakTime + hit.RMS;
      unsigned short plane = tjs.fHits[iht].WireID.Plane;
      // get a list of track IDEs that are close to this hit
      std::vector<sim::TrackIDE> tides;
      bt->ChannelToTrackIDEs(tides, channel, startTick, endTick);
      // Declare a match to the one which has an energy fraction > 0.5
      for(auto itide = tides.begin(); itide != tides.end(); ++itide) {
        if(itide->energyFrac > 0.5) {
          hitTruTrkID[iht] = itide->trackID;
          break;
        }
      } // itid
      // not matched (confidently) to a MC track
      if(hitTruTrkID[iht] == 0) continue;

      // Try to re-assign it to a mother. Note that the mother-daughter pairs
      // are in reverse order, so this loop will transfer all-generation daughters
      // to the (grand) mother
      for(auto& md : moda) if(md.second == hitTruTrkID[iht]) hitTruTrkID[iht] = md.first;

      // count the number of matched hits for each MC track in each plane
      for(unsigned short ipl = 0; ipl < partList.size(); ++ipl) {
        if(hitTruTrkID[iht] == partList[ipl]->TrackId()) {
          ++nMatchedHitsInPartList[ipl][plane];
          if(tjs.fHits[iht].InTraj > 0) {
            unsigned short itj = tjs.fHits[iht].InTraj - 1;
            bool gotit = false;
            for(auto& hitInTj : nMatchedHitsInTj[ipl]) {
              if(hitInTj[0] == itj) {
                ++hitInTj[1];
                gotit = true;
              }
            } //  hitInTj
            if(!gotit) {
              std::array<unsigned short, 2> tmp {itj, 1};
              nMatchedHitsInTj[ipl].push_back(tmp);
            }
          } // inTraj > 0
        } // hit matched to partList
      } // ipl
    } // iht
    
    // remove partList elements that have no matched hits
    std::vector<simb::MCParticle*> newPartList;
    std::vector<std::vector<unsigned short>> newnMatchedHitsInPartList;
    std::vector<std::vector<std::array<unsigned short, 2>>> newnMatchedHitsInTj;
    for(unsigned short ipl = 0; ipl < partList.size(); ++ipl) {
      unsigned short nht = 0;
      for(unsigned short plane = 0; plane < tjs.NumPlanes; ++plane) nht += nMatchedHitsInPartList[ipl][plane];
      if(nht == 0) continue;
      newPartList.push_back(partList[ipl]);
      newnMatchedHitsInPartList.push_back(nMatchedHitsInPartList[ipl]);
      newnMatchedHitsInTj.push_back(nMatchedHitsInTj[ipl]);
    } // ipl
    partList = newPartList;
    nMatchedHitsInPartList = newnMatchedHitsInPartList;
    nMatchedHitsInTj = newnMatchedHitsInTj;
    
    if(fMatchTruth[1] > 1) {
      mf::LogVerbatim myprt("TC");
      myprt<<"part   PDG TrkID MomID KE(MeV)   Process         Trajectory_extent_in_plane \n";
      for(unsigned short ipl = 0; ipl < partList.size(); ++ipl) {
        unsigned short pdg = abs(partList[ipl]->PdgCode());
        bool isCharged = (pdg == 11) || (pdg == 13) || (pdg == 211) || (pdg == 321) || (pdg == 2212);
        if(!isCharged) continue;
        // Kinetic energy in MeV
        int TMeV = 1000 * (partList[ipl]->E() - partList[ipl]->Mass());
        int motherID = partList[ipl]->Mother() + sourcePtclTrackID - 1;
        myprt<<std::setw(4)<<ipl;
        myprt<<std::setw(6)<<partList[ipl]->PdgCode();
        myprt<<std::setw(6)<<partList[ipl]->TrackId();
        myprt<<std::setw(6)<<motherID;
        myprt<<std::setw(6)<<TMeV;
        myprt<<std::setw(20)<<partList[ipl]->Process();
        // print the extent of the particle in each plane
        for(unsigned short plane = 0; plane < tjs.NumPlanes; ++plane) {
          unsigned int fht = UINT_MAX;
          unsigned int lht = 0;
          for(unsigned int iht = 0; iht < tjs.fHits.size(); ++iht) {
            if(tjs.fHits[iht].WireID.Plane != plane) continue;
            unsigned short momTrackID = partList[ipl]->TrackId();
            // Look for the real mother
            for(auto& md : moda) if(md.second == momTrackID) momTrackID = md.first;
            if(hitTruTrkID[iht] != momTrackID) continue;
            if(fht == UINT_MAX) fht = iht;
            lht = iht;
          } // iht
          if(fht == UINT_MAX) continue;
          myprt<<" "<<PrintHitShort(tjs.fHits[fht])<<"-"<<PrintHitShort(tjs.fHits[lht]);
        } // plane
        myprt<<"\n";
      } // ipl
    }

    // Declare a TJ - partlist match for the trajectory which has the most true hits.
    // another temp vector for the one-to-one match
    std::vector<std::vector<unsigned short>> partListToTjID(partList.size());
    for(unsigned short ipl = 0; ipl < partList.size(); ++ipl) partListToTjID[ipl].resize(tjs.NumPlanes);
    
    for(unsigned short ipl = 0; ipl < partList.size(); ++ipl) {
      for(unsigned short plane = 0; plane < tjs.NumPlanes; ++plane) {
        if(nMatchedHitsInPartList[ipl][plane] < 2) continue;
        unsigned short mostHits = 0;
        unsigned short tjWithMostHits = USHRT_MAX;
        for(unsigned short ii = 0; ii < nMatchedHitsInTj[ipl].size(); ++ii) {
          unsigned short itj = nMatchedHitsInTj[ipl][ii][0];
          geo::PlaneID planeID = DecodeCTP(tjs.allTraj[itj].CTP);
          // ensure we only check Tjs in the correct plane
          if(planeID.Plane != plane) continue;
          unsigned short nMatHits = nMatchedHitsInTj[ipl][ii][1];
          if(nMatHits > mostHits) {
            mostHits = nMatHits;
            tjWithMostHits = itj;
          }
        } // ii
        if(tjWithMostHits == USHRT_MAX) continue;
        // the total number of hits used in the TJ
        auto tmp = PutTrajHitsInVector(tjs.allTraj[tjWithMostHits], kUsedHits);
        float nTjHits = tmp.size();
        float nTruHits = nMatchedHitsInPartList[ipl][plane];
        float nTjTruRecHits = mostHits;
        float eff = nTjTruRecHits / nTruHits;
        float pur = nTjTruRecHits / nTjHits;
        float effpur = eff * pur;
        // This overwrites any previous match that has poorer efficiency * purity
        if(effpur > tjs.allTraj[tjWithMostHits].EffPur) {
          tjs.allTraj[tjWithMostHits].TruPDG = partList[ipl]->PdgCode();
          tjs.allTraj[tjWithMostHits].TruKE = 1000 * (partList[ipl]->E() - partList[ipl]->Mass());
          tjs.allTraj[tjWithMostHits].EffPur = effpur;
          partListToTjID[ipl][plane] = tjs.allTraj[tjWithMostHits].ID;
        }
      } // plane
    } // ipl
    
    // Update the EP sums
    for(unsigned short ipl = 0; ipl < partList.size(); ++ipl) {
      float TMeV = 1000 * (partList[ipl]->E() - partList[ipl]->Mass());
      for(unsigned short plane = 0; plane < tjs.NumPlanes; ++plane) {
        // require at least 2 matched hits
        if(nMatchedHitsInPartList[ipl][plane] < 2) continue;
        unsigned short pdgIndex = PDGCodeIndex(tjs, partList[ipl]->PdgCode());
        // count the number of EP sums for this PDG code
        EPSums[pdgIndex] += TMeV;
        ++EPCnts[pdgIndex];
        // find the first and last matched hit in this plane
        unsigned int fht = UINT_MAX;
        unsigned int lht = 0;
        // find the first and last matched hit in this plane
        for(unsigned int iht = 0; iht < tjs.fHits.size(); ++iht) {
          if(tjs.fHits[iht].WireID.Plane != plane) continue;
          unsigned short momTrackID = partList[ipl]->TrackId();
          // Look for the real mother
          for(auto& md : moda) if(md.second == momTrackID) momTrackID = md.first;
          if(hitTruTrkID[iht] != momTrackID) continue;
          if(fht == UINT_MAX) fht = iht;
          lht = iht;
        } // iht
        if(partListToTjID[ipl][plane] == 0) {
          // Enter 0 in the profile histogram
          fEP_T[pdgIndex]->Fill(TMeV, 0);
          if(nMatchedHitsInPartList[ipl][plane] > fMatchTruth[3]) {
            mf::LogVerbatim myprt("TC");
            myprt<<"pdgIndex "<<pdgIndex<<" No matched trajectory to partList["<<ipl<<"]";
            myprt<<" from true hit "<<PrintHit(tjs.fHits[fht])<<" to "<<PrintHit(tjs.fHits[lht]);
          }
          continue;
        }
        unsigned short itj = partListToTjID[ipl][plane] - 1;
        EPTSums[pdgIndex] += TMeV * tjs.allTraj[itj].EffPur;
        fEP_T[pdgIndex]->Fill(TMeV, tjs.allTraj[itj].EffPur);
        // print out some debugging information if the EP was pitiful and the number of matched hits is large
        if(tjs.allTraj[itj].EffPur < fMatchTruth[2] && nMatchedHitsInPartList[ipl][plane] > fMatchTruth[3]) {
          mf::LogVerbatim myprt("TC");
          myprt<<"pdgIndex "<<pdgIndex<<" BadEP "<<tjs.allTraj[itj].EffPur<<" nMatchedHitsInPartList "<<nMatchedHitsInPartList[ipl][plane];
          myprt<<" from true hit "<<PrintHit(tjs.fHits[fht])<<" to "<<PrintHit(tjs.fHits[lht])<<" events processed "<<fEventsProcessed;
        }
        // histogram the MC-reco stopping point difference
        unsigned short endPt = tjs.allTraj[itj].EndPt[0];
        float recoWire0 = tjs.allTraj[itj].Pts[endPt].Pos[0];
        endPt = tjs.allTraj[itj].EndPt[1];
        float recoWire1 = tjs.allTraj[itj].Pts[endPt].Pos[0];
        float trueFirstWire = tjs.fHits[fht].WireID.Wire;
        float trueLastWire = tjs.fHits[lht].WireID.Wire;
        // decide which ends should be compared
        if(std::abs(recoWire0 - trueFirstWire) < std::abs(recoWire1 - trueFirstWire)) {
          fdWire[pdgIndex]->Fill(recoWire0 - trueFirstWire);
          fdWire[pdgIndex]->Fill(recoWire1 - trueLastWire);
        } else {
          fdWire[pdgIndex]->Fill(recoWire1 - trueFirstWire);
          fdWire[pdgIndex]->Fill(recoWire0 - trueLastWire);
        }
      } // plane
    } // ipl

  } // MatchTruth

  ////////////////////////////////////////////////
  void TrajClusterAlg::AddLAHits(Trajectory& tj, unsigned short ipt, bool& sigOK)
  {
    // Large Angle version of AddHits

    TrajPoint& tp = tj.Pts[ipt];
    tp.Hits.clear();
    tp.UseHit.reset();
    sigOK = false;

    geo::PlaneID planeID = DecodeCTP(tp.CTP);
    unsigned short ipl = planeID.Plane;

    // look at adjacent wires for larger angle trajectories
    // We will check the most likely wire first
    std::vector<unsigned int> wires(1);
    wires[0] = std::nearbyint(tp.Pos[0]);
    if(wires[0] > tjs.LastWire[ipl]-1) return;
    
    unsigned short angRange = AngleRange(tp);
    if(angRange == 0) {
      mf::LogVerbatim("TC")<<"AddLAHits called with AngleRange = 0. Don't do this";
      return;
    }
    // and the adjacent wires next in the most likely order only
    // after the first point has been defined and for the largest angle range
    if(ipt > 0 && angRange == fAngleRanges.size() - 1) {
      if(wires[0] > 0) wires.push_back(wires[0] - 1);
      if(wires[0] < tjs.LastWire[ipl]-1) wires.push_back(wires[0] + 1);
    } // ipt > 0 ...
    
    // Determine the time (tick) window expected for a TP with this angle
//    raw::TDCtick_t tickWindow = ExpectedHitsRMS(tp);
    // Modify this if necessary to account for the step size of 2 WSE units for LA trajectories
//    raw::TDCtick_t stepWindow = 2 / tjs.UnitsPerTick;

    if(prt) {
      mf::LogVerbatim myprt("TC");
      myprt<<" AddLAHits: AngleRange "<<angRange<<" Wires under consideration";
      for(auto& wire : wires) myprt<<" "<<wire;
    }
    
    // a temporary tp that we can move around
    TrajPoint ltp = tp;
    // do this while testing
    sigOK = false;
    
    tp.Hits.clear();
    for(unsigned short ii = 0; ii < wires.size(); ++ii) {
      unsigned int wire = wires[ii];
      if(wire > tjs.LastWire[ipl]) continue;
      // Assume a signal exists on a dead wire
      if(tjs.WireHitRange[fPlane][wire].first == -1) sigOK = true;
      if(tjs.WireHitRange[fPlane][wire].first < 0) continue;
      std::array<int, 2> wireWindow {(int)wire, (int)wire};
      MoveTPToWire(ltp, wire);
      std::array<float, 2> timeWindow {ltp.Pos[1] - 3, ltp.Pos[1] + 3};
      bool hitsNear;
      // Look for hits using the requirement that the timeWindow overlaps with the hit StartTick and EndTick
      auto closeHits = FindCloseHits(tjs, wireWindow, timeWindow, ipl, kUnusedHits, false, hitsNear);
      if(hitsNear) sigOK = true;
      tp.Hits.insert(tp.Hits.end(), closeHits.begin(), closeHits.end());
      if(prt) {
        mf::LogVerbatim myprt("TC");
        myprt<<" LAPos "<<tp.CTP<<":"<<PrintPos(tjs, ltp)<<" Tick window "<<(int)(timeWindow[0]/tjs.UnitsPerTick)<<" to "<<(int)(timeWindow[1]/tjs.UnitsPerTick);
        for(auto& iht : closeHits) myprt<<" "<<PrintHit(tjs.fHits[iht]);
      } // prt
    } // ii
    // no hits found
    if(tp.Hits.empty()) {
      if(prt) mf::LogVerbatim("TC")<<" AddLAHits: No hits found ";
     return;
    }
    
    if(tp.Hits.size() > 16) {
//      mf::LogWarning("TC")<<"AddLAHits: More than 16 hits added to TP. Truncating to the max for UseHit";
      tp.Hits.resize(16);
    }
    // Use all of the hits that are available
    tp.UseHit.reset();
    for(unsigned short ii = 0; ii < tp.Hits.size(); ++ii) {
      unsigned int iht = tp.Hits[ii];
      if(tjs.fHits[iht].InTraj == 0) {
        tp.UseHit[ii] = true;
        tjs.fHits[iht].InTraj = tj.ID;
      }
    } // ii
    DefineHitPos(tp);
    if(prt) {
      mf::LogVerbatim myprt("TC");
      myprt<<" HitPos "<<std::fixed<<std::setprecision(1)<<tp.HitPos[0]<<" "<<(int)tp.HitPos[1]/tjs.UnitsPerTick;
      myprt<<" using hits";
      for(auto& iht : tp.Hits) myprt<<" "<<PrintHit(tjs.fHits[iht]);
    }
    SetEndPoints(tjs, tj);
 
  } // AddLAHits

  ////////////////////////////////////////////////
  void TrajClusterAlg::AddHits(Trajectory& tj, unsigned short ipt, bool& sigOK)
  {
    // Try to add hits to the trajectory point ipt on the supplied
    // trajectory

    // assume failure
    sigOK = false;

    if(fPlane > tjs.FirstWire.size() - 1) {
      mf::LogWarning("TC")<<"AddHits called with invalid fPlane "<<fPlane;
      fQuitAlg = true;
      return;
    }

    if(tj.Pts.empty()) return;
    if(ipt > tj.Pts.size() - 1) return;
    
    // Call large angle hit finding only on the last 2 ranges
    unsigned short lastRange = fAngleRanges.size() - 1;
    if(lastRange > 1) --lastRange;
    if(AngleRange(tj.Pts[ipt]) > lastRange) {
      AddLAHits(tj, ipt, sigOK);
      return;
    }
    
    std::vector<unsigned int> closeHits;

    unsigned int lastPtWithUsedHits = tj.EndPt[1];
    TrajPoint& tp = tj.Pts[ipt];

    unsigned int wire = std::nearbyint(tp.Pos[0]);
    if(wire < tjs.FirstWire[fPlane] || wire > tjs.LastWire[fPlane]-1) return;
    // Move the TP to this wire
    MoveTPToWire(tp, (float)wire);
    
    // find the projection error to this point. Note that if this is the first
    // TP, lastPtWithUsedHits = 0, so the projection error is 0
    float dw = tp.Pos[0] - tj.Pts[lastPtWithUsedHits].Pos[0];
    float dt = tp.Pos[1] - tj.Pts[lastPtWithUsedHits].Pos[1];
    float dpos = sqrt(dw * dw + dt * dt);
    float projErr = dpos * tj.Pts[lastPtWithUsedHits].AngErr;
    // Add this to the Delta RMS factor and construct a cut
    float deltaCut = 3 * (projErr + tp.DeltaRMS);
    // loosen up a bit if we just passed a block of dead wires
    if(abs(dw) > 20 && DeadWireCount(tp.Pos[0], tj.Pts[lastPtWithUsedHits].Pos[0], tj.CTP) > 10) deltaCut *= 2;
    
    deltaCut *= fProjectionErrFactor;
    if(deltaCut > 3) deltaCut = 3;
    if(deltaCut < 1) deltaCut = 1;
    
    float bigDelta = 2 * deltaCut;
    unsigned int imBig = UINT_MAX;
    tp.Delta = deltaCut;
    
    // projected time in ticks for testing the existence of a hit signal
    raw::TDCtick_t rawProjTick = (float)(tp.Pos[1] / tjs.UnitsPerTick);
    if(prt) {
      mf::LogVerbatim("TC")<<" AddHits: wire "<<wire<<" tp.Pos[0] "<<tp.Pos[0]<<" projTick "<<rawProjTick<<" deltaRMS "<<tp.DeltaRMS<<" tp.Dir[0] "<<tp.Dir[0]<<" deltaCut "<<deltaCut<<" dpos "<<dpos<<" projErr "<<projErr<<" ExpectedHitsRMS "<<ExpectedHitsRMS(tp);
    }
    
    std::vector<unsigned int> hitsInMultiplet;
    unsigned short localIndex;
    
    geo::PlaneID planeID = DecodeCTP(tj.CTP);
    unsigned int ipl = planeID.Plane;
    if(wire > tjs.LastWire[ipl]) return;
    // Assume a signal exists on a dead wire
    if(tjs.WireHitRange[ipl][wire].first == -1) sigOK = true;
    if(tjs.WireHitRange[ipl][wire].first < 0) return;
    unsigned int firstHit = (unsigned int)tjs.WireHitRange[ipl][wire].first;
    unsigned int lastHit = (unsigned int)tjs.WireHitRange[ipl][wire].second;
    float fwire = wire;
    for(unsigned int iht = firstHit; iht < lastHit; ++iht) {
      if(tjs.fHits[iht].InTraj == tj.ID) continue;
      if(rawProjTick > tjs.fHits[iht].StartTick && rawProjTick < tjs.fHits[iht].EndTick) sigOK = true;
      float ftime = tjs.UnitsPerTick * tjs.fHits[iht].PeakTime;
      float delta = PointTrajDOCA(tjs, fwire, ftime, tp);
      float dt = std::abs(ftime - tp.Pos[1]);
      GetHitMultiplet(iht, hitsInMultiplet, localIndex);
      if(prt && delta < 100 && dt < 100) {
        mf::LogVerbatim myprt("TC");
        myprt<<"  iht "<<iht;
        myprt<<" "<<tjs.fHits[iht].WireID.Plane<<":"<<PrintHit(tjs.fHits[iht]);
        myprt<<" delta "<<std::fixed<<std::setprecision(2)<<delta<<" deltaCut "<<deltaCut<<" dt "<<dt;
        myprt<<" BB Mult "<<hitsInMultiplet.size()<<" localIndex "<<localIndex<<" RMS "<<std::setprecision(1)<<tjs.fHits[iht].RMS;
        myprt<<" Chi "<<std::setprecision(1)<<tjs.fHits[iht].GoodnessOfFit;
        myprt<<" InTraj "<<tjs.fHits[iht].InTraj;
        myprt<<" Chg "<<(int)tjs.fHits[iht].Integral;
        myprt<<" Signal? "<<sigOK;
      }
      if(tjs.fHits[iht].InTraj == 0 && delta < bigDelta) {
        // An available hit that is just outside the window
        bigDelta = delta;
        imBig = iht;
      }
      if(delta > deltaCut) continue;
      if(std::find(closeHits.begin(), closeHits.end(), iht) != closeHits.end()) continue;
      closeHits.push_back(iht);
      if(hitsInMultiplet.size() > 1) {
        // include all the hits in a multiplet
        for(auto& jht : hitsInMultiplet) {
          if(tjs.fHits[jht].InTraj == tj.ID) continue;
          if(std::find(closeHits.begin(), closeHits.end(), jht) != closeHits.end()) continue;
          closeHits.push_back(jht);
        } // jht
      } // multiplicity > 1
    } // iht

    if(prt) {
      mf::LogVerbatim myprt("TC");
      myprt<<"closeHits ";
      for(auto iht : closeHits) myprt<<" "<<PrintHit(tjs.fHits[iht]);
      if(imBig < tjs.fHits.size()) {
        myprt<<" imBig "<<PrintHit(tjs.fHits[imBig]);
      } else {
        myprt<<" imBig "<<imBig;
      }
    }
    if(closeHits.empty() && imBig == UINT_MAX) {
      if(prt) mf::LogVerbatim("TC")<<" no signal on any wire at tp.Pos "<<tp.Pos[0]<<" "<<tp.Pos[1]<<" tick "<<(int)tp.Pos[1]/tjs.UnitsPerTick<<" closeHits size "<<closeHits.size();
      return;
    }
    if(imBig < tjs.fHits.size() && closeHits.empty()) {
      GetHitMultiplet(imBig, hitsInMultiplet, localIndex);
      for(auto jht : hitsInMultiplet) {
        if(std::find(closeHits.begin(), closeHits.end(), jht) != closeHits.end()) continue;
        if(tjs.fHits[jht].InTraj == tj.ID) continue;
        closeHits.push_back(jht);
      } // jht
      if(prt) mf::LogVerbatim("TC")<<" Added bigDelta hit "<<PrintHit(tjs.fHits[imBig])<<" w delta = "<<bigDelta;
    }
    if(!closeHits.empty()) sigOK = true;
    if(!sigOK) return;
    tp.Hits.insert(tp.Hits.end(), closeHits.begin(), closeHits.end());
    if(tp.Hits.size() > 16) {
//      mf::LogWarning("TC")<<"AddHits: More than 16 hits added to TP. Truncating to the max for UseHit";
      // Actually this is a hopelessly messy region that we should ignore
      tp.Hits.clear();
      tp.Chg = 0;
      return;
    }
    // reset UseHit and assume that none of these hits will be used (yet)
    tp.UseHit.reset();
    // decide which of these hits should be used in the fit. Use a generous maximum delta
    // and require a charge check if we'not just starting out
    bool useChg = true;
    if(ipt < 4) useChg = false;
    // Don't use charge for reverse propagation since we are probably trying to attach large charge
    // hits at the beginning of a trajectory
    if(tj.AlgMod[kRevProp]) useChg = false;
    FindUseHits(tj, ipt, 10, useChg);
    DefineHitPos(tp);
    SetEndPoints(tjs, tj);
//    if(prt) mf::LogVerbatim("TC")<<" number of close hits "<<closeHits.size()<<" used hits "<<NumUsedHits(tp);
    if(prt) mf::LogVerbatim("TC")<<" number of close hits "<<closeHits.size()<<" used hits "<<NumHitsInTP(tp, kUsedHits);
  } // AddHits
  
  ////////////////////////////////////////////////
  void TrajClusterAlg::ReleaseHits(Trajectory& tj)
  {
    // Sets InTraj[] = 0 and UseHit false for all TPs in work. Called when abandoning work
//    for(unsigned short ipt = 0; ipt < tj.Pts.size(); ++ipt)  UnsetUsedHits(tj.Pts[ipt]);
    for(auto& tp : tj.Pts) {
      for(auto& iht : tp.Hits) {
        if(tjs.fHits[iht].InTraj == tj.ID) tjs.fHits[iht].InTraj = 0;
      }
    } // tp
    
  } // ReleaseWorkHits

  //////////////////////////////////////////
  void TrajClusterAlg::UnsetUsedHits(TrajPoint& tp)
  {
    // Sets InTraj = 0 and UseHit false for all used hits in tp
    for(unsigned short ii = 0; ii < tp.Hits.size(); ++ii) {
      if(tp.UseHit[ii]) {
        tjs.fHits[tp.Hits[ii]].InTraj = 0;
        tp.UseHit[ii] = false;
      } // UseHit
    } // ii
    tp.Chg = 0;
  } // UnsetUsedHits

  //////////////////////////////////////////
  void TrajClusterAlg::FindUseHits(Trajectory& tj, unsigned short ipt, float maxDelta, bool useChg)
  {
    // Decide which hits to use to determine the trajectory point
    // fit, charge, etc. This is done by setting UseHit true and
    // setting InTraj < 0.
    
    if(ipt > tj.Pts.size() - 1) return;
    TrajPoint& tp = tj.Pts[ipt];
    
    if(tp.Hits.empty()) return;

    // Use everything (unused) for large angle TPs as long
    // as the multiplet doesn't include a hit used in another
    // trajectory

    if(prt) {
      mf::LogVerbatim("TC")<<"FUH:  maxDelta "<<maxDelta<<" useChg requested "<<useChg<<" TPHitsRMS "<<TPHitsRMSTick(tjs, tp, kUnusedHits)<<" AngleRange "<<AngleRange(tp);
    }
    float chgPullCut = 1000;
    if(useChg) chgPullCut = fChgPullCut;
    
    // large angle or maybe starting out a large angle trajectory
    geo::PlaneID iplID = DecodeCTP(tj.CTP);
    unsigned short ipl = iplID.Plane;
    bool fatHit = (TPHitsRMSTick(tjs, tp, kUnusedHits) > 4 * fAveHitRMS[ipl]);
    if(AngleRange(tp) == fAngleRanges.size() - 1 || (fatHit && tj.Pts.size() < 4)) {
      for(unsigned short ii = 0; ii < tp.Hits.size(); ++ii) {
        unsigned int iht = tp.Hits[ii];
        if(tjs.fHits[iht].InTraj > 0) continue;
        if(tjs.fHits[iht].InTraj == tj.ID) continue;
        tp.UseHit[ii] = true;
        tjs.fHits[iht].InTraj = tj.ID;
      } // ii
      if(prt) mf::LogVerbatim("TC")<<"FUH: isLA or short and fat. Using all hits ";
      return;
    } // IsLargeAngle

    // Find the hit that has the smallest delta
    tp.Delta = maxDelta;
    float delta;
    unsigned short imBest = USHRT_MAX;
    std::vector<float> deltas(tp.Hits.size(), 100);
    // keep track of the best delta - even if it is used
    float bestDelta = maxDelta;
    unsigned short nAvailable = 0;
    for(unsigned short ii = 0; ii < tp.Hits.size(); ++ii) {
      tp.UseHit[ii] = false;
      unsigned int iht = tp.Hits[ii];
      delta = PointTrajDOCA(tjs, iht, tp);
      if(delta < bestDelta) bestDelta = delta;
      if(tjs.fHits[iht].InTraj > 0) continue;
      ++nAvailable;
      if(prt) {
        if(useChg) {
          if(prt) mf::LogVerbatim("TC")<<" "<<ii<<"  "<<PrintHit(tjs.fHits[iht])<<" delta "<<delta<<" Chg "<<(int)tjs.fHits[iht].Integral;
        } else {
          if(prt) mf::LogVerbatim("TC")<<" "<<ii<<"  "<<PrintHit(tjs.fHits[iht])<<" delta "<<delta;
        }
      } // prt
      deltas[ii] = delta;
      if(delta < tp.Delta) {
        tp.Delta = delta;
        imBest = ii;
      }
    } // ii
    
    if(prt) mf::LogVerbatim("TC")<<" imBest available "<<imBest<<" single hit. tp.Delta "<<tp.Delta<<" bestDelta "<<bestDelta;
    if(imBest == USHRT_MAX) return;
    unsigned int bestHit = tp.Hits[imBest];
    
    // don't use the best UNUSED hit if the best delta is for a USED hit and it is much better
    if(bestDelta < 0.5 * tp.Delta) return;
    
    if(!useChg || (useChg && (tj.AveChg == 0 || tj.ChgRMS == 0))) {
      // necessary quantities aren't available for more carefull checking
      if(prt) mf::LogVerbatim("TC")<<" tj.AveChg "<<tj.AveChg<<" or tj.ChgRMS "<<tj.ChgRMS<<" not defined yet. Use the best hit";
      tp.UseHit[imBest] = true;
      tjs.fHits[bestHit].InTraj = tj.ID;
      return;
    }
    
    // calculate the charge pull
    
    float bestHitChgPull = (tjs.fHits[bestHit].Integral / tj.AveChg - 1) / tj.ChgRMS;
    
    if(prt) mf::LogVerbatim("TC")<<" bestHit "<<PrintHit(tjs.fHits[bestHit])<<" Delta "<<tp.Delta<<" Charge "<<(int)tjs.fHits[bestHit].Integral<<" ChgPull "<<bestHitChgPull<<" nAvailable "<<nAvailable<<" tj.AveChg "<<tj.AveChg<<" tj.ChgRMS "<<tj.ChgRMS;
    
    // always use the best hit if the charge pull is OK
    if(bestHitChgPull > -chgPullCut && bestHitChgPull < chgPullCut) {
      tp.UseHit[imBest] = true;
      tjs.fHits[bestHit].InTraj = tj.ID;
    } // good charge
     else if(nAvailable == 1 && tj.PDGCode == 13 && tp.Delta < 2 * tp.DeltaRMS) {
       // special handling for muons. Allow higher or lower charge if the delta is very good
       if(bestHitChgPull > -2 * chgPullCut && bestHitChgPull < 2 * chgPullCut) {
         tp.UseHit[imBest] = true;
         tjs.fHits[bestHit].InTraj = tj.ID;
       }
    }
      
    // nothing fancy if there is only one hit available or if we are just starting out
    if(nAvailable == 1 || tj.Pts.size() < 4) {
      if(prt) mf::LogVerbatim("TC")<<" One hit available. Use it? "<<tp.UseHit[imBest];
      return;
    } // single hit
    
    // calculate some quantities for selecting the best hit
    float bestHitDeltaErr = std::abs(tp.Dir[1]) * 0.17 + std::abs(tp.Dir[0]) * HitTimeErr(bestHit);
    float arg = deltas[imBest] /  bestHitDeltaErr;
    float tpDRMS2 = tp.DeltaRMS * tp.DeltaRMS;
    float bestHitFOM = sqrt(arg * arg + tpDRMS2);
    // scale by charge pull if > 1
    if(useChg && bestHitChgPull > 1) bestHitFOM *= bestHitChgPull;
    
    // find the closest unused neighbor - the second best available hit
    unsigned short secondBest = USHRT_MAX;
    float secondBestDelta = 5;
    for(unsigned short ii = 0; ii < tp.Hits.size(); ++ii) {
      if(ii == imBest) continue;
      unsigned int iht = tp.Hits[ii];
      if(tjs.fHits[iht].InTraj > 0) continue;
      if(deltas[ii] < secondBestDelta) {
        secondBestDelta = deltas[ii];
        secondBest = ii;
      }
    } // ii
    if(secondBest == USHRT_MAX) return;
    // determine if the second best hit should be considered with the
    // first as a multiplet. Find the hit separation significance.
    unsigned int secondBestHit = tp.Hits[secondBest];
/*
    float dtick = std::abs(tjs.fHits[bestHit].PeakTime - tjs.fHits[secondBestHit].PeakTime);
    float rms = tjs.fHits[bestHit].RMS;
    if(tjs.fHits[secondBestHit].RMS > rms) rms = tjs.fHits[secondBestHit].RMS;
    if(dtick / rms > fMultHitSep) {
      if(prt)  mf::LogVerbatim("TC")<<" secondBestHit separation too large. Use the single hit ";
      return;
    }
*/
    // calculate some quantities for selecting the second best hit
    float secondBestHitChgPull = (tjs.fHits[secondBestHit].Integral / tj.AveChg - 1) / tj.ChgRMS;
    float secondBestHitDeltaErr = std::abs(tp.Dir[1]) * 0.17 + std::abs(tp.Dir[0]) * HitTimeErr(secondBestHit);
    arg = deltas[secondBest] / secondBestHitDeltaErr;
    float secondBestHitFOM = sqrt(arg * arg + tpDRMS2);
    // scale by charge pull if > 1
    if(useChg && secondBestHitChgPull > 1) secondBestHitFOM *= secondBestHitChgPull;
    
    // calculate doublet quantities
    float doubletChg = tjs.fHits[bestHit].Integral + tjs.fHits[secondBestHit].Integral;
    float doubletChgPull = (doubletChg / tj.AveChg - 1) / tj.ChgRMS;
    float doubletTime = (tjs.fHits[bestHit].Integral * tjs.fHits[bestHit].PeakTime + tjs.fHits[secondBestHit].Integral * tjs.fHits[secondBestHit].PeakTime) / doubletChg;
    doubletTime *= tjs.UnitsPerTick;
    // Square of delta here
    float doubletDelta2 = PointTrajDOCA2(tjs, tp.Pos[0], doubletTime, tp);
    float doubletTimeErr = (tjs.fHits[bestHit].Integral * tjs.fHits[bestHit].RMS + tjs.fHits[secondBestHit].Integral * tjs.fHits[secondBestHit].RMS) / doubletChg;
    doubletTimeErr *= tjs.UnitsPerTick;
    arg = doubletDelta2 / (doubletTimeErr * doubletTimeErr);
    // note that arg is already squared
    float doubletFOM = sqrt(arg + tpDRMS2);
    // scale by charge pull if > 1
    if(useChg && doubletChgPull > 1) doubletFOM *= doubletChgPull;
    
    if(prt) mf::LogVerbatim("TC")<<" bestHit FOM "<<bestHitFOM<<" secondBestHit "<<PrintHit(tjs.fHits[secondBestHit])<<" FOM "<<secondBestHitFOM<<" Doublet FOM "<<doubletFOM;
    
    // Only consider 1 or 2 of the available hits
    // don't use either hit if both are inconsistent with the average charge
    if(useChg && bestHitChgPull > chgPullCut && secondBestHitChgPull > chgPullCut) return;
    // Have 3 choices: the best hit, the second best hit or both combined (doublet)
    // calculate the combined charge pull and delta
    if(doubletChgPull > chgPullCut) {
      // doublet doesn't work. choose the best or second best
      if(bestHitFOM < secondBestHitFOM) {
        tp.UseHit[imBest] = true;
        tjs.fHits[bestHit].InTraj = tj.ID;
        return;
      } else {
        tp.UseHit[secondBest] = true;
        tjs.fHits[secondBestHit].InTraj = tj.ID;
        return;
      }
    } else {
      // consider the doublet. Assume the bestHit is the best
      float fom = bestHitFOM;
      unsigned short jj = imBest;
      unsigned int jhit = bestHit;
      if(secondBestHitFOM < fom) {
        // second best is better
        fom = secondBestHitFOM;
        jj = secondBest;
        jhit = secondBestHit;
      } // secondBestFOM < fom
      if(doubletFOM < fom) {
        // doublet is best
        tp.UseHit[imBest] = true;
        tjs.fHits[bestHit].InTraj = tj.ID;
        tp.UseHit[secondBest] = true;
        tjs.fHits[secondBestHit].InTraj = tj.ID;
        return;
      } // doubletFOM < fom
      // if we got here the jj and jhit variables make sense
      tp.UseHit[jj] = true;
      tjs.fHits[jhit].InTraj = tj.ID;
    } // consider the doublet
 
  } //  FindUseHits

  //////////////////////////////////////////
  void TrajClusterAlg::SetPoorUsedHits(Trajectory& tj, unsigned short ipt)
  {
    // Try to use the hits on this TP by reducing the number of points fitted. This
    // should only be done for reasonably long TJ's
    if(tj.Pts.size() < 2 * fMinPtsFit[tj.Pass]) return;
    
    // Restrict to TPs with only one hit for now
    if(tj.Pts[ipt].Hits.size() != 1) return;
    
    // Count the number of previously added TPs that were not used in the fit starting at ipt
    unsigned short jpt, nNotUsed = 0;
    for(jpt = ipt; jpt > 1; --jpt) {
      if(tj.Pts[jpt].Chg > 0) break;
      ++nNotUsed;
    }
    // Missed 0 or 1 TP. Don't mess with the fit
    if(nNotUsed < 1) return;
    
    // put the hit into the fit and see how it goes
    TrajPoint& tp = tj.Pts[ipt];
    unsigned int iht = tp.Hits[0];
    tp.UseHit[0] = true;
    tjs.fHits[iht].InTraj = tj.ID;
    unsigned short nptsFit = tp.NTPsFit;
    
    // Temp until we get this sorted out. Make sure that tj == work.
    if(tj.Pts.size() != tj.Pts.size() || ipt != tj.Pts.size() - 1) {
      mf::LogWarning("TC")<<"SetPoorUsedHits: tj != work. Fix this code";
      fQuitAlg = true;
      return;
    }

    // increment the number of points fit ala UpdateWork
    ++tp.NTPsFit;
    FitTraj(tj);
    if(tp.FitChi < 2) {
      // Looks like this will work. Return victorious after
      // decrementing NTPsFit
      --tp.NTPsFit;
      return;
    }
    while(tp.FitChi > 2 && tp.NTPsFit > fMinPtsFit[tj.Pass]) {
      if(tp.NTPsFit > 15) {
        nptsFit = 0.7 * nptsFit;
      } else if(tp.NTPsFit > 4) {
        nptsFit -= 2;
      } else {
        nptsFit -= 1;
      }
      if(nptsFit < 3) nptsFit = 2;
      tp.NTPsFit = nptsFit;
      FitTraj(tj);
      if(prt) mf::LogVerbatim("TC")<<"  SetPoorUsedHits: FitChi "<<tp.FitChi<<" after reducing NTPsFit to "<<tp.NTPsFit;
      if(tp.NTPsFit <= fMinPtsFit[tj.Pass]) break;
    } // reducing number of fitted points
    
    if(tp.FitChi > 2) {
      // Well that didn't work. Undo UseHit and return
      tp.UseHit[0] = false;
      tjs.fHits[iht].InTraj = 0;
    }
    
  } // SetPoorUsedHits

  //////////////////////////////////////////
  void TrajClusterAlg::DefineHitPos(TrajPoint& tp)
  {
    // defines HitPos, HitPosErr2 and Chg for the used hits in the trajectory point
    
    tp.Chg = 0;
    if(tp.Hits.empty()) return;
    
    unsigned short nused = 0;
    unsigned int iht = 0;
    for(unsigned short ii = 0; ii < tp.Hits.size(); ++ii) {
      if(tp.UseHit[ii]) {
        iht = tp.Hits[ii];
        ++nused;
      }
    }
    if(nused == 0) return;
    
    // don't bother with rest of this if there is only one hit since it can
    // only reside on one wire
    if(nused == 1) {
      tp.Chg = tjs.fHits[iht].Integral;
      tp.HitPos[0] = tjs.fHits[iht].WireID.Wire;
      tp.HitPos[1] = tjs.fHits[iht].PeakTime * tjs.UnitsPerTick;
      float wireErr = tp.Dir[1] * 0.289;
      float timeErr = tp.Dir[0] * HitTimeErr(iht);
      tp.HitPosErr2 = wireErr * wireErr + timeErr * timeErr;
      if(prt) mf::LogVerbatim("TC")<<"DefineHitPos: singlet "<<std::fixed<<std::setprecision(1)<<tp.Pos[0]<<":"<<tp.Pos[1]<<" HitPosErr "<<sqrt(tp.HitPosErr2);
      return;
    } // nused == 1
    
    // multiple hits possibly on different wires
    std::vector<unsigned int> hitVec;
    tp.Chg = 0;
    std::array<float, 2> newpos;
    float chg;
    newpos[0] = 0;
    newpos[1] = 0;
    // Find the wire range for hits used in the TP
    unsigned int loWire = INT_MAX;
    unsigned int hiWire = 0;
    for(unsigned short ii = 0; ii < tp.Hits.size(); ++ii) {
      if(!tp.UseHit[ii]) continue;
      unsigned int iht = tp.Hits[ii];
      chg = tjs.fHits[iht].Integral;
      unsigned int wire = tjs.fHits[iht].WireID.Wire;
      if(wire < loWire) loWire = wire;
      if(wire > hiWire) hiWire = wire;
      newpos[0] += chg * wire;
      newpos[1] += chg * tjs.fHits[iht].PeakTime;
      tp.Chg += chg;
      hitVec.push_back(iht);
    } // ii
 
    if(tp.Chg == 0) return;
    
    tp.HitPos[0] = newpos[0] / tp.Chg;
    tp.HitPos[1] = newpos[1] * tjs.UnitsPerTick / tp.Chg;
    
    // Error is the wire error (1/sqrt(12))^2 if all hits are on one wire.
    // Scale it by the wire range
    float dWire = 1 + hiWire - loWire;
    float wireErr = tp.Dir[1] * dWire * 0.289;
    float timeErr2 = tp.Dir[0] * tp.Dir[0] * HitsTimeErr2(hitVec);
    tp.HitPosErr2 = wireErr * wireErr + timeErr2;
    if(prt) mf::LogVerbatim("TC")<<"DefineHitPos: multiplet "<<std::fixed<<std::setprecision(1)<<tp.Pos[0]<<":"<<tp.Pos[1]<<" HitPosErr "<<sqrt(tp.HitPosErr2);

  } // HitPosErr2

  //////////////////////////////////////////
  float TrajClusterAlg::HitTimeErr(const unsigned int iht)
  {
    return tjs.fHits[iht].RMS * tjs.UnitsPerTick * fHitErrFac * tjs.fHits[iht].Multiplicity;
  } // HitTimeErr
  
  //////////////////////////////////////////
  float TrajClusterAlg::HitsTimeErr2(const std::vector<unsigned int>& hitVec)
  {
    // Estimates the error^2 of the time using all hits in hitVec
    if(hitVec.empty()) return 0;
    float err = fHitErrFac * HitsRMSTime(tjs, hitVec, kUnusedHits);
    return err * err;
  } // HitsTimeErr2
  
  //////////////////////////////////////////
  void TrajClusterAlg::SplitTrajCrossingVertices()
  {
    // This is kind of self-explanatory...
    
    if(tjs.vtx.empty()) return;
    if(tjs.allTraj.empty()) return;
    
    vtxPrt = (debug.Plane == (int)fPlane && debug.Tick < 0);
    if(vtxPrt) {
//      mf::LogVerbatim("TC")<<"vtxPrt set for plane "<<fPlane<<" in SplitTrajCrossingVertices";
      mf::LogVerbatim("TC")<<"SplitTrajCrossingVertices needs some work. Skip it for now";
      return;
    }
    
    // Splits trajectories in tjs.allTraj that cross a vertex
    unsigned short itj, iv, nTraj = tjs.allTraj.size();
    unsigned short tPass, closePt;
    float doca;
    for(itj = 0; itj < nTraj; ++itj) {
      // obsolete trajectory
      if(tjs.allTraj[itj].AlgMod[kKilled]) continue;
      tPass = tjs.allTraj[itj].Pass;
      for(iv = 0; iv < tjs.vtx.size(); ++iv) {
        // obsolete vertex
        if(tjs.vtx[iv].NTraj == 0) continue;
        // not in the cryostat/tpc/plane
        if(tjs.allTraj[itj].CTP != tjs.vtx[iv].CTP) continue;
        // too short
        if(tjs.allTraj[itj].EndPt[1] < 6) continue;
        TrajClosestApproach(tjs.allTraj[itj], tjs.vtx[iv].Pos[0], tjs.vtx[iv].Pos[1], closePt, doca);
        if(vtxPrt)  mf::LogVerbatim("TC")<<" doca "<<doca<<" btw traj "<<itj<<" and tjs.vtx "<<iv<<" closePt "<<closePt<<" in plane "<<fPlane<<" CTP "<<tjs.vtx[iv].CTP;
        if(doca > fMaxVertexTrajSep[tPass]) continue;
        if(vtxPrt)  {
          mf::LogVerbatim("TC")<<"Good doca "<<doca<<" btw traj "<<itj<<" and tjs.vtx "<<iv<<" closePt "<<closePt<<" in plane "<<fPlane<<" CTP "<<tjs.vtx[iv].CTP;
          PrintTrajPoint("STCV", tjs, closePt, 1, tPass, tjs.allTraj[itj].Pts[closePt]);
        }
      } // iv
    } // itj
    
  } // SplitTrajCrossingVertices
  
  //////////////////////////////////////////
  void TrajClusterAlg::EndMerge()
  {
    // Merges trajectories end-to-end or makes vertices
    
    
    mrgPrt = (debug.Plane == (int)fPlane && debug.Wire < 0);
    if(mrgPrt) mf::LogVerbatim("TC")<<"inside EndMerge on plane "<<fPlane;
    
    bool didMerge = true;
    while(didMerge) {
      didMerge = false;
      unsigned short tjsize = tjs.allTraj.size();
      for(unsigned short it1 = 0; it1 < tjsize - 1; ++it1) {
        Trajectory& tj1 = tjs.allTraj[it1];
        if(tj1.AlgMod[kKilled]) continue;
        if(tj1.CTP != fCTP) continue;
        // ignore bad trajectories
        if(tjs.allTraj[it1].MCSMom < 5) continue;
        // Get the MCS angle expected for this trajectory for 1 WSE unit of travel
        float thetaRMS1 = MCSThetaRMS(tjs, tj1);
        // square it here once
        thetaRMS1 *= thetaRMS1;
        for(unsigned short end1 = 0; end1 < 2; ++end1) {
          // no merge if there is a vertex at the end
          if(tj1.VtxID[end1] > 0) continue;
          // Don't check for a stop-on-kink condition since it will be done below
          // define the trajectory point at this end of tj1
          TrajPoint& tp1 = tj1.Pts[tj1.EndPt[end1]];
          for(unsigned short it2 = it1 + 1; it2 < tjsize; ++it2) {
            Trajectory& tj2 = tjs.allTraj[it2];
            if(tj2.AlgMod[kKilled]) continue;
            if(tj2.CTP != fCTP) continue;
            // ignore bad trajectories
            if(tj2.MCSMom < 5) continue;
            // assume that end 0 of tj2 is closest to the end of tj1
            unsigned short end2 = 0;
            TrajPoint& tp2_0 = tj2.Pts[tj2.EndPt[0]];
            TrajPoint& tp2_1 = tj2.Pts[tj2.EndPt[1]];
            float end2_0Sep2 = PosSep2(tp1.Pos, tp2_0.Pos);
//            float end2Sep2 = end2_0Sep2;
            float end2_1Sep2 = PosSep2(tp1.Pos, tp2_1.Pos);
            // See if this is true
            if(end2_1Sep2 < end2_0Sep2) {
              // Nope. End 1 of tj2 is closer
              end2 = 1;
//              end2Sep2 = end2_1Sep2;
            }
            // check for a vertex at this end
            if(tj2.VtxID[end2] > 0) continue;
            TrajPoint& tp2 = tj2.Pts[tj2.EndPt[end2]];
            // count the number of dead wires between them
            float dwc = DeadWireCount(tp1, tp2);
            // and find the separation after correcting for dead wires
            float ptSep;
            if(tj1.StepDir > 0) {
              ptSep = tp2.Pos[0] - tp1.Pos[0] - dwc;
            } else {
              ptSep = tp1.Pos[0] - tp2.Pos[0] - dwc;
            }
            if(mrgPrt && abs(ptSep) < 20) mf::LogVerbatim("TC")<<" EM "<<tj1.ID<<"_"<<end1<<"-"<<tj2.ID<<"_"<<end2<<" tp1-tp2 "<<PrintPos(tjs, tp1)<<"-"<<PrintPos(tjs, tp2)<<" ptSep "<<ptSep<<" max "<<fMaxWireSkipNoSignal;
            // maximum overlap && maximum missed (live) wires
            if(ptSep < -2 || ptSep > fMaxWireSkipNoSignal) continue;
            // The ends of the trajectories are close. Now the question is whether the two
            // should be merged or a vertex created between them
            float dang = DeltaAngle(tp1.Ang, tp2.Ang);
            // Get the MCS angle expected for this trajectory for 1 WSE unit of travel
            float thetaRMS2 = MCSThetaRMS(tjs, tj2);
            // Find the expected angle error from MCS
            float dangErr = 0.5 * sqrt(thetaRMS1 + thetaRMS2 * thetaRMS2);
            // Use this to construct the merge/vertex angle cut
            float dangCut = fKinkCuts[0] + fKinkCuts[1] * dangErr;
            // Find the distance of closest approach 
            float doca = PointTrajDOCA(tjs, tp1.Pos[0], tp1.Pos[1], tp2);
            // Inflate the doca cut if we are bridging a block of dead wires
            float docaCut = 1;
            if(dwc > 10) docaCut = 2;
            float chgPull;
            if(tp1.Chg > tp2.Chg) {
              chgPull = (tp1.Chg / tp2.Chg - 1) / tj1.ChgRMS;
            } else {
              chgPull = (tp2.Chg / tp1.Chg - 1) / tj2.ChgRMS;
            }
            if(mrgPrt) mf::LogVerbatim("TC")<<" doca "<<doca<<" docaCut "<<docaCut<<" dang "<<dang<<" dangCut "<<dangCut<<" chgPull "<<chgPull<<" cut "<<fChgPullCut;
            if(dang < dangCut && chgPull< fChgPullCut) {
              // Merge. Make a DOCA cut
              if(doca > docaCut) continue;
              if(mrgPrt) mf::LogVerbatim("TC")<<" Merge ";
              if(fQuitAlg) return;
              if(MergeAndStore(it1, it2)) {
                tjsize = tjs.allTraj.size();
                tjs.allTraj[tjsize-1].AlgMod[kEndMerge] = true;
                // Set the end merge flag for the killed trajectories to aid tracing merges
                tj1.AlgMod[kEndMerge] = true;
                tj2.AlgMod[kEndMerge] = true;
                didMerge = true;
              } // Merge and store successfull
            } else {
              // create a vertex instead
              float wint, tint;
              TrajIntersection(tp1, tp2, wint, tint);
              if(mrgPrt) mf::LogVerbatim("TC")<<" Vertex wint:tint "<<(int)wint<<":"<<(int)tint<<" ticks "<<(int)(tint/tjs.UnitsPerTick);
              // make a new vertex
              VtxStore aVtx;
              aVtx.Pos[0] = wint;
              aVtx.Pos[1] = tint;
              aVtx.NTraj = 0;
              aVtx.Pass = tj1.Pass;
              aVtx.Topo = end1 + end2;
              aVtx.ChiDOF = 0;
              aVtx.CTP = fCTP;
              // try to fit it. We need to give it an ID to do that. Take the next
              // available ID
              unsigned short newVtxID = tjs.vtx.size() + 1;
              aVtx.ID = newVtxID;
              tj1.VtxID[end1] = newVtxID;
              tj2.VtxID[end2] = newVtxID;
              if(!FitVertex(tjs, aVtx, fVertex2DCuts, mrgPrt)) {
                tj1.VtxID[end1] = 0;
                tj2.VtxID[end2] = 0;
//                std::cout<<"EndMerge vertex fit failed. Merge instead?\n";
                tj1.AlgMod[kEndMerge] = false;
                tj2.AlgMod[kEndMerge] = false;
                continue;
              }
              tjs.vtx.push_back(aVtx);
              AttachAnyTrajToVertex(tjs, newVtxID - 1, fVertex2DCuts, mrgPrt);
            } // create a vertex
            if(tj1.AlgMod[kKilled]) break;
          } // it2
          if(tj1.AlgMod[kKilled]) break;
        } // end1
      } // it1
    } // didMerge
    
  } // EndMerge
/*
  //////////////////////////////////////////
  void TrajClusterAlg::EndMerge()
  {
    // Merge Trajectorys in the order tj1 end = 1 to tj2 end = 0
    if(tjs.allTraj.size() < 2) return;
    if(!fUseAlg[kEndMerge]) return;

    unsigned short tj1, tj2, ipt;
    float chg1rms, chg2rms, chgpull;
    bool notJunk;

    mrgPrt = (debug.Plane == (int)fPlane && debug.Wire < 0);
    if(mrgPrt) mf::LogVerbatim("TC")<<"inside EndMerge on plane "<<fPlane;
    
    // Try several passes if there was a merge
    for(unsigned short nit = 0; nit < 4; ++nit) {
      bool didMerge = false;
      unsigned short tjsize = tjs.allTraj.size();
      for(tj1 = 0; tj1 < tjsize; ++tj1) {
        if(tjs.allTraj[tj1].AlgMod[kKilled]) continue;
        if(tjs.allTraj[tj1].CTP != fCTP) continue;
        // no merge if there is a vertex at the end
        if(tjs.allTraj[tj1].VtxID[1] > 0) continue;
        // no merge if it stops at end 1
        if(tjs.allTraj[tj1].StopsAtEnd[1]) continue;
        // or if there is a kink
        if(tjs.allTraj[tj1].KinkAtEnd[1]) continue;
        // ignore bad trajectories
        if(tjs.allTraj[tj1].MCSMom < 5) continue;
        float thetaRMS1 = MCSThetaRMS(tjs, tjs.allTraj[tj1], tjs.allTraj[tj1].EndPt[0], tjs.allTraj[tj1].EndPt[1]);
        // square it here once
        thetaRMS1 *= thetaRMS1;
        ipt = tjs.allTraj[tj1].EndPt[1];
        TrajPoint& tp1 = tjs.allTraj[tj1].Pts[ipt];
        for(tj2 = 0; tj2 < tjsize; ++tj2) {
          if(tjs.allTraj[tj1].AlgMod[kKilled]) continue;
          if(tj1 == tj2) continue;
          if(tjs.allTraj[tj2].StepDir != tjs.allTraj[tj1].StepDir) continue;
          if(tjs.allTraj[tj2].AlgMod[kKilled]) continue;
          if(tjs.allTraj[tj2].CTP != fCTP) continue;
          if(tjs.allTraj[tj2].VtxID[0] > 0) continue;
          // no merge if it stops at end 1
          if(tjs.allTraj[tj2].StopsAtEnd[0]) continue;
          // or if there is a kink
          if(tjs.allTraj[tj2].KinkAtEnd[0]) continue;
          // ignore bad trajectories
          if(tjs.allTraj[tj2].MCSMom < 5) continue;
          ipt = tjs.allTraj[tj2].EndPt[0];
          TrajPoint& tp2 = tjs.allTraj[tj2].Pts[ipt];
          float doca = PointTrajDOCA(tjs, tp1.Pos[0], tp1.Pos[1], tp2);
          if(doca > 50) continue;
          float dang = DeltaAngle(tp1.Ang, tp2.Ang);
          float thetaRMS2 = MCSThetaRMS(tjs, tjs.allTraj[tj2], tjs.allTraj[tj2].EndPt[0], tjs.allTraj[tj2].EndPt[1]);
          // Find the expected error from MCS
          float dangErr = 0.5 * sqrt(thetaRMS1 + thetaRMS2 * thetaRMS2);
          float dangCut = fKinkCuts[0] + fKinkCuts[1] * dangErr;
          float dwc = DeadWireCount(tp1, tp2);
          float ptSep0;
          if(tjs.allTraj[tj1].StepDir > 0) {
            ptSep0 = tp2.Pos[0] - tp1.Pos[0] - dwc;
          } else {
            ptSep0 = tp1.Pos[0] - tp2.Pos[0] - dwc;
          }
          bool twoMuons = tjs.allTraj[tj1].PDGCode == 13 && tjs.allTraj[tj2].PDGCode == 13;
          float maxWireSkip = fMaxWireSkipNoSignal;
          float tpSep2 = PosSep2(tp1.Pos, tp2.Pos);
          if(mrgPrt) {
            mf::LogVerbatim("TC")<<"Candidate tj1-tj2 "<<tjs.allTraj[tj1].ID<<"_1"<<"-"<<tjs.allTraj[tj2].ID<<"_0"<<" dang "<<dang<<" dangCut "<<dangCut<<" DeadWireCount "<<(int)dwc<<" ptSep0 "<<ptSep0<<" maxWireSkip "<<maxWireSkip<<" twoMuons? "<<twoMuons<<" doca "<<doca<<" tp1 "<<PrintPos(tjs, tp1)<<" tp2 "<<PrintPos(tjs, tp2)<<" tpSep2 "<<tpSep2;
          }
          // maximum overlap && maximum missed (live) wires
          if(ptSep0 < -2 || ptSep0 > maxWireSkip) continue;
          // Merge short trajectories, regardless of charge as long as the separation is small

          bool isClose = tpSep2 < 15 && dang < 1 && doca < 2;
          bool shortTraj = NumPtsWithCharge(tjs.allTraj[tj1], false) < 15 && NumPtsWithCharge(tjs.allTraj[tj2], false) < 15;
          bool OneIsDeltaRay = tjs.allTraj[tj1].PDGCode == 12 || tjs.allTraj[tj2].PDGCode == 12;
          if(!twoMuons && isClose && (shortTraj || OneIsDeltaRay)) {
            if(mrgPrt) mf::LogVerbatim("TC")<<" EM short tj1-tj2 "<<tjs.allTraj[tj1].ID<<"_1"<<"-"<<tjs.allTraj[tj2].ID<<"_0"<<" tp1 "<<PrintPos(tjs, tp1)<<" tp2 "<<PrintPos(tjs, tp2)<<" doca "<<doca;
            didMerge = MergeAndStore(tj1, tj2);
            if(fQuitAlg) return;
            if(!didMerge) continue;
            tjsize = tjs.allTraj.size();
            tjs.allTraj[tjsize-1].AlgMod[kEndMerge] = true;
            if(OneIsDeltaRay) tjs.allTraj[tjsize-1].PDGCode = 12;
            continue;
          }

          // handle muons here + uB problem with uncharacterized dead wires
          if(twoMuons && dang < 0.4 && doca < 10) {
            if(mrgPrt) mf::LogVerbatim("TC")<<" merge muon tj1-tj2 "<<tjs.allTraj[tj1].ID<<"_1"<<"-"<<tjs.allTraj[tj2].ID<<"_0"<<" tp1 "<<PrintPos(tjs, tp1)<<" tp2 "<<PrintPos(tjs, tp2)<<" doca "<<doca;
            didMerge = MergeAndStore(tj1, tj2);
            if(fQuitAlg) return;
            if(!didMerge) continue;
            tjsize = tjs.allTraj.size();
            tjs.allTraj[tjsize-1].AlgMod[kEndMerge] = true;
            continue;
          }
          // Inflate the doca cut if we are bridging a block of dead wires
          float docaCut = 1;
          if(dwc > 10) docaCut *= 2;
          if(mrgPrt) mf::LogVerbatim("TC")<<" EM "<<tjs.allTraj[tj1].ID<<"_1"<<"-"<<tjs.allTraj[tj2].ID<<"_0 DOCA "<<doca<<" docaCut "<<docaCut<<" dang "<<dang<<" dangCut "<<dangCut;
          if(doca > docaCut) continue;
          if(dang > dangCut) continue;
          notJunk = (!tjs.allTraj[tj1].AlgMod[kJunkTj] && !tjs.allTraj[tj1].AlgMod[kJunkTj]);
          if(doca > 10) continue;
          // check the charge?
          chgpull = 0;
          if(notJunk && tjs.allTraj[tj1].AveChg > 0 && tjs.allTraj[tj2].AveChg > 0) {
            // calculate charge pull using the trajectory with the lowest charge RMS
            chg1rms = tjs.allTraj[tj1].ChgRMS * tjs.allTraj[tj1].AveChg;
            chg2rms = tjs.allTraj[tj2].ChgRMS * tjs.allTraj[tj2].AveChg;
            if(chg2rms < chg1rms) chg1rms = chg2rms;
            chgpull = std::abs(tjs.allTraj[tj1].AveChg - tjs.allTraj[tj2].AveChg) / chg1rms;
            if(mrgPrt) mf::LogVerbatim("TC")<<"   chk tp1 chg "<<tp1.AveChg<<" tj1 chg "<<tjs.allTraj[tj1].AveChg<<" rms "<<tjs.allTraj[tj1].ChgRMS<<" tp2 chg "<<tp2.AveChg<<" tj2 chg "<<tjs.allTraj[tj2].AveChg<<" rms "<<tjs.allTraj[tj2].ChgRMS;
          } // charge is known.
          if(mrgPrt) mf::LogVerbatim("TC")<<" chgpull "<<chgpull<<" require < 4";
          if(chgpull > 4) continue;
          // time to merge them
          didMerge = MergeAndStore(tj1, tj2);
          if(fQuitAlg) return;
          if(!didMerge) continue;
          tjsize = tjs.allTraj.size();
          tjs.allTraj[tjsize-1].AlgMod[kEndMerge] = true;
          // flag the killed trajectories as well to aid in debugging
          tjs.allTraj[tj1].AlgMod[kEndMerge] = true;
          tjs.allTraj[tj2].AlgMod[kEndMerge] = true;
          if(mrgPrt) mf::LogVerbatim("TC")<<" merged "<<tjs.allTraj[tj1].ID<<"_1"<<"-"<<tjs.allTraj[tj2].ID<<"_0"<<" dang "<<dang<<" ptSep0 "<<ptSep0<<" doca "<<doca<<" tp1 "<<PrintPos(tjs, tp1)<<" tp2 "<<PrintPos(tjs, tp2)<<" . tjsize "<<tjsize;
        } // tj2
      } // tj1
      if(!didMerge) break;
    } // nit

  }  // EndMerge
*/
  //////////////////////////////////////////
  void TrajClusterAlg::Refine2DVertices()
  {
    // Improve trajectories near vertices in the current plane
    if(tjs.vtx.empty()) return;
    
    if(!fUseAlg[kRefineVtx]) return;
    
    geo::PlaneID planeID = DecodeCTP(fCTP);
    unsigned short ipl = planeID.Plane;
    if(ipl != 0) return;
    
    // store a copy of everything so that we can recover gracefully if there is a major failure
    auto lHits = tjs.fHits;
    auto lWireHitRange = tjs.WireHitRange;
    auto lAllTraj = tjs.allTraj;
    bool majorFailure = false;
    
    if(vtxPrt) PrintHeader("R2D");
    
    for(unsigned short ivx = 0; ivx < tjs.vtx.size(); ++ivx) {
      VtxStore& rvx = tjs.vtx[ivx];
      if(rvx.CTP != fCTP) continue;
      if(rvx.NTraj < 2) continue;
      // ensure that it is within the active volume of the TPC
      if(rvx.Pos[0] < 0 || rvx.Pos[0] > tjs.MaxPos0[ipl]) continue;
      if(rvx.Pos[1] < 0 || rvx.Pos[1] > tjs.MaxPos1[ipl]) continue;
      // make a list of TJs attached at each end and find the Region Of Confusion
      // wire and time ranges
      std::array<float, 2> wROC = {rvx.Pos[0], rvx.Pos[0]};
      std::array<float, 2> tROC = {rvx.Pos[1], rvx.Pos[1]};
      std::array<std::vector<unsigned short>, 2> tjlist;
      for(unsigned short itj = 0; itj < tjs.allTraj.size(); ++itj) {
        if(tjs.allTraj[itj].AlgMod[kKilled]) continue;
        if(tjs.allTraj[itj].CTP != rvx.CTP) continue;
        Trajectory& tj = tjs.allTraj[itj];
        // ensure that the ID is OK so the code below doesn't choke
        if(tj.ID != itj + 1) {
          std::cout<<"Refine2DVertices allTraj ID "<<tj.ID<<" != itj "<<itj<<" + 1\n";
          fQuitAlg = true;
          return;
        }
        for(unsigned short end = 0; end < 2; ++end) {
          if(tj.VtxID[end] == rvx.ID) {
            tjlist[end].push_back(itj);
            unsigned short endPt = tj.EndPt[end];
            if(vtxPrt) PrintTrajectory("R2D", tjs, tj, endPt);
            // Find the lo/hi wire/time
            float arg = tj.Pts[endPt].Pos[0];
            if(arg < wROC[0]) wROC[0] = arg;
            if(arg > wROC[1]) wROC[1] = arg;
            arg = tj.Pts[endPt].Pos[1];
            if(arg < tROC[0]) tROC[0] = arg;
            if(arg > tROC[1]) tROC[1] = arg;
          }
        } // end
      } // itj
      // round to the nearest integer WSE unit
      wROC[0] = std::floor(wROC[0]);
      wROC[1] = std::ceil(wROC[1]);
      tROC[0] = std::floor(tROC[0]);
      tROC[1] = std::ceil(tROC[1]);
      std::cout<<"vtx "<<rvx.ID<<" tjlist[0] ";
      for(auto itj : tjlist[0]) std::cout<<" "<<itj+1;
      std::cout<<" tjlist[1] ";
      for(auto itj : tjlist[1]) std::cout<<" "<<itj+1;
      std::cout<<"\n";
      std::cout<<"wROC "<<wROC[0]<<" "<<wROC[1]<<" tROC "<<tROC[0]/tjs.UnitsPerTick<<" "<<tROC[1]/tjs.UnitsPerTick<<"\n";
      // no sense continuing unless there are 2 or more Tjs at at least one end
      if(tjlist[0].size() < 2 && tjlist[1].size() < 2) continue;
      // create a list of temporary hits in this region
      // Note that the ROC includes loWire AND hiWire
      unsigned int loWire = std::nearbyint(wROC[0]);
      unsigned int hiWire = std::nearbyint(wROC[1]);
      unsigned short ROCsize = hiWire - loWire + 1;
      // the wire that the vertex is on
      std::vector<TCHit> wireHits;
      std::cout<<"ROCsize "<<ROCsize<<"\n";

      // create hits on the ROC boundary for testing
      TCHit boxHit;
      boxHit.Integral = 100;
      boxHit.RMS = 1;
      boxHit.PeakAmplitude = 5;
      boxHit.InTraj = 0;
      for(unsigned int wire = loWire; wire <= hiWire; ++wire) {
        for(unsigned short tb = 0; tb < 2; ++tb) {
          DefineHit(boxHit, rvx.CTP, wire);
          boxHit.PeakTime = tROC[tb] / tjs.UnitsPerTick;
          CreateHit(boxHit);
        } // tb
      } // wire

      // Make a vector of ALL fHits that are inside the ROC so that we can erase them later
      std::array<int, 2> iwROC {(int)loWire, (int)hiWire};
      bool hitsNear;
      std::vector<unsigned int> fHitsInROC = FindCloseHits(tjs, iwROC, tROC, ipl, kAllHits, true, hitsNear);
      // sort by decreasing index so that hits that are later in fhits will be erased
      // before the earlier hits, obviating the need to correct fHitsInROC
      std::sort(fHitsInROC.begin(), fHitsInROC.end(), std::greater<unsigned int>());
      std::cout<<"fHitsInROC";
      for(auto& iht : fHitsInROC) std::cout<<" "<<iht<<"_"<<PrintHit(tjs.fHits[iht]);
      std::cout<<"\n";
      
      // Look for a trajectory that has a hit in the ROC but is not in tjlist
      bool skipVtx = false;
      for(auto& iht : fHitsInROC) {
        unsigned short inTj = tjs.fHits[iht].InTraj;
        if(inTj == 0) continue;
        unsigned short itj = inTj - 1;
        if(std::find(tjlist[0].begin(), tjlist[0].end(), itj) == tjlist[0].end() &&
           std::find(tjlist[1].begin(), tjlist[1].end(), itj) == tjlist[1].end()) {
          std::cout<<"Traj ID "<<inTj<<" not found in tjlist . Kill or keep?\n";
          std::array<float, 2> pos0 = tjs.allTraj[itj].Pts[tjs.allTraj[itj].EndPt[0]].Pos;
          std::array<float, 2> pos1 = tjs.allTraj[itj].Pts[tjs.allTraj[itj].EndPt[1]].Pos;
          if(pos0[0] > wROC[0] && pos0[0] < wROC[1] && pos1[0] > wROC[0] && pos1[0] < wROC[1] &&
             pos0[1] > tROC[0] && pos0[1] < tROC[1] && pos1[1] > tROC[0] && pos1[1] < tROC[1]) {
            // completely contained - kill it
            std::cout<<"Traj ID "<<inTj<<" completely contained in the ROC. Killing it\n";
            MakeTrajectoryObsolete(tjs, itj);
          } else {
            std::cout<<"Traj ID "<<inTj<<" is in the ROC but isn't attached to the vertex. Skip this vertex \n";
            skipVtx = true;
            break;
          }
        } // find
        if(skipVtx) break;
      } // iht
      if(skipVtx) break;

      // matching vectors of points outside the boundary of the ROC
      std::array<std::vector<unsigned short>, 2> edgePts;
      for(unsigned short end = 0; end < 2; ++end) {
        edgePts[end].resize(tjlist[end].size());

        // We now have a number of trajectories in VtxTraj that enter the ROC. The hits in fHits are still assigned to the
        // original trajectories in allTraj. Now create a set of vtx TCHits associated with VtxTraj within the ROC
        for(unsigned short iitj = 0; iitj < tjlist[end].size(); ++iitj) {
          unsigned short itj = tjlist[end][iitj];
          Trajectory& vtj = tjs.allTraj[itj];
          // reverse the trajectory to make changes easier
          if(end == 0)  ReverseTraj(tjs, vtj);
          if(vtj.ID == 1) PrintTrajectory("chk1", tjs, vtj, USHRT_MAX);
          // find the TP that is just outside the ROC. First assume that the end is inside.
          unsigned short edgePt = vtj.EndPt[1];
          // loWire   vtx      hiWire
          //     |     V          |
          // tj  |       E--------|-     end = 0, StepDir =  1 OR end = 1, StepDir = -1 (typical)
          // tj  |  E-------------|----  end = 0, StepDir =  1 OR end = 1, StepDir = -1 (not typical but happens)
          // tj  |       E------- |      end = 0, StepDir =  1 OR end = 1, StepDir = -1 (short tj inside the ROC)
          // tj -|---E            |      end = 0, StepDir = -1 OR end = 1, StepDir =  1
          for(unsigned short ii = 0; ii < ROCsize; ++ii) {
            edgePt = vtj.EndPt[1] - 1 - ii;
            if(edgePt == 0) break;
            unsigned int tWire = std::nearbyint(vtj.Pts[edgePt].Pos[0]);
            // keep going if there is a hit on this tp that is in fHitsInROC
            bool hitInROC = false;
            for(auto& iht : vtj.Pts[edgePt].Hits) {
              if(std::find(fHitsInROC.begin(), fHitsInROC.end(), iht) != fHitsInROC.end()) {
                hitInROC = true;
                break;
              }
            } // iht
            if(hitInROC) continue;
            // hit the wire boundary
            if(tWire < loWire || tWire > hiWire) break;
            // hit the time boundary
            if(vtj.Pts[edgePt].Pos[1] < tROC[0] || vtj.Pts[edgePt].Pos[1] > tROC[1]) break;
            // don't allow the trajectory to have < 2 points
            if(edgePt == 2) break;
          } // ii
          
          if(edgePt < 2) {
            std::cout<<"Not enough points left on vtxTraj "<<vtj.ID<<"\n";
            majorFailure = true;
            break;
          }
          
          edgePts[end][itj] = edgePt;
          // make a local TP that we can move around
          TrajPoint ltp = vtj.Pts[edgePt];
          
          std::cout<<"end "<<end<<" vtj.ID "<<vtj.ID<<" edgePt "<<edgePt<<" pos "<<PrintPos(tjs, vtj.Pts[edgePt])<<"\n";
          // find the first used hit in the tp and use it to characterize the
          // Charge and RMS of VtxHits inside the ROC
          float chg = vtj.Pts[edgePt].AveChg;
          float rms = TPHitsRMSTick(tjs, vtj.Pts[edgePt], kUsedHits);
          float amp = chg / (2.5066 * rms);
          // Modify the existing hits inside the ROC.
          // Form a list of hits that should be erased when we are done
          std::vector<unsigned int> killMe;
          for(unsigned short ipt = edgePt + 1; ipt < vtj.Pts.size(); ++ipt) {
            MoveTPToWire(ltp, vtj.Pts[ipt].Pos[0]);
            unsigned int nused = 0;
            for(unsigned short ii = 0; ii < vtj.Pts[ipt].Hits.size(); ++ii) {
              if(!vtj.Pts[ipt].UseHit[ii]) continue;
              unsigned int iht = vtj.Pts[ipt].Hits[ii];
              std::cout<<" tweak hit "<<PrintHit(tjs.fHits[iht]);
              ++nused;
              if(nused == 1) {
                tjs.fHits[iht].PeakTime = ltp.Pos[1] / tjs.UnitsPerTick;
                tjs.fHits[iht].PeakAmplitude = amp;
                tjs.fHits[iht].Integral = chg;
                tjs.fHits[iht].RMS = rms;
                std::cout<<" to "<<PrintHit(tjs.fHits[iht])<<"\n";
              } else {
                std::cout<<" erase this hit\n";
                killMe.push_back(iht);
              }
            } // ii
          } // ipt
          // erase hits?
          if(!killMe.empty()) {
            if(killMe.size() > 1) std::sort(killMe.begin(), killMe.end(), std::greater<unsigned int>());
            for(auto& iht : killMe) {
              tjs.fHits[iht].InTraj = 0;
              EraseHit(iht);
            }
          } // killMe not empty
        } // itj
      } // end
      if(majorFailure) break;
    } // ivx

    if(majorFailure) {
      // recover after a major failure
      tjs.fHits = lHits;
      tjs.WireHitRange = lWireHitRange;
      tjs.allTraj = lAllTraj;
    }

  } // Refine2DVertices

  //////////////////////////////////////////
  void TrajClusterAlg::FindVtxTraj(unsigned short ivx)
  {
    // Look for available hits in the vicinity of this vertex and try to make
    // a vertex trajectory from them
    
    if(!fUseAlg[kVtxTj]) return;
    
    if(ivx > tjs.vtx.size() - 1) return;
    if(tjs.vtx[ivx].Stat[kVtxTrjTried]) return;
    VtxStore& theVtx = tjs.vtx[ivx];
    
    std::array<int, 2> wireWindow;
    std::array<float, 2> timeWindow;
    
    // on the first try we look for small angle trajectories which will have hits
    // with a large wire window and a small time window
    // fVertex2DCuts fcl input usage
    // 0 = maximum length of a short trajectory
    // 1 = max vertex - trajectory separation for short trajectories
    // 2 = max vertex - trajectory separation for long trajectories
    // 3 = max position pull for adding TJs to a vertex
    // 4 = max allowed vertex position error
    // 5 = min MCSMom
    wireWindow[0] = std::nearbyint(theVtx.Pos[0] - fVertex2DCuts[2]);
    wireWindow[1] = std::nearbyint(theVtx.Pos[0] + fVertex2DCuts[2]);
    timeWindow[0] = theVtx.Pos[1] - 5;
    timeWindow[1] = theVtx.Pos[1] + 5;
    
    geo::PlaneID planeID = DecodeCTP(theVtx.CTP);
    unsigned short ipl = planeID.Plane;

    if(vtxPrt) mf::LogVerbatim("TC")<<"inside FindVtxTraj "<<theVtx.ID<<" Window "<<wireWindow[0]<<" "<<wireWindow[1]<<" "<<timeWindow[0]<<" "<<timeWindow[1]<<" in plane "<<ipl;

    // find nearby available hits
    bool hitsNear;
    std::vector<unsigned int> closeHits = FindCloseHits(tjs, wireWindow, timeWindow, ipl, kUnusedHits, true, hitsNear);
    if(closeHits.empty()) return;
    if(vtxPrt) {
      mf::LogVerbatim myprt("TC");
      myprt<<"closeHits";
      for(auto& iht : closeHits) myprt<<" "<<PrintHit(tjs.fHits[iht]);
    }
    // sort by distance from the vertex
    std::vector<SortEntry> sortVec(closeHits.size());
    SortEntry sortEntry;
    for(unsigned short ii = 0; ii < closeHits.size(); ++ii) {
      unsigned int iht = closeHits[ii];
      float dw = tjs.fHits[iht].WireID.Wire - theVtx.Pos[0];
      float dt = tjs.UnitsPerTick * tjs.fHits[iht].PeakTime - theVtx.Pos[1];
      float d2 = dw * dw + dt * dt;
      sortEntry.index = ii;
      sortEntry.length = d2;
      sortVec[ii] = sortEntry;
    } // ii
    std::sort(sortVec.begin(), sortVec.end(), lessThan);
    unsigned int vWire = std::nearbyint(theVtx.Pos[0]);
    int vTick = theVtx.Pos[1]/tjs.UnitsPerTick;
    if(vtxPrt) PrintHeader("FVT");
    for(unsigned short ii = 0; ii < closeHits.size(); ++ii) {
      unsigned int iht = closeHits[sortVec[ii].index];
      if(tjs.fHits[iht].InTraj > 0) continue;
      // the direction will be poorly defined if a hit is very close to the vertex and it is in this list.
      // Ignore these hits
      if(tjs.fHits[iht].WireID.Wire == vWire) {
        // on the vertex wire. Check for a close time
        if(abs(tjs.fHits[iht].PeakTime - vTick) < 10) continue;
      } // hit on vtx wire
      float toWire = tjs.fHits[iht].WireID.Wire;
      float toTick = tjs.fHits[iht].PeakTime;
      // assume the last pass and fix it later after the angle is calculated
      unsigned short pass = fMinPts.size() - 1;
      Trajectory tj;
      if(!StartTraj(tj, theVtx.Pos[0], theVtx.Pos[1]/tjs.UnitsPerTick, toWire, toTick, theVtx.CTP, pass)) continue;
      // ensure that the first TP is good
      if(tj.Pts[0].Pos[0] < 0) continue;
//      std::cout<<"fvt "<<theVtx.ID<<" "<<tj.ID<<" vtx0 "<<theVtx.Pos[0]<<" hit "<<PrintHit(tjs.fHits[iht])<<" StepDir "<<tj.StepDir<<"\n";
      tj.VtxID[0] = theVtx.ID;
      TrajPoint& tp = tj.Pts[0];
      // Move the Pt to the hit
      MoveTPToWire(tp, toWire);
      // attach the hit
      tp.Hits.push_back(iht);
      tp.UseHit[tp.Hits.size()-1] = true;
      tjs.fHits[iht].InTraj = tj.ID;
      tp.UseHit[tp.Hits.size()-1] = false;
      if(vtxPrt) PrintTrajPoint("FVT", tjs, 0, tj.StepDir, tj.Pass, tp);
      // Step away and see what happens
      prt = vtxPrt;
      StepCrawl(tj);
      // check for a major failure
      if(fQuitAlg) return;
      // Check the quality of the trajectory
      CheckTraj(tj);
      if(!fGoodTraj || NumPtsWithCharge(tj, true) < fMinPts[tj.Pass]) {
        if(prt) mf::LogVerbatim("TC")<<" xxxxxxx Not enough points "<<NumPtsWithCharge(tj, true)<<" minimum "<<fMinPts[tj.Pass]<<" or !fGoodTraj";
        ReleaseHits(tj);
        continue;
      }
      if(vtxPrt) prt = false;
      tj.AlgMod[kVtxTj] = true;
      if(vtxPrt) mf::LogVerbatim("TC")<<"FindVtxTraj: calling StoreTraj with npts "<<tj.EndPt[1];
      StoreTraj(tj);
    } // ii
    
    // Flag this as tried so we don't try again
    tjs.vtx[ivx].Stat[kVtxTrjTried] = true;
  } // FindVtxTraj
  
  //////////////////////////////////////////
  void TrajClusterAlg::Find2DVertices()
  {
    // Self-explanatory
    // fVertex2DCuts fcl input usage
    // 0 = maximum length of a short trajectory
    // 1 = max vertex - trajectory separation for short trajectories
    // 2 = max vertex - trajectory separation for long trajectories
    // 3 = max position pull for adding TJs to a vertex
    // 4 = max allowed vertex position error
    // 5 = min MCSMom for one of the two TJs
    
    if(fVertex2DCuts[0] <= 0) return;

    if(tjs.allTraj.size() < 2) return;
    
    vtxPrt = (debug.Plane == (int)fPlane && debug.Tick < 0);
    if(vtxPrt) {
      mf::LogVerbatim("TC")<<"vtxPrt set for plane "<<fPlane<<" in Find2DVertices";
      PrintAllTraj("F2DVi", tjs, debug, USHRT_MAX, tjs.allTraj.size());
    }
    
    unsigned short maxShortTjLen = fVertex2DCuts[0];

    for(unsigned short tj1 = 0; tj1 < tjs.allTraj.size() - 1; ++tj1) {
      if(tjs.allTraj[tj1].AlgMod[kKilled]) continue;
      if(tjs.allTraj[tj1].CTP != fCTP) continue;
      if(tjs.allTraj[tj1].PDGCode == 12) continue;
      bool tj1Short = (tjs.allTraj[tj1].EndPt[1] - tjs.allTraj[tj1].EndPt[0] < maxShortTjLen);
      for(unsigned short end1 = 0; end1 < 2; ++end1) {
        // vertex assignment exists?
        if(tjs.allTraj[tj1].VtxID[end1] > 0) continue;
        unsigned short  endPt1 = tjs.allTraj[tj1].EndPt[end1];
        unsigned short oendPt1 = tjs.allTraj[tj1].EndPt[1-end1];
        TrajPoint& tp1 = tjs.allTraj[tj1].Pts[endPt1];
        for(unsigned short tj2 = tj1 + 1; tj2 < tjs.allTraj.size(); ++tj2) {
          if(tjs.allTraj[tj2].AlgMod[kKilled]) continue;
          if(tjs.allTraj[tj2].CTP != fCTP) continue;
          if(tjs.allTraj[tj2].PDGCode == 12) continue;
          if(tjs.allTraj[tj1].MCSMom < fVertex2DCuts[5] && tjs.allTraj[tj2].MCSMom < fVertex2DCuts[5]) continue;
          bool tj2Short = (tjs.allTraj[tj2].EndPt[1] - tjs.allTraj[tj2].EndPt[0] < maxShortTjLen);
          for(unsigned short end2 = 0; end2 < 2; ++end2) {
            unsigned short  endPt2 = tjs.allTraj[tj2].EndPt[end2];
            unsigned short oendPt2 = tjs.allTraj[tj2].EndPt[1-end2];
            if(tjs.allTraj[tj1].VtxID[end1] > 0) continue;
            if(tjs.allTraj[tj2].VtxID[end2] > 0) continue;
            TrajPoint& tp2 = tjs.allTraj[tj2].Pts[endPt2];
            // Rough first cut on the separation between the end points of the
            // two trajectories
            float sepCut = 100;
            if(std::abs(tp1.Pos[0] - tp2.Pos[0]) > sepCut) continue;
            if(std::abs(tp1.Pos[1] - tp2.Pos[1]) > sepCut) continue;
            float wint, tint;
            TrajIntersection(tp1, tp2, wint, tint);
            // make sure this is inside the TPC
            if(wint < 0 || wint > tjs.MaxPos0[fPlane]) continue;
            if(tint < 0 || tint > tjs.MaxPos1[fPlane]) continue;
            // Next cut on separation between the TPs and the intersection point
            if(tj1Short || tj2Short) { sepCut = fVertex2DCuts[1]; } else { sepCut = fVertex2DCuts[2]; }
            // Try to reduce the amount of debug info printed out
            if(vtxPrt && std::abs(wint - tp1.Pos[0]) < 20 && std::abs(wint - tp2.Pos[0]) < 20 && std::abs(tint - tp1.Pos[1]) < 20 && std::abs(tint - tp2.Pos[1]) < 20) {
              mf::LogVerbatim myprt("TC");
              myprt<<"F2DV candidate tj1-tj2 "<<tjs.allTraj[tj1].ID<<"_"<<end1<<"-"<<tjs.allTraj[tj2].ID<<"_"<<end2;
              myprt<<" vtx pos "<<(int)wint<<":"<<(int)(tint/tjs.UnitsPerTick)<<" tp1 "<<PrintPos(tjs, tp1)<<" tp2 "<<PrintPos(tjs, tp2)<<" sepCut "<<sepCut;
              myprt<<" dw1 "<<(wint - tp1.Pos[0])<<" dt1 "<<(tint - tp1.Pos[1]);
              myprt<<" dw2 "<<(wint - tp2.Pos[0])<<" dt2 "<<(tint - tp2.Pos[1]);
            }
            float dw1 = wint - tp1.Pos[0];
            if(std::abs(dw1) > sepCut) continue;
            float dt1 = tint - tp1.Pos[1];
            if(std::abs(dt1) > sepCut) continue;
            float dw2 = wint - tp2.Pos[0];
            if(std::abs(dw2) > sepCut) continue;
            float dt2 = tint - tp2.Pos[1];
            if(std::abs(dt2) > sepCut) continue;
            // make sure that the other end isn't closer
            if(PointTrajDOCA2(tjs, wint, tint, tp1) > PointTrajDOCA2(tjs, wint, tint, tjs.allTraj[tj1].Pts[oendPt1])) continue;
            if(PointTrajDOCA2(tjs, wint, tint, tp2) > PointTrajDOCA2(tjs, wint, tint, tjs.allTraj[tj2].Pts[oendPt2])) continue;
/*  Don't make an angle cut
            float dang = DeltaAngle(tp1.Ang, tp2.Ang);
            if(vtxPrt) mf::LogVerbatim("TC")<<"  dang "<<dang;
            if(dang < 0.15) continue;
*/
            bool hitsNear;
            std::array<int, 2> wireWindow;
            wireWindow[0] = wint - 2;
            wireWindow[1] = wint + 2;
            std::array<float, 2> timeWindow;
            timeWindow[0] = tint - 2;
            timeWindow[1] = tint + 2;
            std::vector<unsigned int> closeHits = FindCloseHits(tjs, wireWindow, timeWindow, fPlane, kAllHits, false, hitsNear);
            if(prt) mf::LogVerbatim("TC")<<" No hits in the vicinity ";
            if(closeHits.empty()) continue;
            // find the closest hit and determine if the vertex should be moved to it
            float close2 = sepCut * sepCut;
            unsigned int vtxAtHit = UINT_MAX;
            for(auto& iht : closeHits) {
              float dw = tjs.fHits[iht].WireID.Wire - wint;
              float dt = tjs.fHits[iht].PeakTime * tjs.UnitsPerTick - tint;
              float dr = dw * dw + dt * dt;
              if(dr < close2) {
                close2 = dr;
                vtxAtHit = iht;
              }
            } // iht
            if(vtxAtHit == UINT_MAX) continue;
            wint = tjs.fHits[vtxAtHit].WireID.Wire;
            tint = tjs.fHits[vtxAtHit].PeakTime * tjs.UnitsPerTick;
/*
            if(!SignalAtPos(wint, tint, fCTP)) {
              // try nudging it by +/- 1 wire
              wint += 1;
              if(!SignalAtPos(wint, tint, fCTP)) {
                wint -= 2;
                if(!SignalAtPos(wint, tint, fCTP)) continue;
              } // nudge +1
            } // SignalAtPos
*/
            // Ensure that the vertex position is close to an end
            unsigned short closePt1;
            float doca;
            TrajClosestApproach(tjs.allTraj[tj1], wint, tint, closePt1, doca);
            short dpt = abs((short)endPt1 - (short)closePt1);
            if(tjs.allTraj[tj1].EndPt[1] > 4) {
              if(dpt > 3) continue;
            } else {
              // tighter cut for short trajectories
              if(dpt > 0) continue;
            }
            unsigned short closePt2;
            TrajClosestApproach(tjs.allTraj[tj2], wint, tint, closePt2, doca);
            dpt = abs((short)endPt2 - (short)closePt2);
            if(tjs.allTraj[tj2].EndPt[1] > 4) {
              if(dpt > 3) continue;
            } else {
              // tighter cut for short trajectories
              if(dpt > 0) continue;
            }
            if(vtxPrt) mf::LogVerbatim("TC")<<" wint:tint "<<(int)wint<<":"<<(int)tint<<" ticks "<<(int)(tint/tjs.UnitsPerTick)<<" close2 "<<close2;
            // make a new temporary vertex
            VtxStore aVtx;
            aVtx.Pos[0] = wint;
            aVtx.Pos[1] = tint;
            aVtx.NTraj = 0;
            aVtx.Pass = tjs.allTraj[tj1].Pass;
            aVtx.Topo = end1 + end2;
            aVtx.ChiDOF = 0;
            aVtx.CTP = fCTP;
            // fix the vertex position if we needed to move it significantly
            if(close2 > 1) aVtx.Stat[kFixed] = true;
            // try to fit it. We need to give it an ID to do that. Take the next
            // available ID
            unsigned short newVtxID = tjs.vtx.size() + 1;
            aVtx.ID = newVtxID;
            tjs.allTraj[tj1].VtxID[end1] = newVtxID;
            tjs.allTraj[tj2].VtxID[end2] = newVtxID;
            if(!FitVertex(tjs, aVtx, fVertex2DCuts, vtxPrt)) {
              tjs.allTraj[tj1].VtxID[end1] = 0;
              tjs.allTraj[tj2].VtxID[end2] = 0;
              continue;
            }
            // Save it
            tjs.vtx.push_back(aVtx);
            // Try to attach other tjs to it
            unsigned short ivx = tjs.vtx.size() - 1;
            if(vtxPrt) {
              mf::LogVerbatim myprt("TC");
              myprt<<" New vtx "<<aVtx.ID;
              myprt<<" Tjs "<<tjs.allTraj[tj1].ID<<"_"<<end1<<"-"<<tjs.allTraj[tj2].ID<<"_"<<end2;
              myprt<<" at "<<std::fixed<<std::setprecision(1)<<aVtx.Pos[0]<<":"<<aVtx.Pos[1]/tjs.UnitsPerTick<<" call AttachAnyTrajToVertex ";
            }
            AttachAnyTrajToVertex(tjs, ivx, fVertex2DCuts, vtxPrt);
            // try stepping away from this vertex
            FindVtxTraj(ivx);
          } // end2
        } // tj2
      } // end1
    } // tj1

    // Split trajectories that cross a vertex
    SplitTrajCrossingVertices();
    FindHammerVertices();
    FindHammerVertices2();

    if(vtxPrt) PrintAllTraj("F2DVo", tjs, debug, USHRT_MAX, USHRT_MAX);

  } // Find2DVertices
  
  //////////////////////////////////////////
  void TrajClusterAlg::FindHammerVertices2()
  {
    // Variant of FindHammerVertices with slightly different requirements:
    // 1) tj1 is a straight trajectory with most of the points fit
    // 2) No angle requirement between tj1 and tj2
    // 3) Large charge near the intersection point X on tj2
    // tj2       ---X---
    // tj1         /
    // tj1        /
    // tj1       /
    // minimum^2 DOCA of tj1 endpoint with tj2
    
    if(!fUseAlg[kHammerVx2]) return;
   
    unsigned short itj1, end1, endPt1, itj2, closePt2, ipt, ivx;
    unsigned short tjSize = tjs.allTraj.size();
    unsigned short maxPtsFit = 0;
    unsigned short numPtsWithCharge1, numPtsWithCharge2;
    float doca, minDOCA = 3, nPtsFitFrac, intChg, cnt, chgPull;
    bool didaSplit;
    float wint, tint;
    for(itj1 = 0; itj1 < tjSize; ++itj1) {
      if(tjs.allTraj[itj1].AlgMod[kKilled]) continue;
      Trajectory& tj1 = tjs.allTraj[itj1];
      numPtsWithCharge1 = NumPtsWithCharge(tj1, false);
      if(numPtsWithCharge1 < 6) continue;
      // Require that most of the points in tj1 are fitted to a straight line
      maxPtsFit = 0;
      for(ipt = 0; ipt < tj1.Pts.size(); ++ipt) if(tj1.Pts[ipt].Chg > 0 && tj1.Pts[ipt].NTPsFit > maxPtsFit) maxPtsFit = tj1.Pts[ipt].NTPsFit;
      nPtsFitFrac = (float)maxPtsFit / (float)numPtsWithCharge1;
//      std::cout<<"FHV2 "<<tjs.allTraj[itj1].ID<<" "<<maxPtsFit<<" "<<numPtsWithCharge1<<" frac "<<nPtsFitFrac<<"\n";
      if(nPtsFitFrac < 0.8) continue;
      if(vtxPrt) mf::LogVerbatim("TC")<<"FindHammerVertices2: tj1 "<<tj1.ID;
      // Check each end of tj1
      didaSplit = false;
      for(end1 = 0; end1 < 2; ++end1) {
        // vertex assignment exists?
        if(tj1.VtxID[end1] > 0) continue;
        if(end1 == 0) {
          endPt1 = tj1.EndPt[0];
        } else {
          endPt1 = tj1.EndPt[1];
        }
        for(itj2 = 0; itj2 < tjSize; ++itj2) {
          if(itj1 == itj2) continue;
          Trajectory& tj2 = tjs.allTraj[itj2];
          if(tj2.AlgMod[kKilled]) continue;
          // require that both be in the same CTP
          if(tj2.CTP != tj1.CTP) continue;
          numPtsWithCharge2 = NumPtsWithCharge(tj2, true);
          if(numPtsWithCharge2 < 6) continue;
          // ignore if tj1 is a lot shorter than tj2
          // ignore if ChgRMS isn't known
          if(tjs.allTraj[itj2].ChgRMS == 0) continue;
          if(vtxPrt) mf::LogVerbatim("TC")<<" Candidate? "<<tj1.ID<<"  NPWC1 "<<numPtsWithCharge1<<" NPWC2 "<<numPtsWithCharge2;
          if(numPtsWithCharge1 < 0.2 * numPtsWithCharge2) continue;
          // Find the minimum separation between tj1 and tj2
          doca = 5;
          TrajPointTrajDOCA(tjs, tj1.Pts[endPt1], tj2, closePt2, doca);
          if(vtxPrt) mf::LogVerbatim("TC")<<" Candidate? "<<tj1.ID<<"  "<<tj2.ID<<" doca "<<doca<<" tj2.EndPt[0] "<<tj2.EndPt[0]<<" closePt2 "<<closePt2<<" tj2.EndPt[1] "<<tj2.EndPt[1];
          if(doca == minDOCA) continue;
          // ensure that the closest point is not near an end
          if(closePt2 < tj2.EndPt[0] + 3) continue;
          if(closePt2 > tj2.EndPt[1] - 3) continue;
          // Find the intersection point between the tj1 end and tj2 closest Pt
          TrajIntersection(tj1.Pts[endPt1], tj2.Pts[closePt2], wint, tint);
          if(vtxPrt) mf::LogVerbatim("TC")<<" intersection W:T "<<wint<<"  "<<tint<<" ticks "<<tint/tjs.UnitsPerTick;
          // Find the point on tj2 that is closest to this point, overwriting closePt
          doca = minDOCA;
          TrajClosestApproach(tj2, wint, tint, closePt2, doca);
          if(vtxPrt) mf::LogVerbatim("TC")<<" closePt2 on tj2 "<<closePt2<<" doca "<<doca;
          if(doca == minDOCA) continue;
          // require a lot of charge in tj2 in this vicinity compared with the average.
          intChg = 0;
          cnt = 0;
          for(ipt = closePt2 - 2; ipt < closePt2 + 2; ++ipt) {
            if(tjs.allTraj[itj2].Pts[ipt].Chg == 0) continue;
            intChg += tjs.allTraj[itj2].Pts[ipt].Chg;
            ++cnt;
          } // ipt
          if(cnt > 0) {
            intChg /= cnt;
            chgPull = (intChg - tjs.allTraj[itj2].AveChg) / tjs.allTraj[itj2].ChgRMS;
            if(vtxPrt) mf::LogVerbatim("TC")<<" chgPull at intersection point "<<chgPull;
            if(chgPull < 10) continue;
          }
          // we have a winner
          // create a new vertex
          VtxStore aVtx;
          aVtx.Pos = tj2.Pts[closePt2].Pos;
          aVtx.NTraj = 3;
          aVtx.Pass = tj2.Pass;
          aVtx.Topo = 6;
          aVtx.ChiDOF = 0;
          aVtx.CTP = fCTP;
          tjs.vtx.push_back(aVtx);
          ivx = tjs.vtx.size() - 1;
          tjs.vtx[ivx].ID = ivx + 1;
          if(!SplitAllTraj(tjs, itj2, closePt2, ivx, vtxPrt)) {
            if(vtxPrt) mf::LogVerbatim("TC")<<"FindHammerVertices2: Failed to split trajectory";
            tjs.vtx.pop_back();
            continue;
          }
          tjs.allTraj[itj1].VtxID[end1] = tjs.vtx[ivx].ID;
          tjs.allTraj[itj1].AlgMod[kHammerVx2] = true;
          tj2.AlgMod[kHammerVx] = true;
          tjs.allTraj[tjs.allTraj.size()-1].AlgMod[kHammerVx2] = true;
          didaSplit = true;
          break;
        } // itj2
        if(didaSplit) break;
      } // end1
    } // itj1
  } // FindHammerVertices2
  
  //////////////////////////////////////////
  void TrajClusterAlg::FindHammerVertices()
  {
    // Look for a trajectory that intersects another. Split
    // the trajectory and make a vertex. The convention used
    // is shown pictorially here. Trajectory tj1 must be longer
    // than tj2
    // tj2       ------
    // tj1         /
    // tj1        /
    // tj1       /
    
    if(!fUseAlg[kHammerVx]) return;
    
    unsigned short itj1, end1, endPt1;
    unsigned short itj2, closePt2, end20, end21, ivx;
    unsigned short tjSize = tjs.allTraj.size();
    
    // minimum^2 DOCA of tj1 endpoint with tj2
    float doca, minDOCA = 3, dang;
    bool didaSplit;
    unsigned short tj1len, tj2len;
    
    for(itj1 = 0; itj1 < tjSize; ++itj1) {
      if(tjs.allTraj[itj1].AlgMod[kKilled]) continue;
      // minimum length requirements
      tj1len = tjs.allTraj[itj1].EndPt[1] - tjs.allTraj[itj1].EndPt[0];
      if(tj1len < 6) continue;
      // Check each end of tj1
      didaSplit = false;
      for(end1 = 0; end1 < 2; ++end1) {
        // vertex assignment exists?
        if(tjs.allTraj[itj1].VtxID[end1] > 0) continue;
        if(end1 == 0) {
          endPt1 = tjs.allTraj[itj1].EndPt[0];
        } else {
          endPt1 = tjs.allTraj[itj1].EndPt[1];
        }
        for(itj2 = 0; itj2 < tjSize; ++itj2) {
          if(itj1 == itj2) continue;
          Trajectory& tj2 = tjs.allTraj[itj2];
          if(tj2.AlgMod[kKilled]) continue;
          // require that both be in the same CTP
          if(tj2.CTP != tjs.allTraj[itj1].CTP) continue;
          // length of tj2 cut
          tj2len = tj2.EndPt[1] - tj2.EndPt[0];
          if(tj2len < 6) continue;
          // ignore if tj1 is a lot shorter than tj2
          if(tj1len < 0.5 * tj2len) continue;
          // ignore very long straight trajectories (probably a cosmic muon)
          end20 = tj2.EndPt[0];
          end21 = tj2.EndPt[1];
          if(tj2len > 100 && DeltaAngle(tj2.Pts[end20].Ang, tj2.Pts[end21].Ang) < 0.2) continue;
          // Require no vertex associated with itj2
          if(tj2.VtxID[0] > 0 || tj2.VtxID[1] > 0) continue;
          doca = minDOCA;
          TrajPointTrajDOCA(tjs, tjs.allTraj[itj1].Pts[endPt1], tj2, closePt2, doca);
//          std::cout<<"FHV "<<tjs.allTraj[itj1].ID<<"  "<<tj2.ID<<" doca "<<doca<<" tj2.EndPt[0] "<<tj2.EndPt[0]<<" closePt2 "<<closePt2<<" tj2.EndPt[1] "<<tj2.EndPt[1]<<" doca "<<doca<<"\n";
          if(doca == minDOCA) continue;
          // ensure that the closest point is not near an end
          if(vtxPrt) mf::LogVerbatim("TC")<<"FindHammerVertices: Candidate "<<tjs.allTraj[itj1].ID<<"  "<<tj2.ID<<" doca "<<doca<<" tj2.EndPt[0] "<<tj2.EndPt[0]<<" closePt2 "<<closePt2<<" tj2.EndPt[1] "<<tj2.EndPt[1];
          if(closePt2 < tj2.EndPt[0] + 3) continue;
          if(closePt2 > tj2.EndPt[1] - 3) continue;
          // make an angle cut
          dang = DeltaAngle(tjs.allTraj[itj1].Pts[endPt1].Ang, tj2.Pts[closePt2].Ang);
          if(vtxPrt) mf::LogVerbatim("TC")<<" dang "<<dang<<" imposing a hard cut of 0.4 for now ";
          if(dang < 0.4) continue;
          // we have a winner
          // create a new vertex
          VtxStore aVtx;
          aVtx.Pos = tj2.Pts[closePt2].Pos;
          aVtx.NTraj = 3;
          aVtx.Pass = tj2.Pass;
          aVtx.Topo = 6;
          aVtx.ChiDOF = 0;
          aVtx.CTP = fCTP;
          tjs.vtx.push_back(aVtx);
          ivx = tjs.vtx.size() - 1;
          tjs.vtx[ivx].ID = ivx + 1;
          if(!SplitAllTraj(tjs, itj2, closePt2, ivx, vtxPrt)) {
            if(vtxPrt) mf::LogVerbatim("TC")<<"FindHammerVertices: Failed to split trajectory";
            tjs.vtx.pop_back();
            continue;
          }
          tjs.allTraj[itj1].VtxID[end1] = tjs.vtx[ivx].ID;
          tjs.allTraj[itj1].AlgMod[kHammerVx] = true;
          tj2.AlgMod[kHammerVx] = true;
          tjs.allTraj[tjs.allTraj.size()-1].AlgMod[kHammerVx] = true;
          didaSplit = true;
          break;
        } // tj2
        if(didaSplit) break;
      } // end1
    } // tj1
    
  } // FindHammerVertices
  
  //////////////////////////////////////
  void TrajClusterAlg::Find3DVertices(geo::TPCID const& tpcid)
  {
    // Create 3D vertices from 2D vertices. 3D vertices that are matched
    // in all three planes have Ptr2D >= 0 for all planes
    
    
    if(fVertex3DChiCut < 0) return;
    if(tjs.vtx.size() < 2) return;
    
    geo::TPCGeo const& TPC = geom->TPC(tpcid);
    const detinfo::DetectorProperties* detprop = lar::providerFrom<detinfo::DetectorPropertiesService>();
    
    const unsigned int cstat = tpcid.Cryostat;
    const unsigned int tpc = tpcid.TPC;

    // create a array/vector of 2D vertex indices in each plane
    std::vector<std::vector<unsigned short>> vIndex(3);
    unsigned short ipl;
    for(unsigned short ivx = 0; ivx < tjs.vtx.size(); ++ivx) {
      if(tjs.vtx[ivx].NTraj == 0) continue;
      geo::PlaneID iplID = DecodeCTP(tjs.vtx[ivx].CTP);
      if(iplID.TPC != tpc || iplID.Cryostat != cstat) continue;
      ipl = iplID.Plane;
      if(ipl > 2) continue;
      vIndex[ipl].push_back(ivx);
    }
    
    unsigned short vtxInPln = 0;
    for(unsigned short ipl = 0; ipl < TPC.Nplanes(); ++ipl) if(vIndex[ipl].size() > 0) ++vtxInPln;
    if(vtxInPln < 2) return;

    // Y,Z limits of the detector
    double local[3] = {0.,0.,0.};
    double world[3] = {0.,0.,0.};
    
    const geo::TPCGeo &thetpc = geom->TPC(tpc, cstat);
    thetpc.LocalToWorld(local,world);
    // reduce the active area of the TPC by 1 cm to prevent wire boundary issues
    float YLo = world[1]-geom->DetHalfHeight(tpc,cstat) + 1;
    float YHi = world[1]+geom->DetHalfHeight(tpc,cstat) - 1;
    float ZLo = world[2]-geom->DetLength(tpc,cstat)/2 + 1;
    float ZHi = world[2]+geom->DetLength(tpc,cstat)/2 - 1;
    
    vtxPrt = (debug.Plane >= 0) && (debug.Tick == 6666);
    
    if(vtxPrt) {
      mf::LogVerbatim("CC")<<"Inside Find3DVertices";
      PrintAllTraj("F3DV", tjs, debug, USHRT_MAX, tjs.allTraj.size());
    }
    
    // wire spacing in cm
    float wirePitch = geom->WirePitch(0, 1, 0, tpcid.TPC, tpcid.Cryostat);
    
    size_t vsize = tjs.vtx.size();
    // vector of 2D vertices -> 3D vertices.
    std::vector<short> vPtr(vsize, -1);
    // fill temp vectors of 2D vertex X and X errors
    std::vector<float> vX(vsize);
    std::vector<float> vXsigma(vsize);
    float vXp;
    
    double ticks;
    for(unsigned short ivx = 0; ivx < vsize; ++ivx) {
      if(tjs.vtx[ivx].NTraj == 0) continue;
      geo::PlaneID iplID = DecodeCTP(tjs.vtx[ivx].CTP);
      if(iplID.TPC != tpc || iplID.Cryostat != cstat) continue;
      // Convert 2D vertex time error to X error
      ticks = tjs.vtx[ivx].Pos[1] / tjs.UnitsPerTick;
      vX[ivx]  = detprop->ConvertTicksToX(ticks, (int)iplID.Plane, (int)tpc, (int)cstat);
      ticks = (tjs.vtx[ivx].Pos[1] + tjs.vtx[ivx].PosErr[1]) / tjs.UnitsPerTick;
      vXp = detprop->ConvertTicksToX(ticks, (int)iplID.Plane, (int)tpc, (int)cstat);
      vXsigma[ivx] = fabs(vXp - vX[ivx]);
    } // ivx
    
    // temp vector of all 2D vertex matches
    std::vector<Vtx3Store> v3temp;
    
    double y = 0, z = 0;
    TVector3 WPos = {0, 0, 0};
    TrajPoint tp;
    // i, j, k indicates 3 different wire planes
    unsigned short ii, jpl, jj, kpl, kk, ivx, jvx, kvx, i3t;
    float kX, kWire, kChi, dX, dXChi, dXSigma, dW;
    bool gotit, sigOK;
    // compare vertices in each view
    for(ipl = 0; ipl < 2; ++ipl) {
      for(ii = 0; ii < vIndex[ipl].size(); ++ii) {
        ivx = vIndex[ipl][ii];
        if(ivx > tjs.vtx.size() - 1) {
          mf::LogError("CC")<<"Find3DVertices: bad ivx "<<ivx;
          return;
        }
        // vertex has been matched already
        if(vPtr[ivx] >= 0) continue;
        unsigned int iWire = std::nearbyint(tjs.vtx[ivx].Pos[0]);
        for(jpl = ipl + 1; jpl < 3; ++jpl) {
          for(jj = 0; jj < vIndex[jpl].size(); ++jj) {
            jvx = vIndex[jpl][jj];
            if(jvx > tjs.vtx.size() - 1) {
              mf::LogError("CC")<<"Find3DVertices: bad jvx "<<jvx;
              return;
            }
            // vertex has been matched already
            if(vPtr[jvx] >= 0) continue;
            unsigned int jWire = std::nearbyint(tjs.vtx[jvx].Pos[0]);
            // new stuff
            dX = fabs(vX[ivx] - vX[jvx]);
            dXSigma = sqrt(vXsigma[ivx] * vXsigma[ivx] + vXsigma[jvx] * vXsigma[jvx]);
            dXChi = dX / dXSigma;
            
            if(vtxPrt) mf::LogVerbatim("CC")<<"Find3DVertices: ipl "<<ipl<<" ivxID "<<tjs.vtx[ivx].ID<<" ivX "<<vX[ivx]
              <<" jpl "<<jpl<<" jvxID "<<tjs.vtx[jvx].ID<<" jvX "<<vX[jvx]<<" W:T "<<(int)tjs.vtx[jvx].Pos[0]<<":"<<(int)tjs.vtx[jvx].Pos[1]<<" dXChi "<<dXChi<<" fVertex3DChiCut "<<fVertex3DChiCut;
            
            if(dXChi > fVertex3DChiCut) continue;
            if (geom->HasWire(geo::WireID(cstat, tpc, ipl, iWire))&&
                geom->HasWire(geo::WireID(cstat, tpc, jpl, jWire))){
              geom->IntersectionPoint(iWire, jWire, ipl, jpl, cstat, tpc, y, z);
            }
            else continue;
            if(y < YLo || y > YHi || z < ZLo || z > ZHi) continue;
            WPos[1] = y;
            WPos[2] = z;
            kpl = 3 - ipl - jpl;
            kX = 0.5 * (vX[ivx] + vX[jvx]);
            kWire = -1;
            if(TPC.Nplanes() > 2) {
              kWire = geom->NearestWire(WPos, kpl, tpc, cstat);
              tp.Pos[0] = kWire;
              // See if there is a wire signal nearby in kpl
              tp.Pos[1] = detprop->ConvertXToTicks(kX, kpl, fTpc, fCstat) * tjs.UnitsPerTick;
              tp.CTP = EncodeCTP(fCstat, fTpc, kpl);
              sigOK = SignalAtTp(tp);
              if(vtxPrt) mf::LogVerbatim("TC")<<" 3rd plane pos "<<kWire<<" "<<tp.Pos[1]<<" sig present? "<<sigOK;
              if(!sigOK) continue;
            }
            kpl = 3 - ipl - jpl;
            // save this incomplete 3D vertex
            Vtx3Store v3d;
            v3d.Ptr2D[ipl] = ivx;
            v3d.Ptr2D[jpl] = jvx;
            v3d.Ptr2D[kpl] = -1;
            // see if this is already in the list
            gotit = false;
            for(i3t = 0; i3t < v3temp.size(); ++i3t) {
              if(v3temp[i3t].Ptr2D[0] == v3d.Ptr2D[0] && v3temp[i3t].Ptr2D[1] == v3d.Ptr2D[1] && v3temp[i3t].Ptr2D[2] == v3d.Ptr2D[2]) {
                gotit = true;
                break;
              }
            } // i3t
            if(gotit) continue;
            v3d.X = kX;
            // Use XErr to store dXChi
            v3d.XErr = dXChi;
            v3d.Y = y;
            float yzSigma = wirePitch * sqrt(tjs.vtx[ivx].PosErr[0] * tjs.vtx[ivx].PosErr[0] + tjs.vtx[jvx].PosErr[0] * tjs.vtx[jvx].PosErr[0]);
            v3d.YErr = yzSigma;
            v3d.Z = z;
            v3d.ZErr = yzSigma;
            v3d.Wire = kWire;
            v3d.CStat = cstat;
            v3d.TPC = tpc;
            // push the incomplete vertex onto the list
            v3temp.push_back(v3d);
            
            if(vtxPrt) mf::LogVerbatim("CC")<<"Find3DVertices: 2 Plane match ivxID "<<tjs.vtx[ivx].ID<<" P:W:T "<<ipl<<":"<<(int)tjs.vtx[ivx].Pos[0]<<":"<<(int)tjs.vtx[ivx].Pos[1]<<" jvxID "<<tjs.vtx[jvx].ID<<" P:W:T "<<jpl<<":"<<(int)tjs.vtx[jvx].Pos[0]<<":"<<(int)tjs.vtx[jvx].Pos[1]<<" dXChi "<<dXChi<<" yzSigma "<<yzSigma;
            
            if(TPC.Nplanes() == 2) continue;

            // See if the expected position of the vertex in the 3rd view
            // look for a 3 plane match
            for(kk = 0; kk < vIndex[kpl].size(); ++kk) {
              kvx = vIndex[kpl][kk];
              if(vPtr[kvx] >= 0) continue;
              // Wire difference error
              dW = wirePitch * (tjs.vtx[kvx].Pos[0] - kWire) / yzSigma;
              // X difference error
              dX = (vX[kvx] - kX) / dXSigma;
              kChi = 0.5 * sqrt(dW * dW + dX * dX);
              if(kChi < fVertex3DChiCut) {
                // push all complete vertices onto the list
                v3d.X = (vX[kvx] + 2 * kX) / 3;
                v3d.XErr = kChi;
                v3d.Ptr2D[kpl] = kvx;
                // see if this is already in the list
                gotit = false;
                for(i3t = 0; i3t < v3temp.size(); ++i3t) {
                  if(v3temp[i3t].Ptr2D[0] == v3d.Ptr2D[0] && v3temp[i3t].Ptr2D[1] == v3d.Ptr2D[1] && v3temp[i3t].Ptr2D[2] == v3d.Ptr2D[2]) {
                    gotit = true;
                    break;
                  }
                } // i3t
                if(gotit) continue;
                v3temp.push_back(v3d);
                if(vtxPrt) mf::LogVerbatim("CC")<<" kvx "<<kvx<<" kpl "<<kpl
                  <<" wire "<<(int)tjs.vtx[kvx].Pos[0]<<" kTime "<<(int)tjs.vtx[kvx].Pos[1]<<" kChi "<<kChi<<" dW "<<tjs.vtx[kvx].Pos[0] - kWire;
              } // kChi < best
            } // kk
          } // jj
        } // jpl
      } // ii
    } // ipl
    
    if(v3temp.empty()) return;
    
    if(vtxPrt) {
      mf::LogVerbatim("TC")<<"v3temp list";
      for(auto& v3d : v3temp) {
        mf::LogVerbatim("TC")<<v3d.Ptr2D[0]<<" "<<v3d.Ptr2D[1]<<" "<<v3d.Ptr2D[2]<<" wire "<<v3d.Wire<<" "<<v3d.XErr;
      } // v3d
    }
    
    // find the best 3 plane matches
    if(TPC.Nplanes() > 2) {
      float best;
      unsigned short imbest;
      bool gotone = true;
      std::vector<Vtx3Store> v3temp2;
      while(gotone) {
        gotone = false;
        best = fVertex3DChiCut;
        imbest = USHRT_MAX;
        for(ivx = 0; ivx < v3temp.size(); ++ivx) {
          if(v3temp[ivx].Wire < 0) continue;
          if(v3temp[ivx].XErr > best) continue;
          best = v3temp[ivx].XErr;
          imbest = ivx;
        } // ivx
        if(imbest == USHRT_MAX) break;
        // stash the best one temporarily in a second vector
        v3temp2.push_back(v3temp[imbest]);
        // set the XErr large so it isn't checked again
        v3temp[imbest].XErr = 9999;
        // look for these trajectory IDs in other vertices (complete or incomplete)
        for(ivx = 0; ivx < v3temp.size(); ++ivx) {
          if(ivx == imbest) continue;
          for(ipl = 0; ipl < 3; ++ipl) {
            if(v3temp[ivx].Ptr2D[ipl] == v3temp[imbest].Ptr2D[ipl]) {
              v3temp[ivx].XErr = 9999;
              gotone = true;
            }
          } // ipl
        } // ivx
      } // gotone
      // concatenate the two vectors
      v3temp.insert(v3temp.end(), v3temp2.begin(), v3temp2.end());
    } // TPC.Nplanes() > 2

    if(vtxPrt) {
      mf::LogVerbatim("TC")<<"v3temp list after";
      for(auto& v3d : v3temp) {
        if(v3d.XErr > fVertex3DChiCut) continue;
        mf::LogVerbatim("TC")<<v3d.Ptr2D[0]<<" "<<v3d.Ptr2D[1]<<" "<<v3d.Ptr2D[2]<<" wire "<<v3d.Wire<<" "<<v3d.XErr;
      } // v3d
    }

    // Store the vertices
    unsigned short ninc = 0;
    for(auto& v3d : v3temp) {
      if(v3d.XErr > fVertex3DChiCut) continue;
      if(TPC.Nplanes() == 2) {
        v3d.Ptr2D[2] = 666;
      } else {
        if(v3d.Wire >= 0) ++ninc;
      }
      if(vtxPrt) mf::LogVerbatim("CC")<<"3D vtx "<<tjs.vtx3.size()<<" Ptr2D "<<v3d.Ptr2D[0]<<" "<<v3d.Ptr2D[1]<<" "<<v3d.Ptr2D[2]
        <<" wire "<<v3d.Wire;
      tjs.vtx3.push_back(v3d);
    } // ivx

    // Try to complete incomplete vertices
    if(ninc > 0) CompleteIncomplete3DVertices(tpcid);
    
  } // Find3DVertices
  
  //////////////////////////////////////////
  void TrajClusterAlg::CompleteIncomplete3DVertices(geo::TPCID const& tpcid)
  {
    // Look for trajectories in a plane that lack a 2D vertex as listed in
    // Ptr2D that are near the projected wire. This may trigger splitting trajectories,
    // assigning them to a new 2D vertex and completing 3D vertices

    geo::TPCGeo const& TPC = geom->TPC(tpcid);
    const detinfo::DetectorProperties* detprop = lar::providerFrom<detinfo::DetectorPropertiesService>();

    unsigned short ipl, itj, mPlane, closePt;
    unsigned short nEndPt, ii, end, aVtxIndx;
    unsigned short dpt;
    CTP_t mCTP;
    // A TP for the missing 2D vertex
    TrajPoint tp;
    // 2D vertex
    VtxStore aVtx;
    float doca, maxdoca = 6;
    // list of candidate trajectory indices and ipt index
    std::vector<std::pair<unsigned short, unsigned short>> mTjs;
    for(auto& vx3 : tjs.vtx3) {
      // check for a completed 3D vertex
      if(vx3.Wire < 0) continue;
      mPlane = USHRT_MAX;
      for(ipl = 0; ipl < TPC.Nplanes(); ++ipl) {
        if(vx3.Ptr2D[ipl] >= 0) continue;
        mPlane = ipl;
        break;
      } // ipl
      if(mPlane == USHRT_MAX) continue;
      mCTP = EncodeCTP(vx3.CStat, vx3.TPC, mPlane);
      // X position of the purported missing vertex
      tp.Pos[0] = vx3.Wire;
      tp.Pos[1] = detprop->ConvertXToTicks(vx3.X, mPlane, vx3.TPC, vx3.CStat) * tjs.UnitsPerTick;
      for(itj = 0; itj < tjs.allTraj.size(); ++itj) {
        if(tjs.allTraj[itj].CTP != mCTP) continue;
        if(tjs.allTraj[itj].AlgMod[kKilled]) continue;
        doca = maxdoca;
        // find the closest distance between the vertex and the trajectory
        TrajPointTrajDOCA(tjs, tp, tjs.allTraj[itj], closePt, doca);
        if(prt) mf::LogVerbatim("TC")<<"CI3DV itj ID "<<tjs.allTraj[itj].ID<<" closePT "<<closePt<<" doca "<<doca;
        if(closePt > tjs.allTraj[itj].EndPt[1]) continue;
        mTjs.push_back(std::make_pair(itj, closePt));
      } // itj
      // handle the case where there are one or more TJs with TPs near the ends
      // that make a vertex (a failure by Find2DVertices)
      if(mTjs.empty()) continue;
      aVtxIndx = tjs.vtx.size();
      aVtx.CTP = mCTP;
      aVtx.Topo = 6;
      aVtx.NTraj = mTjs.size();
      // Give it a bogus pass to indicate it wasn't created while stepping
      aVtx.Pass = 9;
      aVtx.Pos = tp.Pos;
      nEndPt = 0;
      for(ii = 0; ii < mTjs.size(); ++ii) {
        itj = mTjs[ii].first;
        closePt = mTjs[ii].second;
        // determine which end is the closest
        if(fabs(closePt - tjs.allTraj[itj].EndPt[0]) < fabs(closePt - tjs.allTraj[itj].EndPt[1])) {
          // closest to the beginning
          end = 0;
        } else {
          // closest to the end
          end = 1;
        }// closest to the end
        dpt = fabs(closePt - tjs.allTraj[itj].EndPt[end]);
        if(dpt < 4) {
          // close to an end
          tjs.allTraj[itj].VtxID[end] = tjs.vtx[aVtxIndx].ID;
          tjs.allTraj[itj].AlgMod[kComp3DVx] = true;
          ++nEndPt;
        } else {
          // closePt is not near an end, so split the trajectory
          if(!SplitAllTraj(tjs, itj, closePt, aVtxIndx, vtxPrt)) {
            mf::LogVerbatim("TC")<<"SplitAllTraj failed. Traj ID "<<tjs.allTraj[itj].ID;
            // failure occurred. Recover
            for(auto mTj : mTjs) {
              unsigned short jtj = mTj.first;
              if(tjs.allTraj[jtj].VtxID[0] == tjs.vtx[aVtxIndx].ID) tjs.allTraj[jtj].VtxID[0] = 0;
              if(tjs.allTraj[jtj].VtxID[1] == tjs.vtx[aVtxIndx].ID) tjs.allTraj[jtj].VtxID[1] = 0;
            } // itj
            continue;
          } // !SplitAllTraj
        } // closePt is not near an end, so split the trajectory
        tjs.allTraj[itj].AlgMod[kComp3DVx] = true;
        itj = tjs.allTraj.size() - 1;
        tjs.allTraj[itj].AlgMod[kComp3DVx] = true;
      } // ii
      tjs.vtx.push_back(aVtx);
      unsigned short ivx = tjs.vtx.size() - 1;
      tjs.vtx[ivx].ID = ivx + 1;
//      std::cout<<"CIC new vtx "<<tjs.vtx[ivx].ID<<"\n";
      vx3.Ptr2D[mPlane] = aVtxIndx;
      vx3.Wire = -1;
      if(prt) mf::LogVerbatim("TC")<<"CompleteIncomplete3DVertices: new 2D tjs.vtx "<<aVtxIndx<<" points to 3D tjs.vtx ";
    } // vx3
  } // CompleteIncomplete3DVertices

  //////////////////////////////////////////
  void TrajClusterAlg::StepCrawl(Trajectory& tj)
  {
    // Crawl along the direction specified in the traj vector in steps of size step
    // (wire spacing equivalents). Find hits between the last trajectory point and
    // the last trajectory point + step. A new trajectory point is added if hits are
    // found. Crawling continues until no signal is found for two consecutive steps
    // or until a wire or time boundary is reached.
    
    fGoodTraj = false;
    fTryWithNextPass = false;
    if(tj.Pts.empty()) return;
    
    if(fCTP != tj.CTP || !WireHitRangeOK(tjs, tj.CTP)) {
      std::cout<<"StepCrawl: Warning fCTP != tj.CTP or invalid WireHitRange.\n";
      fQuitAlg = true;
      return;
    }
 
    unsigned short lastPt;
    unsigned short lastPtWithUsedHits = tj.EndPt[1];
    unsigned short lastPtWithHits;

    lastPt = lastPtWithUsedHits;
    // Construct a local TP from the last TP that will be moved on each step.
    // Only the Pos and Dir variables will be used
    TrajPoint ltp;
    ltp.CTP = tj.CTP;
    ltp.Pos = tj.Pts[lastPt].Pos;
    ltp.Dir = tj.Pts[lastPt].Dir;
    // A second TP is cloned from the leading TP of tj, updated with hits, fit
    // parameters,etc and possibly pushed onto tj as the next TP
    TrajPoint tp ;
    
    // assume it is good from here on
    fGoodTraj = true;
    
    unsigned int step;
    float stepSize;
    unsigned short nMissedSteps = 0;

    bool sigOK, keepGoing;
    unsigned short killPts;
    for(step = 1; step < 10000; ++step) {
      unsigned short angRange = AngleRange(ltp);
      if(angRange > 1) { stepSize = 2; } else { stepSize = std::abs(1/ltp.Dir[0]); }
      // make a copy of the previous TP
      lastPt = tj.Pts.size() - 1;
      tp = tj.Pts[lastPt];
      ++tp.Step;
      // move the local TP position by one step in the right direction
      for(unsigned short iwt = 0; iwt < 2; ++iwt) ltp.Pos[iwt] += ltp.Dir[iwt] * stepSize;

      unsigned short ivx = TPNearVertex(tjs, ltp);
      if(ivx != USHRT_MAX) {
        // Trajectory stops near a vertex so make the assignment
        tj.AlgMod[kStopAtVtx] = true;
        tj.VtxID[1] = tjs.vtx[ivx].ID;
        break;
      }

      // Special handling of very long straight trajectories, e.g. uB cosmic rays
      if(fMuonTag[0] >= 0 && tj.PDGCode == 0 && tj.Pts.size() > (unsigned short)fMuonTag[0]) {
//        tj.MCSMom = MCSMom(tjs, tj);
        if(tj.MCSMom > fMuonTag[1]) tj.PDGCode = 13;
        if(prt) mf::LogVerbatim("TC")<<" Check MCSMom "<<tj.MCSMom<<" PDGCode "<<tj.PDGCode;
      }

      // anything really really long must be a muon
      if(tj.Pts.size() > 200) tj.PDGCode = 13;
      // copy this position into tp
      tp.Pos = ltp.Pos;
      tp.Dir = ltp.Dir;
      if(prt) {
        mf::LogVerbatim("TC")<<"StepCrawl "<<step<<" Pos "<<tp.Pos[0]<<" "<<tp.Pos[1]<<" Dir "<<tp.Dir[0]<<" "<<tp.Dir[1]<<" stepSize "<<stepSize<<" AngleRange "<<angRange;
      }
      // hit the boundary of the TPC?
      if(tp.Pos[0] < 0 || tp.Pos[0] > tjs.MaxPos0[fPlane] ||
         tp.Pos[1] < 0 || tp.Pos[1] > tjs.MaxPos1[fPlane]) break;
      // remove the old hits and other stuff
      tp.Hits.clear();
      tp.UseHit.reset();
      tp.FitChi = 0; tp.Chg = 0;
      // append to the trajectory
      tj.Pts.push_back(tp);
      // update the index of the last TP
      lastPt = tj.Pts.size() - 1;
      // look for hits
      AddHits(tj, lastPt, sigOK);
      // If successfull, AddHits has defined UseHit for this TP,
      // set the trajectory endpoints, and defined HitPos.
      lastPtWithUsedHits = tj.EndPt[1];
      if(tj.Pts[lastPt].Hits.empty()) {
        // Require three points with charge on adjacent wires for small angle
        // stepping.
        if(angRange == 0 && lastPt == 2) return;
        // No close hits added.
        ++nMissedSteps;
        // First check for no signal in the vicinity
        if(lastPt > 0) {
          // break if this is a reverse propagate activity and there was no signal (not on a dead wire)
          if(!sigOK && tj.AlgMod[kRevProp]) break;
          // Ensure that there is a signal here after missing a number of steps on a LA trajectory
          if(angRange > 0 && nMissedSteps > 4 && !SignalAtTp(ltp)) break;
          // the last point with hits (used or not) is the previous point
          lastPtWithHits = lastPt - 1;
          float tps = TrajPointSeparation(tj.Pts[lastPtWithHits], ltp);
          float dwc = DeadWireCount(ltp, tj.Pts[lastPtWithHits]);
          float nMissedWires = tps * std::abs(ltp.Dir[0]) - dwc;
          float maxWireSkip = fMaxWireSkipNoSignal;
          if(tj.PDGCode == 13) maxWireSkip = fMuonTag[2];
          if(prt) mf::LogVerbatim("TC")<<" StepCrawl: no signal at ltp "<<PrintPos(tjs, ltp)<<" nMissedWires "<<std::fixed<<std::setprecision(1)<<nMissedWires<<" dead wire count "<<dwc<<" maxWireSkip "<<maxWireSkip<<" tj.PGDCode "<<tj.PDGCode;
          if(nMissedWires > maxWireSkip) {
            // We passed a number of wires without adding hits and are ready to quit.
            // First see if there is one unused hit on the end TP and if so use it
            if(lastPtWithHits + 1 == lastPt && tj.Pts[lastPtWithHits].Chg == 0 && tj.Pts[lastPtWithHits].Hits.size() == 1) {
              unsigned int iht = tj.Pts[lastPtWithHits].Hits[0];
              if(tjs.fHits[iht].InTraj == 0) {
                tjs.fHits[iht].InTraj = tj.ID;
                tj.Pts[lastPtWithHits].UseHit[0] = true;
                DefineHitPos(tj.Pts[lastPtWithHits]);
                SetEndPoints(tjs, tj);
                if(prt) {
                  mf::LogVerbatim("TC")<<" Added a Last Lonely Hit before breaking ";
                  PrintTrajPoint("LLH", tjs, lastPt, tj.StepDir, tj.Pass, tj.Pts[lastPtWithHits]);
                }
              }
            }
            break;
          }
        }
        // no sense keeping this TP on tj if no hits were added
        tj.Pts.pop_back();
        continue;
      } // tj.Pts[lastPt].Hits.empty()
      // Found hits at this location so reset the missed steps counter
      nMissedSteps = 0;
      // Update the last point fit, etc using the just added hit(s)
      UpdateTraj(tj);
      // a failure occurred
      if(!fUpdateTrajOK) return;
      if(tj.Pts[lastPt].Chg == 0) {
        // There are points on the trajectory by none used in the last step. See
        // how long this has been going on
        float tps = TrajPointSeparation(tj.Pts[lastPtWithUsedHits], ltp);
        float dwc = DeadWireCount(ltp, tj.Pts[lastPtWithUsedHits]);
        float nMissedWires = tps * std::abs(ltp.Dir[0]) - dwc;
        if(prt)  mf::LogVerbatim("TC")<<" Hits exist on the trajectory but are not used. Missed wires "<<nMissedWires<<" dead wire count "<<(int)dwc;
        // break if this is a reverse propagate activity with no dead wires
        if(tj.AlgMod[kRevProp] && dwc == 0) break;
        if(nMissedWires > fMaxWireSkipWithSignal) break;
        // try this out
        if(!MaskedHitsOK(tj)) {
//          if(prt) PrintTrajectory("MHOK", tjs, tj, lastPt);
          return;
        }
        // Keep stepping
        if(prt) PrintTrajectory("SC", tjs, tj, lastPt);
        continue;
      } // tp.Hits.empty()
      if(tj.Pts.size() == 3) {
        // ensure that the last hit added is in the same direction as the first two.
        // This is a simple way of doing it
        if(PosSep2(tj.Pts[0].HitPos, tj.Pts[2].HitPos) < PosSep2(tj.Pts[0].HitPos, tj.Pts[1].HitPos)) return;
        // ensure that this didn't start as a small angle trajectory and immediately turn
        // into a large angle one
        if(angRange > fMaxAngleRange[tj.Pass]) {
          if(prt) mf::LogVerbatim("TC")<<" Wandered into an invalid angle range. Quit stepping.";
          fGoodTraj = false;
          return;
        }
      } // tj.Pts.size() == 3
      // Ensure that the trajectory meets the angle requirements now that the direction is well known
      if(tj.Pts.size() == 5 && AngleRange(tj.Pts[lastPt]) > fMaxAngleRange[tj.Pass]) {
        if(prt) mf::LogVerbatim("TC")<<" Wandered into an invalid angle range"<<AngleRange(tj.Pts[lastPt])<<" for this pass. Quit stepping.";
        return;
      }
      // Update the local TP with the updated position and direction
      ltp.Pos = tj.Pts[lastPt].Pos;
      ltp.Dir = tj.Pts[lastPt].Dir;
      if(fMaskedLastTP) {
        // see if TPs have been masked off many times and if the
        // environment is clean. If so, return and try with next pass
        // cuts
        if(!MaskedHitsOK(tj)) {
          if(prt) PrintTrajectory("SC", tjs, tj, lastPt);
          return;
        }
        // Don't bother with the rest of the checking below if we
        // set all hits not used on this TP
        if(prt) PrintTrajectory("SC", tjs, tj, lastPt);
        continue;
      }
      // We have added a TP with hits
      // assume that we aren't going to kill the point we just added, or any
      // of the previous points...
      killPts = 0;
      // assume that we should keep going after killing points
      keepGoing = true;
      // check for a kink. Stop crawling if one is found
      GottaKink(tj, killPts);
      if(tj.AlgMod[kGottaKink]) keepGoing = false;
      // See if the Chisq/DOF exceeds the maximum.
      // UpdateTraj should have reduced the number of points fit
      // as much as possible for this pass, so this trajectory is in trouble.
      if(killPts == 0 &&  tj.Pts[lastPt].FitChi > fMaxChi && tj.PDGCode != 13) {
        if(prt) mf::LogVerbatim("TC")<<"   bad FitChi "<<tj.Pts[lastPt].FitChi<<" cut "<<fMaxChi;
        fGoodTraj = (NumPtsWithCharge(tj, true) > fMinPtsFit[tj.Pass]);
        return;
      }
      // print the local tp unless we have killing to do
      if(killPts == 0) {
        if(prt) PrintTrajectory("SC", tjs, tj, lastPt);
      } else {
        MaskTrajEndPoints(tj, killPts);
        if(!fGoodTraj) return;
        unsigned int onWire = (float)(std::nearbyint(tj.Pts[lastPt].Pos[0]));
        float nSteps = (float)(step - tj.Pts[lastPt - killPts].Step);
        if(prt) mf::LogVerbatim("TC")<<"TRP   killing "<<killPts<<" after "<<nSteps<<" steps from prev TP.  Current tp.Pos "<<tp.Pos[0]<<" "<<tp.Pos[1];
        // move the position
        tj.Pts[lastPt].Pos[0] += nSteps * tj.Pts[lastPt].Dir[0];
        tj.Pts[lastPt].Pos[1] += nSteps * tj.Pts[lastPt].Dir[1];
        if(angRange == 0) {
          // put the TP at the wire position prior to the move
          float dw = onWire - tj.Pts[lastPt].Pos[0];
          tj.Pts[lastPt].Pos[0] = onWire;
          tj.Pts[lastPt].Pos[1] += dw * tj.Pts[lastPt].Dir[1] / tj.Pts[lastPt].Dir[0];
        }
        // copy to the local trajectory point
        ltp.Pos = tj.Pts[lastPt].Pos;
        ltp.Dir = tj.Pts[lastPt].Dir;
        if(prt) mf::LogVerbatim("TC")<<"  New ltp.Pos     "<<ltp.Pos[0]<<" "<<ltp.Pos[1]<<" ticks "<<(int)ltp.Pos[1]/tjs.UnitsPerTick;
        if(!keepGoing) break;
      }
    } // step
    
    if(prt) mf::LogVerbatim("TC")<<"End StepCrawl with "<<step<<" steps. tj size "<<tj.Pts.size()<<" fGoodTraj = "<<fGoodTraj<<" with fTryWithNextPass "<<fTryWithNextPass;

    if(fGoodTraj && fTryWithNextPass) {
      mf::LogVerbatim("TC")<<"StepCrawl: Have fGoodTraj && fTryWithNextPass true. This shouldn't happen. Fixing it.";
      fTryWithNextPass = false;
    }

  } // StepCrawl

  ////////////////////////////////////////////////
  bool TrajClusterAlg::IsGhost(std::vector<unsigned int>& tHits, unsigned short& ofTraj)
  {
    // Called by FindJunkTraj to see if the passed hits are close to an existing
    // trajectory and if so, they will be used in that other trajectory
    
    ofTraj = USHRT_MAX;
    
    if(!fUseAlg[kUseGhostHits]) return false;
    
    if(tHits.size() < 2) return false;
    // find all nearby hits
    std::vector<unsigned int> hitsInMuliplet, nearbyHits;
    for(auto iht : tHits) {
      GetHitMultiplet(iht, hitsInMuliplet);
      // prevent double counting
      for(auto mht : hitsInMuliplet) {
        if(std::find(nearbyHits.begin(), nearbyHits.end(), mht) == nearbyHits.end()) {
          nearbyHits.push_back(mht);
        }
      } // mht
    } // iht
    
    // vectors of traj IDs, and the occurrence count
    std::vector<unsigned short> tID, tCnt;
    unsigned short itj, indx;
    for(auto iht : nearbyHits) {
      if(tjs.fHits[iht].InTraj <= 0) continue;
      itj = tjs.fHits[iht].InTraj;
      for(indx = 0; indx < tID.size(); ++indx) if(tID[indx] == itj) break;
      if(indx == tID.size()) {
        tID.push_back(itj);
        tCnt.push_back(1);
      }  else {
        ++tCnt[indx];
      }
    } // iht
    if(tCnt.empty()) return false;
    
    // Call it a ghost if > 50% of the hits are used by another trajectory
    unsigned short tCut = 0.5 * tHits.size();
    unsigned short ii, jj;
    itj = USHRT_MAX;
    
    if(prt) {
      mf::LogVerbatim myprt("TC");
      myprt<<"IsGhost tHits size "<<tHits.size()<<" cut fraction "<<tCut<<" tID_tCnt";
      for(ii = 0; ii < tCnt.size(); ++ii) myprt<<" "<<tID[ii]<<"_"<<tCnt[ii];
    } // prt
    
    for(ii = 0; ii < tCnt.size(); ++ii) {
      if(tCnt[ii] > tCut) {
        itj = tID[ii] - 1;
        break;
      }
    } // ii
    if(itj > tjs.allTraj.size() - 1) return false;
    
    if(prt) mf::LogVerbatim("TC")<<"is ghost of trajectory "<<tjs.allTraj[itj].ID;

    // Use all hits in tHits that are found in itj
    unsigned int iht, tht;
    for(auto& tp : tjs.allTraj[itj].Pts) {
      for(ii = 0; ii < tp.Hits.size(); ++ii) {
        iht = tp.Hits[ii];
        if(tjs.fHits[iht].InTraj != 0) continue;
        for(jj = 0; jj < tHits.size(); ++jj) {
          tht = tHits[jj];
          if(tht != iht) continue;
          tp.UseHit[ii] = true;
          tjs.fHits[iht].InTraj = tjs.allTraj[itj].ID;
          break;
        } // jj
      } // ii
    } // tp
    tjs.allTraj[itj].AlgMod[kUseGhostHits] = true;
    ofTraj = itj;
    return true;
    
  } // IsGhost

  ////////////////////////////////////////////////
  void TrajClusterAlg::CheckTraj(Trajectory& tj)
  {
    // Check the quality of the trajectory and possibly trim it.
    
    if(!fGoodTraj) return;
    
    fTryWithNextPass = false;

    // ensure that the end points are defined
    SetEndPoints(tjs, tj);
    if(tj.EndPt[0] == tj.EndPt[1]) return;
    
    if(prt) {
      mf::LogVerbatim("TC")<<"inside CheckTraj";
    }
    
    // Ensure that a hit only appears once in the TJ
    if(HasDuplicateHits(tj)) {
      if(prt) mf::LogVerbatim("TC")<<" HasDuplicateHits ";
      fGoodTraj = false;
      return;
    }
    
    unsigned short angRange = AngleRange(tj.Pts[tj.EndPt[1]]);
    // checks are different for Very Large Angle trajectories
    bool isVLA = (angRange == fAngleRanges.size() - 1);
    // The last two ranges are Large Angle and Very Large Angle. Determine if the TJ is Small Angle
    bool isSA = (angRange < fAngleRanges.size() - 2);
    
    // First remove any TPs at the end that have no hits
    // TODO This shouldn't be done but first check to see what code will break
    // if we don't do it.
    tj.Pts.resize(tj.EndPt[1] + 1);

    if(isVLA && HasDuplicateHits(tj)) {
      fGoodTraj = false;
      return;
    }
    
    // Fill in any gaps with hits that were skipped, most likely delta rays on muon tracks
    
    if(!isVLA) FillGaps(tj);
    
    if(prt) mf::LogVerbatim("TC")<<" CheckTraj MCSMom "<<tj.MCSMom<<" isVLA? "<<isVLA<<" NumPtsWithCharge "<<NumPtsWithCharge(tj, false)<<" Min Req'd "<<fMinPts[tj.Pass];
    
    if(NumPtsWithCharge(tj, false) < fMinPts[tj.Pass]) {
      fGoodTraj = false;
      return;
    }
    
    // Check for hit width consistency on short trajectories
    if(tj.Pts.size() < 10) {
      float maxWidth = 0;
      float minWidth = 999;
      for(unsigned short ipt = tj.EndPt[0]; ipt <= tj.EndPt[1]; ++ipt) {
        if(tj.Pts[ipt].Chg == 0) continue;
        if(tj.Pts[ipt].HitPosErr2 > maxWidth) maxWidth = tj.Pts[ipt].HitPosErr2;
        if(tj.Pts[ipt].HitPosErr2 < minWidth) minWidth = tj.Pts[ipt].HitPosErr2;
      } // ipt
      // Require less than a 2X difference in the hit width or 4X for HitPosErr2
      if(maxWidth > 4 * minWidth) {
        if(prt) mf::LogVerbatim("TC")<<" TP width variation too large: minWidth "<<minWidth<<" maxWidth "<<maxWidth;
      fGoodTraj = false;
        return;
      }
    } // short trajectory
    
    // Set the StopsAtEnd flags. This may be used by FixTrajBegin.
    if(fUseAlg[kChkStop]) ChkStop(tj);

    // Update the trajectory parameters at the beginning of the trajectory
    FixTrajBegin(tj);

    // check the fraction of the trajectory points that have hits
    if(fUseAlg[kTrimHits] && !tj.StopsAtEnd[1]) {
      // First ensure that there are at least two points with charge at the end
      while(NumPtsWithCharge(tj, false) > fMinPts[tj.Pass]) {
        unsigned short lastPt = tj.EndPt[1];
        if(tj.Pts[lastPt - 1].Chg == 0) {
          UnsetUsedHits(tj.Pts[lastPt]);
          SetEndPoints(tjs, tj);
          tj.AlgMod[kTrimHits] = true;
        } else {
          break;
        }
      } // tjSize > fMinPts[tj.Pass]
      // Next ensure that there are at least 2 good TPs at the end after a dead wire section.
      unsigned short dwc = DeadWireCount(tj.Pts[tj.EndPt[1]-1], tj.Pts[tj.EndPt[1]]);
      if(prt) mf::LogVerbatim("TC")<<"kTrimHits: dead wire count "<<dwc;
      while(dwc > 0 && NumPtsWithCharge(tj, false) > fMinPts[tj.Pass]) {
        // clobber the TPs (most of which are presumed to be on dead wires) after
        // the last TP that has used hits
        UnsetUsedHits(tj.Pts[tj.EndPt[1]]);
        tj.Pts.resize(tj.EndPt[1]+1);
        SetEndPoints(tjs, tj);
        dwc = DeadWireCount(tj.Pts[tj.EndPt[1]-1], tj.Pts[tj.EndPt[1]]);
        if(prt) mf::LogVerbatim("TC")<<"kTrimHits: trimmed single hit after dead wire section. new dead wire count "<<dwc;
        tj.AlgMod[kTrimHits] = true;
      }
      // Ensure that there are points on three consecutive wires at the end
      if(!isVLA) {
        unsigned short tjSize = tj.Pts.size();
        while(tjSize > fMinPts[tj.Pass]) {
          unsigned short lastPt = tj.Pts.size() - 1;
          unsigned int wire1 = std::nearbyint(tj.Pts[lastPt].Pos[0]);
          unsigned int wire2 = std::nearbyint(tj.Pts[lastPt - 1].Pos[0]);
          unsigned int wire3 = std::nearbyint(tj.Pts[lastPt - 2].Pos[0]);
          if(prt) mf::LogVerbatim("TC")<<" consecutive end wire check "<<wire1<<" "<<wire2<<" "<<wire3;
          if(abs(wire1 - wire2) == 1 && abs(wire2 - wire3) == 1) break;
          UnsetUsedHits(tj.Pts[tj.EndPt[1]]);
          tj.Pts.resize(tj.EndPt[1]+1);
          SetEndPoints(tjs, tj);
          --tjSize;
          tj.AlgMod[kTrimHits] = true;
        } // tj.Pts.size() > fMinPts[tj.Pass]
        if(prt && tj.Pts.size() < 100) PrintTrajectory("CT", tjs, tj, USHRT_MAX);
      } // not isVLA

      // impose the requirement that 70% of the trajectory points should have hits with charge.
      float nPts = tj.EndPt[1] - tj.EndPt[0] + 1;
      dwc = DeadWireCount(tj.Pts[tj.EndPt[0]], tj.Pts[tj.EndPt[1]]);
      float nPtsWithCharge = NumPtsWithCharge(tj, false);
      float ptFrac = (nPtsWithCharge + dwc) /(nPts + dwc);
      if(prt) mf::LogVerbatim("TC")<<"kTrimHits: nPts "<<(int)nPts<<" DeadWireCount "<<(int)dwc<<" nPtsWithCharge "<<(int)nPtsWithCharge<<" ptFrac "<<ptFrac;
      while(ptFrac < 0.7 && nPts > 1) {
        // mask off points until this condition is satisfied
        UnsetUsedHits(tj.Pts[tj.EndPt[1]]);
        SetEndPoints(tjs, tj);
        nPts = tj.EndPt[1] - tj.EndPt[0] + 1;
        dwc = DeadWireCount(tj.Pts[tj.EndPt[0]], tj.Pts[tj.EndPt[1]]);
        nPtsWithCharge = NumPtsWithCharge(tj, false);
        if(nPtsWithCharge < fMinPts[tj.Pass]) return;
        ptFrac = (nPtsWithCharge + dwc) /(nPts + dwc);
        tj.AlgMod[kTrimHits] = true;
      } // ptFrac < 0.7 && nPts > 1
      if(prt) mf::LogVerbatim("TC")<<" after trim nPts "<<(int)nPts<<" DeadWireCount "<<(int)dwc<<" nPtsWithCharge "<<(int)nPtsWithCharge<<" ptFrac "<<ptFrac;
    } // fUseAlg[kTrimHits]

    // See if this looks like a ghost trajectory and if so, merge the
    // hits and kill this one
    if(fUseAlg[kUseGhostHits]) {
      auto tHits = PutTrajHitsInVector(tj, kUsedHits);
      unsigned short ofTraj = USHRT_MAX;
      if(IsGhost(tHits, ofTraj)) {
        fGoodTraj = false;
        return;
      }
    } // fUseAlg[kUseGhostHits]
    // ignore short trajectories
    if(tj.EndPt[1] < 4) return;
    
    if(isSA && !tj.StopsAtEnd[1]) {
      // Small angle checks

      if(fUseAlg[kCTKink] && tj.EndPt[1] > 8) {
        // look for the signature of a kink near the end of the trajectory.
        // These are: Increasing delta for the last few hits
        unsigned short newSize = USHRT_MAX;
        unsigned short lastPtToChk = tj.EndPt[1] - 4;
        float deltaCut = 2 * tj.Pts[lastPtToChk].DeltaRMS;
        for(unsigned short ipt = tj.EndPt[1]; ipt > lastPtToChk; --ipt) {
          // Stop checking if delta is good
          if(tj.Pts[ipt].Delta < deltaCut) break;
          float drat = tj.Pts[ipt].Delta / tj.Pts[ipt-1].Delta;
          if(drat > 1.2) newSize = ipt;
        } // ipt
        if(newSize != USHRT_MAX) {
          if(prt) mf::LogVerbatim("TC")<<"CTKink: Masking end points to newSize "<<newSize;
          for(unsigned short ipt = newSize; ipt < tj.Pts.size(); ++ipt) UnsetUsedHits(tj.Pts[ipt]);
          SetEndPoints(tjs, tj);
          tj.AlgMod[kCTKink] = true;
        }
/*
        // look for the signature of a kink near the end of the trajectory.
        // These are: Increasing delta for the last few hits. Presence of
        // a removed hit near the end. A sudden decrease in the number of
        // TPs in the fit. A change in the average charge of hits. These may
        // not all be present in every situation.
        unsigned short tpGap = USHRT_MAX;
        unsigned short nBigRat = 0;
        float chirat;
        for(unsigned short ii = 1; ii < 5; ++ii) {
          unsigned short ipt = tj.EndPt[1] - 1 - ii;
          if(tj.Pts[ipt].Chg == 0) {
            tpGap = ipt;
            break;
          }
          chirat = tj.Pts[ipt+1].FitChi / tj.Pts[ipt].FitChi;
          if(chirat > 1.5) ++nBigRat;
          if(prt) mf::LogVerbatim("TC")<<"CheckTraj: chirat "<<ipt<<" chirat "<<chirat<<" "<<tj.Pts[ipt-1].FitChi<<" "<<tj.Pts[ipt].FitChi<<" "<<tj.Pts[ipt+1].FitChi;
        } // ii
        if(prt) mf::LogVerbatim("TC")<<"CheckTraj: nBigRat "<<nBigRat<<" tpGap "<<tpGap;
        if(tpGap != USHRT_MAX && nBigRat > 0) {
          unsigned short newSize;
          if(tpGap != USHRT_MAX) {
            newSize = tpGap;
          } else {
            newSize = tj.Pts.size() - 3;
          }
          if(prt) mf::LogVerbatim("TC")<<"  Setting tj UseHits from "<<newSize<<" to "<<tj.Pts.size()-1<<" false";
          for(unsigned short ipt = newSize; ipt < tj.Pts.size(); ++ipt) UnsetUsedHits(tj.Pts[ipt]);
          SetEndPoints(tjs, tj);
          tj.Pts.resize(newSize);
          tj.AlgMod[kCTKink] = true;
          return;
        }
*/
      } // fUseAlg[kCTKink]

      if(fUseAlg[kCTStepChk]) {
        // Compare the number of steps taken per TP near the beginning and
        // at the end
        short nStepBegin = tj.Pts[2].Step - tj.Pts[1].Step;
        short nStepEnd;
        unsigned short lastPt = tj.Pts.size() - 1;
        unsigned short newSize = tj.Pts.size();
        for(unsigned short ipt = lastPt; ipt > lastPt - 2; --ipt) {
          nStepEnd = tj.Pts[ipt].Step - tj.Pts[ipt - 1].Step;
          if(nStepEnd > 3 * nStepBegin) newSize = ipt;
        }
        if(prt) mf::LogVerbatim("TC")<<"CheckTraj: check number of steps. newSize "<<newSize<<" tj.Pts.size() "<<tj.Pts.size();
        if(newSize < tj.Pts.size()) {
          for(unsigned short ipt = newSize; ipt < tj.Pts.size(); ++ipt) UnsetUsedHits(tj.Pts[ipt]);
          SetEndPoints(tjs, tj);
          tj.AlgMod[kCTStepChk] = true;
          tj.Pts.resize(newSize);
          return;
        } // newSize < tj.Pts.size()
      } // fUseAlg[kCTStepChk]
    } // isSA
    
    FindSoftKink(tj);
    
    // Check either large angle or not-large angles
    CheckHiDeltas(tj);
    
    CheckHiMultUnusedHits(tj);
    if(!fGoodTraj || fQuitAlg) return;
    
    // lop off high multiplicity hits at the end
    CheckHiMultEndHits(tj);
    
  } // CheckTraj
  
  //////////////////////////////////////////
  void TrajClusterAlg::FindSoftKink(Trajectory& tj)
  {
    // Looks for a soft kink in the trajectory and truncates it if one is found.
    // This is best done after FixTrajBegin has been called.
    
    if(!fUseAlg[kSoftKink]) return;
    if(tj.Pts.size() < 15) return;
    float dang = DeltaAngle(tj.Pts[tj.EndPt[0]].Ang, tj.Pts[tj.EndPt[1]].Ang);
    
    if(prt) {
      mf::LogVerbatim("TC")<<"FindSoftKink: "<<tj.ID<<" dang "<<dang<<" cut "<<0.5 * fKinkCuts[0];
    }
    if(dang < 0.5 * fKinkCuts[0]) return;
    // require at least 5 points fitted at the end of the trajectory
    unsigned short endPt = tj.EndPt[1];
    if(tj.Pts[endPt].NTPsFit < 5) return;
    if(tj.Pts[endPt].NTPsFit > endPt) return;
    // Estimate where where the kink would be
    unsigned short kinkPt = endPt - tj.Pts[endPt].NTPsFit;
    // Require at least 5 points in the trajectory before the kink
    if(prt) mf::LogVerbatim("TC")<<" kinkPt "<<kinkPt<<" NTPsFit at kinkPt "<<tj.Pts[kinkPt].NTPsFit<<" max "<<0.5 * kinkPt;
    if(kinkPt < 5) return;
    // require fewer points fitted in this region compared the number of points prior to it
    if(tj.Pts[kinkPt].NTPsFit > 0.5 * kinkPt) return;
    // scan back until we find the maximum number of points fitted
    unsigned short maxPtsFit = tj.Pts[kinkPt].NTPsFit;
    unsigned short atPt = kinkPt;
    for(unsigned short ipt = kinkPt; kinkPt > tj.EndPt[0] + 5; --ipt) {
      if(tj.Pts[ipt].NTPsFit > maxPtsFit) {
        maxPtsFit = tj.Pts[ipt].NTPsFit;
        atPt = ipt;
      }
      // stop scanning when the max starts falling
      if(tj.Pts[ipt].NTPsFit < maxPtsFit) break;
      if(ipt == 0) break;
    } // ipt
    if(atPt < 5) return;
    // require the trajectory be straight before the kink - the section we are going to keep
    if(MCSMom(tjs, tj, tj.EndPt[0], atPt) < 500) return;
    // release the hits in TPs after this point
    for(unsigned short ipt = atPt; ipt < tj.Pts.size(); ++ipt) UnsetUsedHits(tj.Pts[ipt]);
    // Truncate the trajectory at this point
    tj.Pts.resize(atPt + 1);
    SetEndPoints(tjs, tj);
    tj.AlgMod[kSoftKink] = true;
    if(prt) mf::LogVerbatim("TC")<<" truncated trajectory at "<<PrintPos(tjs, tj.Pts[tj.Pts.size()-1]);
    
  } // FindSoftKinks

  ////////////////////////////////////////////////
  void TrajClusterAlg::FixTrajBegin(Trajectory& tj)
  {
    // Update the parameters at the beginning of the trajectory. The first
    // points may not belong to this trajectory since they were added when there was
    // little information. This information may be updated later if ReversePropagate is used
    
    // assume that all points in the trajectory were fitted to a line
    unsigned short lastPtFit = tj.EndPt[1];
    // Find the last point that includes the first point in the fit
    for(unsigned short ii = 0; ii < tj.Pts.size(); ++ii) {
      unsigned short ipt = tj.EndPt[1] - 1 - ii;
      unsigned short firstPtFit = ipt + 1 - tj.Pts[ipt].NTPsFit;
      if(ipt == 0) break;
      if(firstPtFit > 1) continue;
      lastPtFit = ipt;
      break;
    }
    FixTrajBegin(tj, lastPtFit);
    
  } // FixTrajBegin
  
  ////////////////////////////////////////////////
  void TrajClusterAlg::FixTrajBegin(Trajectory& tj, unsigned short atPt)
  {
    // Update the parameters at the beginning of the trajectory starting at point atPt
    
    if(!fUseAlg[kFixEnd]) return;
    // ignore short trajectories
    unsigned short npwc = NumPtsWithCharge(tj, false);
    if(npwc < 6) return;
    // ignore somewhat longer trajectories that are curly
    if(npwc < 10 && tj.MCSMom < 100) return;
    // ignore shower-like trajectories
    if(tj.PDGCode == 12) return;
    // ignore junk trajectories
    if(tj.AlgMod[kJunkTj]) return;
    // ignore stopping trajectories
    if(tj.StopsAtEnd[0]) return;
    
    
    unsigned short firstPt = tj.EndPt[0];
    if(prt) {
      mf::LogVerbatim("TC")<<"FixTrajBegin: atPt "<<atPt<<" firstPt "<<firstPt<<" Stops at end 0? "<<tj.StopsAtEnd[0];
    }
    
    if(atPt == tj.EndPt[0]) return;
    
    // update the trajectory for all the intervening points
    for(unsigned short ipt = firstPt; ipt < atPt; ++ipt) {
      TrajPoint& tp = tj.Pts[ipt];
      tp.Dir = tj.Pts[atPt].Dir;
      tp.Ang = tj.Pts[atPt].Ang;
      tp.AngErr = tj.Pts[atPt].AngErr;
      // Correct the projected time to the wire
      float dw = tp.Pos[0] - tj.Pts[atPt].Pos[0];
      if(tp.Dir[0] != 0) tp.Pos[1] = tj.Pts[atPt].Pos[1] + dw * tp.Dir[1] / tp.Dir[0];
      // Try this out. Drop the TPs with charge and re-find them unless they are large angle
      bool newHits = false;
      if(tp.Chg > 0 && AngleRange(tp) == 0) {
        float chgIn = tp.Chg;
        if(tj.StopsAtEnd[0] && ipt < firstPt + 6 && tp.Hits.size() > 1) {
          // Pick up all of the hits near the end of a stopping TJ. Start by finding
          // a hit that is used in this point
          unsigned int myht = INT_MAX;
          for(unsigned short ii = 0; ii < tp.Hits.size(); ++ii) {
            if(!tp.UseHit[ii]) continue;
            myht = tp.Hits[ii];
            break;
          } // ii
          if(myht == INT_MAX) {
            mf::LogWarning("TC")<<"FixTrajBegin: Didn't find myht";
            fQuitAlg = true;
            return;
          }
          // next find all hits in the multiplet in which myht resides
          std::vector<unsigned int> hitsInMuliplet;
          GetHitMultiplet(myht, hitsInMuliplet);
          // Use the hits in the multiplet if they are associated with the TP and are available
          for(unsigned short ii = 0; ii < tp.Hits.size(); ++ii) {
            unsigned int iht = tp.Hits[ii];
            if(tjs.fHits[iht].InTraj > 0) continue;
            if(std::find(hitsInMuliplet.begin(), hitsInMuliplet.end(), iht) == hitsInMuliplet.end()) continue;
            tp.UseHit[ii] = true;
            tjs.fHits[iht].InTraj = tj.ID;
          } // ii
        } else {
          float maxDelta = 5 * tj.Pts[tj.EndPt[1]].DeltaRMS;
          if(tj.Pts[ipt].Hits.size() == 1) maxDelta *= 1.5;
          UnsetUsedHits(tp);
          bool useChg = false;
//          if(tj.StopsAtEnd[0]) useChg = false;
          FindUseHits(tj, ipt, maxDelta, useChg);
        }
        DefineHitPos(tj.Pts[ipt]);
        if(tp.Chg != chgIn) newHits = true;
      }
      tj.Pts[ipt].Delta = PointTrajDOCA(tjs, tj.Pts[ipt].HitPos[0], tj.Pts[ipt].HitPos[1], tj.Pts[ipt]);
      tj.Pts[ipt].DeltaRMS = tj.Pts[atPt].DeltaRMS;
      tj.Pts[ipt].NTPsFit = tj.Pts[atPt].NTPsFit;
      tj.Pts[ipt].FitChi = tj.Pts[atPt].FitChi;
      tj.Pts[ipt].AveChg = tj.Pts[atPt].AveChg;
      tj.Pts[ipt].ChgPull = (tj.Pts[ipt].Chg / tj.AveChg - 1) / tj.ChgRMS;
      if(prt) {
        if(newHits) {
          PrintTrajectory("FTB", tjs, tj, ipt);
        } else {
          PrintTrajectory("ftb", tjs, tj, ipt);
        }
      }
    } // ipt
    tj.AlgMod[kFixEnd] = true;
    
  } // FixTrajBegin
  
  
  ////////////////////////////////////////////////
  void TrajClusterAlg::FixTrajEnd(Trajectory& tj, unsigned short atPt)
  {
    // Update the parameters at the end of the trajectory starting at point atPt
    
    if(!fUseAlg[kFixEnd]) return;
    // ignore short trajectories
    unsigned short npwc = NumPtsWithCharge(tj, false);
    if(npwc < 6) return;
    // ignore somewhat longer trajectories that are curly
    if(npwc < 10 && tj.MCSMom < 100) return;
    // ignore shower-like trajectories
    if(tj.PDGCode == 12) return;
    // ignore junk trajectories
    if(tj.AlgMod[kJunkTj]) return;
    // ingore stopping trajectories
    if(tj.StopsAtEnd[1]) return;
    
    if(prt) {
      mf::LogVerbatim("TC")<<"FixTrajEnd: atPt "<<atPt;
    }
    
    if(atPt == tj.EndPt[1]) return;

    // update the trajectory for all the intervening points
    for(unsigned short ipt = atPt + 1; ipt <= tj.EndPt[1]; ++ipt) {
      TrajPoint& tp = tj.Pts[ipt];
      tp.Dir = tj.Pts[atPt].Dir;
      tp.Ang = tj.Pts[atPt].Ang;
      tp.AngErr = tj.Pts[atPt].AngErr;
      // Correct the projected time to the wire
      float dw = tp.Pos[0] - tj.Pts[atPt].Pos[0];
      if(tp.Dir[0] != 0) tp.Pos[1] = tj.Pts[atPt].Pos[1] + dw * tp.Dir[1] / tp.Dir[0];
      tj.Pts[ipt].Delta = PointTrajDOCA(tjs, tj.Pts[ipt].HitPos[0], tj.Pts[ipt].HitPos[1], tj.Pts[ipt]);
      tj.Pts[ipt].DeltaRMS = tj.Pts[atPt].DeltaRMS;
      tj.Pts[ipt].NTPsFit = tj.Pts[atPt].NTPsFit;
      tj.Pts[ipt].FitChi = tj.Pts[atPt].FitChi;
      tj.Pts[ipt].AveChg = tj.Pts[atPt].AveChg;
      tj.Pts[ipt].ChgPull = (tj.Pts[ipt].Chg / tj.AveChg - 1) / tj.ChgRMS;
      if(prt) {
        PrintTrajectory("FTE", tjs, tj, ipt);
      }
    } // ipt
    tj.AlgMod[kFixEnd] = true;
    
  } // FixTrajEnd
  
  ////////////////////////////////////////////////
  void TrajClusterAlg::FillGaps(Trajectory& tj)
  {
    // Fill in any gaps in the trajectory with close hits regardless of charge (well maybe not quite that)
   
    if(!fUseAlg[kFillGap]) return;
    
    // Find the min (max) charge that we should allow = (half) double the ChgPullCut
    float minChg = tj.AveChg * (1 - 2 * fChgPullCut * tj.ChgRMS);
    float maxChg = tj.AveChg * (1 + 2 * fChgPullCut * tj.ChgRMS);
    
    // start with the first point that has charge
    unsigned short firstPtWithChg = tj.EndPt[0];
    bool first = true;
    float maxDelta = 1;
    while(firstPtWithChg < tj.EndPt[1]) {
      unsigned short nextPtWithChg = firstPtWithChg + 1;
      // find the next point with charge
      for(nextPtWithChg = firstPtWithChg + 1; nextPtWithChg < tj.EndPt[1]; ++nextPtWithChg) {
        if(tj.Pts[nextPtWithChg].Chg > 0) break;
      } // nextPtWithChg
      if(nextPtWithChg == firstPtWithChg + 1) {
        // the next point has charge
        ++firstPtWithChg;
        continue;
      }
      // Found a gap. Make a bare trajectory point at firstPtWithChg that points to nextPtWithChg
      TrajPoint tp;
      MakeBareTrajPoint(tjs, tj.Pts[firstPtWithChg], tj.Pts[nextPtWithChg], tp);
      // Find the maximum delta between hits and the trajectory Pos for all
      // hits on this trajectory
      if(first) {
        maxDelta = 2.5*MaxHitDelta(tj);
        first = false;
      } // first
      // fill in the gap
      for(unsigned short mpt = firstPtWithChg + 1; mpt < nextPtWithChg; ++mpt) {
        if(tj.Pts[mpt].Chg > 0) {
          mf::LogWarning("TC")<<"FillGaps coding error: firstPtWithChg "<<firstPtWithChg<<" mpt "<<mpt<<" nextPtWithChg "<<nextPtWithChg;
          fQuitAlg = true;
          return;
        }
        bool filled = false;
        float chg = 0;
        for(unsigned short ii = 0; ii < tj.Pts[mpt].Hits.size(); ++ii) {
          unsigned int iht = tj.Pts[mpt].Hits[ii];
          if(tjs.fHits[iht].InTraj > 0) continue;
          float delta = PointTrajDOCA(tjs, iht, tp);
          if(delta > maxDelta) continue;
          if(tj.Pts[mpt].UseHit[ii]) {
            mf::LogWarning("TC")<<"FillGaps: Found UseHit true on TP with no charge "<<tj.ID<<" mpt "<<mpt<<" hit "<<PrintHit(tjs.fHits[iht]);
            fQuitAlg = true;
            return;
          }
          tj.Pts[mpt].UseHit[ii] = true;
          tjs.fHits[iht].InTraj = tj.ID;
          chg += tjs.fHits[iht].Integral;
          filled = true;
        } // ii
        if(chg < minChg  || chg > maxChg) {
          // don't use these hits after all
          UnsetUsedHits(tj.Pts[mpt]);
          filled = false;
        }
        if(filled) {
          DefineHitPos(tj.Pts[mpt]);
          tj.AlgMod[kFillGap] = true;
          if(prt) PrintTrajPoint("FG", tjs, mpt, tj.StepDir, tj.Pass, tj.Pts[mpt]);
        } // filled
      } // mpt
      firstPtWithChg = nextPtWithChg;
    } // firstPtWithChg
    
  } // FillGaps

  ////////////////////////////////////////////////
  float TrajClusterAlg::MaxHitDelta(Trajectory& tj)
  {
    float delta, md = 0;
    unsigned short ii;
    unsigned int iht;
    for(auto& tp : tj.Pts) {
      for(ii = 0; ii < tp.Hits.size(); ++ii) {
        if(!tp.UseHit[ii]) continue;
        iht = tp.Hits[ii];
        delta = PointTrajDOCA(tjs, iht, tp);
        if(delta > md) md = delta;
      } // ii
    } // pts
    return md;
  } // MaxHitDelta
 
  
  ////////////////////////////////////////////////
  void TrajClusterAlg::CheckHiDeltas(Trajectory& tj)
  {
    // Mask off hits at the beginning and end of the trajectory if
    // Delta is too high
    
    if(!fUseAlg[kHiEndDelta]) return;
    if(tj.StopsAtEnd[1]) return;

    // don't bother with LA trajectories
    if(AngleRange(tj.Pts[tj.EndPt[1]]) > 0) return;
    
    float drms, pull;
    bool didit;
    unsigned short ipt, usePt;

    // Don't check the end if this appears to be a stopping particle since
    // there can be a lot of scatter near the stopping point.

    // Check the beginning first.
    unsigned short endPt = tj.EndPt[0];
    bool checkEnd = (endPt > 0 && !tj.Pts[0].Hits.empty() && !tj.StopsAtEnd[0]);
    if(checkEnd) {
      // find the first value of delta RMS that is not the default value
      didit = false;
      usePt = USHRT_MAX;
      for(ipt = tj.EndPt[0] + fNPtsAve + 3; ipt < tj.EndPt[1]; ++ipt) {
        if(tj.Pts[ipt].Chg == 0) continue;
        // ignore the default value
        if(tj.Pts[ipt].DeltaRMS == 0.02) continue;
        usePt = ipt;
        break;
      } // ipt
      if(usePt < tj.EndPt[1]) {
        // Scan from usePt back to the beginning. Stop if delta looks suspiciously large
        // and remove all points from the beginning to this point
        unsigned short ii;
        drms = tj.Pts[usePt].DeltaRMS;
        if(drms < 0.02) drms = 0.02;
        for(ii = 0; ii < tj.Pts.size(); ++ii) {
          ipt = usePt - ii;
          pull = tj.Pts[ipt].Delta / drms;
          if(prt) mf::LogVerbatim("TC")<<"CHD begin "<<ipt<<" "<<fPlane<<":"<<PrintPos(tjs, tj.Pts[ipt])<<" Delta "<<tj.Pts[ipt].Delta<<" pull "<<pull<<" usePt "<<usePt;
          if(pull > 5) {
            // unset all TPs from here to the beginning
            for(unsigned short jpt = 0; jpt < ipt + 1; ++jpt) UnsetUsedHits(tj.Pts[jpt]);
            tj.AlgMod[kHiEndDelta] = true;
            didit = true;
            break;
          } // pull > 5
          if(ipt == 0) break;
          if(didit) break;
        } // ii
        if(tj.AlgMod[kHiEndDelta] == true) SetEndPoints(tjs, tj);
      } // usePt != USHRT_MAX
    }

    // now check the other end using a similar procedure
    endPt = tj.EndPt[1];
    checkEnd = (endPt < tj.Pts.size() - 1 && !tj.Pts[endPt + 1].Hits.empty() && !tj.StopsAtEnd[1]);
    if(checkEnd) {
      usePt = USHRT_MAX;
      didit = false;
      unsigned short cnt = 0;
      for(ipt = tj.EndPt[1]; ipt > tj.EndPt[0]; --ipt) {
        if(tj.Pts[ipt].Chg == 0) continue;
        if(tj.Pts[ipt].DeltaRMS < 0.02) continue;
        usePt = ipt;
        ++cnt;
        if(ipt == 0) break;
        if(cnt > 8) break;
      } // ipt
      if(usePt == USHRT_MAX) return;
      drms = tj.Pts[usePt].DeltaRMS;
      if(drms < 0.02) drms = 0.02;
      if(prt) mf::LogVerbatim("TC")<<"CHD end usePt "<<usePt<<" drms "<<drms;
      if(usePt == USHRT_MAX) return;
      for(ipt = usePt; ipt < tj.EndPt[1] + 1; ++ipt) {
        pull = tj.Pts[ipt].Delta / drms;
        if(prt) mf::LogVerbatim("TC")<<"CHD end "<<ipt<<" "<<fPlane<<":"<<PrintPos(tjs, tj.Pts[ipt])<<" Delta "<<tj.Pts[ipt].Delta<<" pull "<<pull;
        if(pull > 5) {
          // unset all TPs from here to the end
          if(prt) mf::LogVerbatim("TC")<<"  Masking off TPs "<<PrintPos(tjs,tj.Pts[ipt])<<" to "<<PrintPos(tjs,tj.Pts[tj.EndPt[1]]);
          for(unsigned short jpt = ipt; jpt < tj.EndPt[1] + 1; ++jpt) UnsetUsedHits(tj.Pts[jpt]);
          didit = true;
          tj.AlgMod[kHiEndDelta] = true;
          break;
        } // pull > 5
        if(didit) break;
      } // ipt
    }

    if(tj.AlgMod[kHiEndDelta] == true) SetEndPoints(tjs, tj);
    
  } // CheckHiDeltas
  
  ////////////////////////////////////////////////
  void TrajClusterAlg::CheckHiMultUnusedHits(Trajectory& tj)
  {
    // Check for many unused hits in high multiplicity TPs in work and try to use them
    
    
    if(!fUseAlg[kChkHiMultHits]) return;
    
    // This code might do bad things to short trajectories
    if(NumPtsWithCharge(tj, true) < 6) return;
    if(tj.EndPt[0] == tj.EndPt[1]) return;
    
    // count the number of unused hits multiplicity > 1 hits and decide
    // if the unused hits should be used. This may trigger another
    // call to StepCrawl
    unsigned short ii, stopPt;
    // Use this to see if the high multiplicity Pts are mostly near
    // the end or further upstream
    unsigned short lastMult1Pt = USHRT_MAX;
    // the number of TPs with > 1 hit (HiMult)
    unsigned short nHiMultPt = 0;
    // the total number of hits associated with HiMult TPs
    unsigned short nHiMultPtHits = 0;
    // the total number of used hits associated with HiMult TPs
    unsigned short nHiMultPtUsedHits = 0;
    unsigned int iht;
    // start counting at the leading edge and break if a hit
    // is found that is used in a trajectory
    bool doBreak = false;
    unsigned short jj;
    for(ii = 1; ii < tj.Pts.size(); ++ii) {
      stopPt = tj.EndPt[1] - ii;
      for(jj = 0; jj < tj.Pts[stopPt].Hits.size(); ++jj) {
        iht = tj.Pts[stopPt].Hits[jj];
        if(tjs.fHits[iht].InTraj > 0) {
          doBreak = true;
          break;
        }
      } // jj
      if(doBreak) break;
      // require 2 consecutive multiplicity = 1 points
      if(lastMult1Pt == USHRT_MAX && tj.Pts[stopPt].Hits.size() == 1 && tj.Pts[stopPt-1].Hits.size() == 1) lastMult1Pt = stopPt;
      if(tj.Pts[stopPt].Hits.size() > 1) {
        ++nHiMultPt;
        nHiMultPtHits += tj.Pts[stopPt].Hits.size();
//        nHiMultPtUsedHits += NumUsedHits(tj.Pts[stopPt]);
        nHiMultPtUsedHits += NumHitsInTP(tj.Pts[stopPt], kUsedHits);
      } // high multiplicity TP
      // stop looking when two consecutive single multiplicity TPs are found
      if(lastMult1Pt != USHRT_MAX) break;
      if(stopPt == 1) break;
    } // ii
    // Don't do this if there aren't a lot of high multiplicity TPs
    float fracHiMult = (float)nHiMultPt / (float)ii;
    if(lastMult1Pt != USHRT_MAX) {
      float nchk = tj.EndPt[1] - lastMult1Pt + 1;
      fracHiMult = (float)nHiMultPt / nchk;
    } else {
      fracHiMult = (float)nHiMultPt / (float)ii;
    }
    float fracHitsUsed = 0;
    if(nHiMultPt > 0 && nHiMultPtHits > 0) fracHitsUsed = (float)nHiMultPtUsedHits / (float)nHiMultPtHits;
    // Use this to limit the number of points fit for trajectories that
    // are close the LA tracking cut
    ii = tj.EndPt[1];
    bool sortaLargeAngle = (AngleRange(tj.Pts[ii]) == 1);

    if(prt) mf::LogVerbatim("TC")<<"CHMUH: First InTraj stopPt "<<stopPt<<" fracHiMult "<<fracHiMult<<" fracHitsUsed "<<fracHitsUsed<<" lastMult1Pt "<<lastMult1Pt<<" sortaLargeAngle "<<sortaLargeAngle;
    if(fracHiMult < 0.3) return;
    if(fracHitsUsed > 0.98) return;
    
    float maxDelta = 2.5 * MaxHitDelta(tj);

    if(prt) {
      mf::LogVerbatim("TC")<<" Pts size "<<tj.Pts.size()<<" nHiMultPt "<<nHiMultPt<<" nHiMultPtHits "<<nHiMultPtHits<<" nHiMultPtUsedHits "<<nHiMultPtUsedHits<<" sortaLargeAngle "<<sortaLargeAngle<<" maxHitDelta "<<maxDelta;
    }

    // Use next pass cuts if available
    if(sortaLargeAngle && tj.Pass < fMinPtsFit.size()-1) ++tj.Pass;

    // Make a copy of tj in case something bad happens
    Trajectory TjCopy = tj;
    // and the list of used hits
    auto inTrajHits = PutTrajHitsInVector(tj, kUsedHits);
    unsigned short ipt;

    // unset the used hits from stopPt + 1 to the end
    for(ipt = stopPt + 1; ipt < tj.Pts.size(); ++ipt) UnsetUsedHits(tj.Pts[ipt]);
    SetEndPoints(tjs, tj);
    unsigned short killPts;
    float delta;
    bool added;
    for(ipt = stopPt + 1; ipt < tj.Pts.size(); ++ipt) {
      // add hits that are within maxDelta and re-fit at each point
      added = false;
      for(ii = 0; ii < tj.Pts[ipt].Hits.size(); ++ii) {
        iht = tj.Pts[ipt].Hits[ii];
        if(prt) mf::LogVerbatim("TC")<<" ipt "<<ipt<<" hit "<<PrintHit(tjs.fHits[iht])<<" inTraj "<<tjs.fHits[iht].InTraj<<" delta "<<PointTrajDOCA(tjs, iht, tj.Pts[ipt]);
        if(tjs.fHits[iht].InTraj > 0) continue;
        delta = PointTrajDOCA(tjs, iht, tj.Pts[ipt]);
        if(delta > maxDelta) continue;
//        if (!NumUsedHits(TjCopy.Pts[ipt])||TjCopy.Pts[ipt].UseHit[ii]){
        if (!NumHitsInTP(TjCopy.Pts[ipt], kUsedHits)||TjCopy.Pts[ipt].UseHit[ii]){
          tj.Pts[ipt].UseHit[ii] = true;
          tjs.fHits[iht].InTraj = tj.ID;
          added = true;
        }
      } // ii
      if(added) DefineHitPos(tj.Pts[ipt]);
      if(tj.Pts[ipt].Chg == 0) continue;
      tj.EndPt[1] = ipt;
      // This will be incremented by one in UpdateTraj
      if(sortaLargeAngle) tj.Pts[ipt].NTPsFit = 2;
      UpdateTraj(tj);
      if(!fUpdateTrajOK) {
        if(prt) mf::LogVerbatim("TC")<<"UpdateTraj failed on point "<<ipt;
        // Clobber the used hits from the corrupted points in tj
        for(unsigned short jpt = stopPt + 1; jpt <= ipt; ++jpt) {
          for(unsigned short jj = 0; jj < tj.Pts[jpt].Hits.size(); ++jj) {
            if(tj.Pts[jpt].UseHit[jj]) tjs.fHits[tj.Pts[jpt].Hits[jj]].InTraj = 0;
          } // jj
        } // jpt
        // restore the original trajectory
        tj = TjCopy;
        // restore the hits
        for(unsigned short jpt = stopPt + 1; jpt <= ipt; ++jpt) {
          for(unsigned short jj = 0; jj < tj.Pts[jpt].Hits.size(); ++jj) {
            if(tj.Pts[jpt].UseHit[jj]) tjs.fHits[tj.Pts[jpt].Hits[jj]].InTraj = tj.ID;
          } // jj
        } // jpt
        return;
      }
      GottaKink(tj, killPts);
      if(killPts > 0) {
        MaskTrajEndPoints(tj, killPts);
        if(!fGoodTraj) return;
        break;
      }
      if(prt) PrintTrajectory("CHMUH", tjs, tj, ipt);
    } // ipt
    // if we made it here it must be OK
    SetEndPoints(tjs, tj);
    // Try to extend it, unless there was a kink
    if(tj.AlgMod[kGottaKink]) return;
    // trim the end points although this shouldn't happen
    if(tj.EndPt[1] != tj.Pts.size() - 1) tj.Pts.resize(tj.EndPt[1] + 1);
    tj.AlgMod[kChkHiMultHits] = true;
    // Don't try to extend trajectories that were trimmed
    if(tj.AlgMod[kTrimHits]) return;
    if(prt) mf::LogVerbatim("TC")<<"TRP CheckHiMultUnusedHits successfull. Calling StepCrawl to extend it";
    StepCrawl(tj);
    
  } // CheckHiMultUnusedHits

  
  ////////////////////////////////////////////////
  void TrajClusterAlg::CheckHiMultEndHits(Trajectory& tj)
  {
    // mask off high multiplicity TPs at the end
    if(!fUseAlg[kChkHiMultEndHits]) return;
    if(tj.StopsAtEnd[1]) return;
    if(tj.Pts.size() < 10) return;
    // find the average multiplicity in the first half
    unsigned short aveMult= 0;
    unsigned short ipt, nhalf = tj.Pts.size() / 2;
    unsigned short cnt = 0;
    for(auto& tp : tj.Pts) {
      if(tp.Chg == 0) continue;
      aveMult += tp.Hits.size();
      ++cnt;
      if(cnt == nhalf) break;
    } //  pt
    if(cnt == 0) return;
    aveMult /= cnt;
    if(aveMult == 0) aveMult = 1;
    // convert this into a cut
    aveMult *= 3;
    cnt = 0;
    for(ipt = tj.EndPt[1]; ipt > tj.EndPt[0]; --ipt) {
      if(tj.Pts[ipt].Chg == 0) continue;
      if(tj.Pts[ipt].Hits.size() > aveMult) {
        UnsetUsedHits(tj.Pts[ipt]);
        ++cnt;
        continue;
      }
      break;
    } // ipt
    if(prt) mf::LogVerbatim("TC")<<"CHMEH multiplicity cut "<<aveMult<<" number of TPs masked off "<<cnt;
    if(cnt > 0) {
      tj.AlgMod[kChkHiMultEndHits] = true;
      SetEndPoints(tjs, tj);
    }
  } // CheckHiMultEndHits

    ////////////////////////////////////////////////
  bool TrajClusterAlg::MaskedHitsOK(Trajectory& tj)
  {
    // The hits in the TP at the end of the trajectory were masked off. Decide whether to continue stepping with the
    // current configuration (true) or whether to stop and possibly try with the next pass settings (false)
    
    if(!fUseAlg[kUnMaskHits]) return true;
    
    unsigned short lastPt = tj.Pts.size() - 1;
    if(tj.Pts[lastPt].Chg > 0) return true;
    
    // count the number of points w/o used hits and the number with one unused hit
    unsigned short nMasked = 0;
    unsigned short nOneHit = 0;
    for(unsigned short ii = 1; ii < tj.Pts.size(); ++ii) {
      unsigned short ipt = tj.Pts.size() - ii;
      if(tj.Pts[ipt].Chg > 0) break;
      unsigned short nUnusedHits = 0;
      for(unsigned short jj = 0; jj < tj.Pts[ipt].Hits.size(); ++jj) {
        unsigned int iht = tj.Pts[ipt].Hits[jj];
        if(tjs.fHits[iht].InTraj == 0) ++nUnusedHits;
      } // jj
      if(nUnusedHits == 1) ++nOneHit;
      ++nMasked;
    } // ii
    
    if(prt) {
      mf::LogVerbatim("TC")<<"MaskedHitsOK:  nMasked "<<nMasked<<" nOneHit "<<nOneHit<<" fMaxWireSkipWithSignal "<<fMaxWireSkipWithSignal;
    }

    if(nMasked < 3 || nOneHit < 3) return true;
    
    unsigned short endPt = tj.EndPt[1];
    if(tj.Pts[endPt].NTPsFit > fMinPtsFit[tj.Pass]) {
      // We missed a number of points. See if the charge is OK on these points and delta isn't too bad
      // and there is only one hit on the tp
      unsigned short nOKChg = 0;
      unsigned short nOKDelta = 0;
      for(unsigned ipt = endPt + 1; ipt < tj.Pts.size(); ++ipt) {
        TrajPoint& tp = tj.Pts[ipt];
        unsigned short nUnusedHits = 0;
        unsigned short iiIndex = 0;
        for(unsigned short ii = 0; ii < tj.Pts[ipt].Hits.size(); ++ii) {
          unsigned int iht = tj.Pts[ipt].Hits[ii];
          if(tjs.fHits[iht].InTraj == 0) {
            ++nUnusedHits;
            iiIndex = ii;
          }
        } // ii
        if(nUnusedHits > 1) break;
        unsigned int iht = tp.Hits[iiIndex];
        float chgPull = std::abs(tjs.fHits[iht].Integral / tj.Pts[endPt].Chg - 1) / tj.ChgRMS;
        if(chgPull < fChgPullCut) ++nOKChg;
        if(tp.Delta < 1.5 * tj.Pts[endPt].Delta) ++nOKDelta;
      } // ipt
      if(prt) mf::LogVerbatim("TC")<<" nOKChg "<<nOKChg<<" nOKDelta "<<nOKDelta;
      if(nOKChg != nMasked || nOKDelta != nMasked) return true;
      // Reduce the number of points fit to minimum for this pass and include the points
      for(unsigned ipt = endPt + 1; ipt < tj.Pts.size(); ++ipt) {
        TrajPoint& tp = tj.Pts[ipt];
        for(unsigned short ii = 0; ii < tj.Pts[ipt].Hits.size(); ++ii) {
          unsigned int iht = tp.Hits[ii];
          if(tjs.fHits[iht].InTraj == 0) {
            tp.UseHit[ii] = true;
            tjs.fHits[iht].InTraj = tj.ID;
            break;
          }
        } // ii
        DefineHitPos(tp);
        SetEndPoints(tjs, tj);
        tp.NTPsFit = fMinPtsFit[tj.Pass];
        FitTraj(tj);
        if(prt) PrintTrajectory("MHOK", tjs, tj, ipt);
        tj.AlgMod[kUnMaskHits] = true;
        if(tp.FitChi > 2) return false;
      } // ipt
    }
    
    return true;
/*
    // Check for many masked hits and nearby hits to see if they can be included
    // Only allow this to happen once
    if(!tj.AlgMod[kUnMaskHits] && lastPt > 10 && nMasked > 4 && nMasked == nClose) {
      std::cout<<"Trying it "<<tj.ID<<"\n";
      float maxDelta = 4 * tj.Pts[lastPt].DeltaRMS;
      for(unsigned short ii = 1; ii < tj.Pts.size(); ++ii) {
        unsigned short ipt = tj.Pts.size() - ii;
        if(tj.Pts[ipt].Chg > 0) break;
        if(tj.Pts[ipt].Delta > maxDelta) continue;
        if(tj.Pts[ipt].Hits.size() != 1) continue;
        unsigned int iht = tj.Pts[ipt].Hits[0];
        if(tjs.fHits[iht].InTraj > 0) continue;
        tj.Pts[ipt].UseHit[0] = true;
        tjs.fHits[iht].InTraj = tj.ID;
        DefineHitPos(tj.Pts[ipt]);
      } // ii
      SetEndPoints(tjs, tj);
      // try to fit them all
      tj.Pts[lastPt].NTPsFit = NumPtsWithCharge(tj, false);
      if(prt) mf::LogVerbatim("TC")<<" Add close hits and try UpdateTraj ";
      UpdateTraj(tj);
      tj.AlgMod[kUnMaskHits] = true;
      return true;
    }

    // Be a bit more lenient with short trajectories on the first pass if
    // the FitChi is not terribly bad and there is ony one hit associated with the last TP
    if(tj.Pass < (fMinPtsFit.size()-1) && tj.Pts.size() > 5 && tj.Pts.size() < 15 && nMasked < 4
       && tj.Pts[lastPt].FitChi < 2 * fMaxChi && tj.Pts[lastPt].Hits.size() == 1) {
      // set this hit used if it is available
      unsigned int iht = tj.Pts[lastPt].Hits[0];
      if(tjs.fHits[iht].InTraj <= 0) {
        tj.Pts[lastPt].UseHit[0] = true;
        tjs.fHits[iht].InTraj = tj.ID;
      }
      SetEndPoints(tjs, tj);
      PrepareForNextPass(tj);
      if(prt) mf::LogVerbatim("TC")<<"MaskedWorkHitsOK: Try next pass with kinda short, kinda bad trajectory. "<<fTryWithNextPass;
      return false;
    }

    // OK if we haven't exceeded the user cut
    if(nMasked < fMaxWireSkipWithSignal) return true;
    
    // not a lot of close hits try with the next pass settings
    if(nClose < 1.5 * nMasked) {
      // trim the trajectory
      unsigned short newSize = tj.Pts.size() - nMasked;
      if(prt) mf::LogVerbatim("TC")<<"MaskedHitsOK:  Trimming  to size "<<newSize;
      tj.Pts.resize(newSize);
      PrepareForNextPass(tj);
    }
    return false;
*/
  } // MaskedHitsOK

  ////////////////////////////////////////////////
  void TrajClusterAlg::PrepareForNextPass(Trajectory& tj)
  {
    // Any re-sizing should have been done by the calling routine. This code updates the Pass and adjusts the number of
    // fitted points to get FitCHi < 2
    
    fTryWithNextPass = false;

    // See if there is another pass available
    if(tj.Pass > fMinPtsFit.size()-2) return;
    ++tj.Pass;
    
    unsigned short lastPt = tj.Pts.size() - 1;
    // Return if the last fit chisq is OK
    if(tj.Pts[lastPt].FitChi < 1.5) {
      fTryWithNextPass = true;
      return;
    }
    TrajPoint& lastTP = tj.Pts[lastPt];
    unsigned short newNTPSFit = lastTP.NTPsFit;
    // only give it a few tries before giving up
    unsigned short nit = 0;

     while(lastTP.FitChi > 1.5 && lastTP.NTPsFit > 2) {
      if(lastTP.NTPsFit > 3) newNTPSFit -= 2;
      else if(lastTP.NTPsFit == 3) newNTPSFit = 2;
      lastTP.NTPsFit = newNTPSFit;
      FitTraj(tj);
      if(prt) mf::LogVerbatim("TC")<<"PrepareForNextPass: FitChi is > 1.5 "<<lastTP.FitChi<<" Reduced NTPsFit to "<<lastTP.NTPsFit<<" tj.Pass "<<tj.Pass;
      if(lastTP.NTPsFit <= fMinPtsFit[tj.Pass]) break;
      ++nit;
      if(nit == 3) break;
    }
    // decide if the next pass should indeed be attempted
    if(lastTP.FitChi > 2) return;
    fTryWithNextPass = true;
    
  } // PrepareForNextPass
  
  ////////////////////////////////////////////////
  void TrajClusterAlg::FindHit(std::string someText, unsigned int iht)
  {

    // look in tjs.allTraj
    for(unsigned short itj = 0; itj < tjs.allTraj.size(); ++itj) {
      for(unsigned short ipt = 0; ipt < tjs.allTraj[itj].Pts.size(); ++ipt) {
        TrajPoint& tp = tjs.allTraj[itj].Pts[ipt];
        if(std::find(tp.Hits.begin(), tp.Hits.end(), iht) != tp.Hits.end()) {
          mf::LogVerbatim("TC")<<"FindHit: found hit from "<<someText<<" "<<tjs.allTraj[itj].CTP<<" "<<PrintHit(tjs.fHits[iht])<<" InTraj "<<tjs.fHits[iht].InTraj<<" tjs.allTraj ID "<<tjs.allTraj[itj].ID<<" trajectory below ";
          PrintTrajectory("FH", tjs, tjs.allTraj[itj], USHRT_MAX);
          return;
        }
      } // ipt
    } // itj
  } // FindHit
  
  ////////////////////////////////////////////////
  void TrajClusterAlg::GottaKink(Trajectory& tj, unsigned short& killPts)
  {
    // Checks the last few points on the trajectory and returns with the number of
    // points (killPts) that should be killed (aka masked) at the end
    // fKinkCuts
    // 0 = kink angle cut (radians)
    // 1 = kink angle significance cut
    // 2 = nPts fit at the end of the tj
    // Kink angle cut = fKinkCuts[0] + fKinkCuts[1] * MCSThetaRMS
    
    killPts = 0;
    
    // decide whether to turn kink checking back on
    if(fKinkCuts[0] > 0 && tj.EndPt[1] == 20) {
      if(MCSMom(tjs, tj, 10, 19) > 50) tj.AlgMod[kNoKinkChk] = false;
      if(prt) mf::LogVerbatim("TC")<<"GottaKink turn kink checking back on? "<<tj.AlgMod[kNoKinkChk]<<" with MCSMom "<<MCSMom(tjs, tj, 10, 19);
    }
    if(tj.AlgMod[kNoKinkChk]) return;

    unsigned short lastPt = tj.EndPt[1];
    if(lastPt < 10) return;
    if(tj.Pts[lastPt].Chg == 0) return;
    
    // MCSThetaRMS is the scattering angle for the entire length of the trajectory. Convert
    // this to the scattering angle for one WSE unit
    float thetaRMS = MCSThetaRMS(tjs, tj, tj.EndPt[0], tj.EndPt[1]) / sqrt(TrajPointSeparation(tj.Pts[tj.EndPt[0]], tj.Pts[lastPt]));
    float kinkAngCut = fKinkCuts[0] + fKinkCuts[1] * thetaRMS;
//    if(prt) std::cout<<"knk "<<tj.Pts.size()<<" "<<(int)TrajPointSeparation(tj.Pts[tj.EndPt[0]], tj.Pts[lastPt])<<" "<<thetaRMS<<" "<<tj.MCSMom<<" "<<kinkAngCut<<"\n";
    
    // A simple check when there are few points being fit and the TJ is short
    if(tj.Pts[lastPt].NTPsFit < 6 && tj.Pts.size() < 20) {
      unsigned short ii, prevPtWithHits = USHRT_MAX;
      unsigned short ipt;
      for(ii = 1; ii < tj.Pts.size(); ++ii) {
        ipt = lastPt - ii;
        if(tj.Pts[ipt].Chg > 0) {
          prevPtWithHits = ipt;
          break;
        }
        if(ipt == 0) break;
      } // ii
      if(prevPtWithHits == USHRT_MAX) return;
      float dang = DeltaAngle(tj.Pts[lastPt].Ang, tj.Pts[prevPtWithHits].Ang);
      if(prt) mf::LogVerbatim("TC")<<"GottaKink Simple check lastPt "<<lastPt<<" prevPtWithHits "<<prevPtWithHits<<" dang "<<dang<<" cut "<<kinkAngCut;
      // need to be more generous since the angle error isn't being considered - BAD IDEA
      if(dang > kinkAngCut) {
        killPts = 1;
        tj.AlgMod[kGottaKink] = true;
        tj.KinkAtEnd[1] = true;
      }
      // Another case where there are few hits fit just prior to a dead wire
      // section or there were no hits added for several steps or due to a large
      // value of fMaxWireSkipNoSignal. We just added a bogus hit just after this section
      // so the trajectory angle change will be small. Find the angle between the previous
      // point fitted angle and the angle formed by the last two TPs
      if(std::abs(tj.Pts[lastPt-1].Pos[0] - tj.Pts[lastPt].Pos[0]) > 3) {
        TrajPoint tmp;
        MakeBareTrajPoint(tjs, tj.Pts[lastPt-1], tj.Pts[lastPt], tmp);
        dang = DeltaAngle(tmp.Ang, tj.Pts[prevPtWithHits].Ang);
        if(prt) mf::LogVerbatim("TC")<<"GottaKink Simple check after gap lastPt "<<lastPt<<" prevPtWithHits "<<prevPtWithHits<<" dang "<<dang<<" cut "<<kinkAngCut;
        if(dang > 1.5 * kinkAngCut) {
          killPts = 1;
          tj.AlgMod[kGottaKink] = true;
          tj.KinkAtEnd[1] = true;
        }
      }
      return;
    } // tj.Pts[lastPt].NTPsFit < 6 && tj.Pts.size() < 20

    if(tj.EndPt[1] < 10) return;
    
    unsigned short kinkPt = USHRT_MAX;
    
    // Find the kinkPt which is the third Pt from the end that has charge
    unsigned short cnt = 0;
    unsigned short nPtsFit = fKinkCuts[2];
    unsigned short nHiMultPt = 0;
    unsigned short nHiChg = 0;
    
    for(unsigned short ii = 1; ii < lastPt; ++ii) {
      unsigned short ipt = lastPt - ii;
      if(tj.Pts[ipt].Chg == 0) continue;
      ++cnt;
      if(tj.Pts[ipt].Hits.size() > 1) ++nHiMultPt;
      if(tj.Pts[ipt].ChgPull > 1.5) ++nHiChg;
      if(cnt == nPtsFit) {
        kinkPt = ipt;
        break;
      }
      if(ipt == 0) break;
    } // ii
    if(kinkPt == USHRT_MAX) return;

    TrajPoint tpFit;
    unsigned short npts = 4;
    unsigned short fitDir = -1;
    FitTraj(tj, lastPt, npts, fitDir, tpFit);
    if(tpFit.FitChi > 900) return;
 
    float dang = DeltaAngle(tj.Pts[kinkPt].Ang, tpFit.Ang);
    
    if(dang > kinkAngCut) {
      killPts = nPtsFit;
      tj.AlgMod[kGottaKink] = true;
      tj.KinkAtEnd[1] = true;
    }
    
    if(killPts > 0) {
      // This could be two crossing trajectories, in which case calling
      // this is a kink would be wrong. Instead we should kill some points
      // and keep going. The signature of crossing trajectories is a multiplicity > 1
      // near the purported kink point and/or increased charge and a long trajectory
      if(tj.Pts.size() < 100 && nHiMultPt == 0) tj.AlgMod[kGottaKink] = true;
      // See if the points we want to kill have higher than expected charge, in which case
      // we want to mask them off but keep stepping
      if(nHiChg > 1) tj.AlgMod[kGottaKink] = false;
      // See if we are tracking a low momentum particle in which case we should just
      // turn off kink checking
      if(tj.EndPt[1] < 20) {
        // Find MCSMom if it hasn't been done
        if(tj.MCSMom < 0) tj.MCSMom = MCSMom(tjs, tj);
        if(tj.MCSMom < 50) {
          killPts = 0;
          tj.AlgMod[kGottaKink] = false;
          tj.KinkAtEnd[1] = false;
          tj.AlgMod[kNoKinkChk] = true;
          if(prt) mf::LogVerbatim("TC")<<"GottaKink turning off kink checking. MCSMom "<<tj.MCSMom;
        }
      } // turn off kink check
    }
    if(prt) mf::LogVerbatim("TC")<<"GottaKink "<<kinkPt<<" Pos "<<PrintPos(tjs, tj.Pts[kinkPt])<<" dang "<<std::fixed<<std::setprecision(2)<<dang<<" cut "<<kinkAngCut<<" tpFit chi "<<tpFit.FitChi<<" killPts "<<killPts<<" GottaKink? "<<tj.AlgMod[kGottaKink]<<" MCSMom "<<tj.MCSMom<<" thetaRMS "<<thetaRMS;
    
  } // GottaKink

  //////////////////////////////////////////
  void TrajClusterAlg::UpdateTraj(Trajectory& tj)
  {
    // Updates the last added trajectory point fit, average hit rms, etc.

    fUpdateTrajOK = false;
    fMaskedLastTP = false;
    
    if(tj.EndPt[1] < 1) return;
    unsigned int lastPt = tj.EndPt[1];
    TrajPoint& lastTP = tj.Pts[lastPt];

    // find the previous TP that has hits (and was therefore in the fit)
    unsigned short ii, prevPtWithHits = USHRT_MAX;
    unsigned short firstFitPt = tj.EndPt[0];
    unsigned short ipt, ndead;
    for(ii = 1; ii < tj.Pts.size(); ++ii) {
      ipt = lastPt - ii;
      if(tj.Pts[ipt].Chg > 0) {
        prevPtWithHits = ipt;
        break;
      }
      if(ipt == 0) break;
    } // ii
    if(prevPtWithHits == USHRT_MAX) return;
    
    // define the FitChi threshold above which something will be done
    float maxChi = 2;
    unsigned short minPtsFit = fMinPtsFit[tj.Pass];
    // just starting out?
    if(lastPt < 6) minPtsFit = 2;
    if(tj.PDGCode == 13 && !TrajIsClean(tjs, tj, prt)) {
      // Fitting a clean muon
      maxChi = fMaxChi;
      minPtsFit = lastPt / 3;
    }
    
    // Set the lastPT delta before doing the fit
    lastTP.Delta = PointTrajDOCA(tjs, lastTP.HitPos[0], lastTP.HitPos[1], lastTP);
    // update MCSMom
    tj.MCSMom = MCSMom(tjs, tj);
    
    if(prt) {
      mf::LogVerbatim("TC")<<"UpdateTraj: lastPt "<<lastPt<<" lastTP.Delta "<<lastTP.Delta<<" previous point with hits "<<prevPtWithHits<<" tj.Pts size "<<tj.Pts.size()<<" AngleRange "<<AngleRange(lastTP)<<" PDGCode "<<tj.PDGCode<<" maxChi "<<maxChi<<" minPtsFit "<<minPtsFit;
    }
    
    UpdateAveChg(tj);

    if(lastPt == 1) {
      // Handle the second trajectory point. No error calculation. Just update
      // the position and direction
      lastTP.NTPsFit = 2;
      FitTraj(tj);
      lastTP.FitChi = 0.01;
      lastTP.AngErr = tj.Pts[0].AngErr;
      if(prt) mf::LogVerbatim("TC")<<"UpdateTraj: Second traj point pos "<<lastTP.Pos[0]<<" "<<lastTP.Pos[1]<<"  dir "<<lastTP.Dir[0]<<" "<<lastTP.Dir[1];
      fUpdateTrajOK = true;
      return;
    }
    
    if(lastPt == 2) {
      // Third trajectory point. Keep it simple
      lastTP.NTPsFit = 3;
      FitTraj(tj);
      fUpdateTrajOK = true;
      if(prt) mf::LogVerbatim("TC")<<"UpdateTraj: Third traj point fit "<<lastTP.FitChi;
      return;
    }
    
    // Fit with > 2 TPs
    // Keep adding hits until Chi/DOF exceeds 1
    if(tj.Pts[prevPtWithHits].FitChi < 1) lastTP.NTPsFit += 1;
    // Reduce the number of points fit if the trajectory is long and chisq is getting a bit larger
    if(lastPt > 20 && tj.Pts[prevPtWithHits].FitChi > 1.5 && lastTP.NTPsFit > minPtsFit) lastTP.NTPsFit -= 2;
    // Restrict the number of fitted hits if this is a low momentum trajectory
    if(tj.MCSMom < 100 && lastTP.NTPsFit > fMinPtsFit[tj.Pass]) lastTP.NTPsFit = fMinPtsFit[tj.Pass];
    // also restrict for VLA trajectories
    if(AngleRange(lastTP) == fAngleRanges.size() - 1) lastTP.NTPsFit = fMinPtsFit[tj.Pass];
    
    FitTraj(tj);
    
    // don't get too fancy when we are starting out
    if(lastPt < 6) {
      fUpdateTrajOK = true;
      UpdateDeltaRMS(tj);
      if(prt) mf::LogVerbatim("TC")<<" Return with lastTP.FitChi "<<lastTP.FitChi<<" Chg "<<lastTP.Chg;
      return;
    }
    
    // find the first point that was fit.
    unsigned short cnt = 0;
    for(ii = 0; ii < tj.Pts.size(); ++ii) {
      ipt = lastPt - ii;
      if(tj.Pts[ipt].Chg > 0) {
        firstFitPt = ipt;
        ++cnt;
      }
      if(cnt == lastTP.NTPsFit) break;
      if(ipt == 0) break;
    }
    
    // Maybe maxChi should be replaced with 1.5 here to make this decision independent of the user settings
    if(lastTP.FitChi > 1.5 && tj.Pts.size() > 6) {
      // A large chisq jump can occur if we just jumped a large block of dead wires. In
      // this case we don't want to mask off the last TP but reduce the number of fitted points
      // This count will be off if there a lot of dead or missing wires...
      ndead = 0;
      if(lastTP.FitChi > 3 && firstFitPt < lastPt) ndead = DeadWireCount(lastTP.HitPos[0], tj.Pts[firstFitPt].HitPos[0], fCTP);
      // reduce the number of points significantly
      if(ndead > 5) {
        if(lastTP.NTPsFit > 5) lastTP.NTPsFit = 5;
      } else {
        // Have a longish trajectory and chisq was a bit large.
        // Was this a sudden occurrence and the fraction of TPs are included
        // in the fit? If so, we should mask off this
        // TP and keep going. If these conditions aren't met, we
        // should reduce the number of fitted points
        float chirat = 0;
        if(prevPtWithHits != USHRT_MAX) chirat = lastTP.FitChi / tj.Pts[prevPtWithHits].FitChi;
        fMaskedLastTP = (chirat > 1.5 && lastTP.NTPsFit > 0.3 * NumPtsWithCharge(tj, false));
        if(prt) {
          mf::LogVerbatim("TC")<<" First fit chisq too large "<<lastTP.FitChi<<" prevPtWithHits chisq "<<tj.Pts[prevPtWithHits].FitChi<<" chirat "<<chirat<<" NumPtsWithCharge "<<NumPtsWithCharge(tj, false)<<" fMaskedLastTP "<<fMaskedLastTP;
        }
        // we should also mask off the last TP if there aren't enough hits
        // to satisfy the minPtsFit constraint
        if(!fMaskedLastTP && NumPtsWithCharge(tj, true) < minPtsFit) fMaskedLastTP = true;
      } // few dead wires
    } // lastTP.FitChi > 2 ...
    
    // Deal with a really long trajectory that is in trouble (uB cosmic).
    if(tj.PDGCode == 13 && lastTP.FitChi > fMaxChi) {
      if(lastTP.NTPsFit > 1.3 * fMuonTag[0]) {
        lastTP.NTPsFit *= 0.8;
        if(prt) mf::LogVerbatim("TC")<<" Muon - Reduce NTPsFit "<<lastPt;
      } else {
        fMaskedLastTP = true;
        if(prt) mf::LogVerbatim("TC")<<" Muon - mask last point "<<lastPt;
      }
    }
    
    if(prt) mf::LogVerbatim("TC")<<"UpdateTraj: First fit "<<lastTP.Pos[0]<<" "<<lastTP.Pos[1]<<"  dir "<<lastTP.Dir[0]<<" "<<lastTP.Dir[1]<<" FitChi "<<lastTP.FitChi<<" NTPsFit "<<lastTP.NTPsFit<<" fMaskedLastTP "<<fMaskedLastTP;
    if(fMaskedLastTP) {
      UnsetUsedHits(lastTP);
      DefineHitPos(lastTP);
      SetEndPoints(tjs, tj);
      lastPt = tj.EndPt[1];
      lastTP.NTPsFit -= 1;
      FitTraj(tj);
      fUpdateTrajOK = true;
      return;
    }  else {
      // a more gradual increase in chisq. Reduce the number of points
      unsigned short newNTPSFit = lastTP.NTPsFit;
      // reduce the number of points fit to keep Chisq/DOF < 2 adhering to the pass constraint
      // and also a minimum number of points fit requirement for long muons
      float prevChi = lastTP.FitChi;
      while(lastTP.FitChi > 1.5 && lastTP.NTPsFit > minPtsFit) {
        if(lastTP.NTPsFit > 15) {
          newNTPSFit = 0.7 * newNTPSFit;
        } else if(lastTP.NTPsFit > 4) {
          newNTPSFit -= 2;
        } else {
          newNTPSFit -= 1;
        }
        if(lastTP.NTPsFit < 3) newNTPSFit = 2;
        if(newNTPSFit < minPtsFit) newNTPSFit = minPtsFit;
        lastTP.NTPsFit = newNTPSFit;
        if(prt) mf::LogVerbatim("TC")<<"  Bad FitChi "<<lastTP.FitChi<<" Reduced NTPsFit to "<<lastTP.NTPsFit<<" Pass "<<tj.Pass;
        FitTraj(tj);
        if(lastTP.FitChi > prevChi) {
          if(prt) mf::LogVerbatim("TC")<<"  Chisq is increasing "<<lastTP.FitChi<<"  Try to remove an earlier bad hit";
          MaskBadTPs(tj, 1.5);
        }
        prevChi = lastTP.FitChi;
        if(lastTP.NTPsFit == minPtsFit) break;
      } // lastTP.FitChi > 2 && lastTP.NTPsFit > 2
    }
    // last ditch attempt. Drop the last hit
    if(tj.Pts.size() > fMinPtsFit[tj.Pass] && lastTP.FitChi > maxChi) {
      if(prt) mf::LogVerbatim("TC")<<"  Last try. Drop last TP "<<lastTP.FitChi<<" NTPsFit "<<lastTP.NTPsFit;
      UnsetUsedHits(lastTP);
      DefineHitPos(lastTP);
      SetEndPoints(tjs, tj);
      lastPt = tj.EndPt[1];
      FitTraj(tj);
      fUpdateTrajOK = true;
      fMaskedLastTP = true;
    }
    if(prt) mf::LogVerbatim("TC")<<"  Fit done. Chi "<<lastTP.FitChi<<" NTPsFit "<<lastTP.NTPsFit;

    if(tj.EndPt[0] == tj.EndPt[1]) {
      fUpdateTrajOK = false;
      return;
    }
    
    // Don't let the angle error get too small too soon. Stepping would stop if the first
    // few hits on a low momentum wandering track happen to have a very good fit to a straight line.
    // We will do this by averaging the default starting value of AngErr of the first TP with the current
    // value from FitTraj.
    if(lastPt < 14) {
      float defFrac = 1 / (float)(tj.EndPt[1]);
      lastTP.AngErr = defFrac * tj.Pts[0].AngErr + (1 - defFrac) * lastTP.AngErr;
    }

    UpdateDeltaRMS(tj);

    fUpdateTrajOK = true;
    return;

  } // UpdateTraj

  //////////////////////////////////////////
  void TrajClusterAlg::UpdateDeltaRMS(Trajectory& tj)
  {
    // Estimate the Delta RMS of the TPs on the end of tj.
    
    unsigned int lastPt = tj.EndPt[1];
    TrajPoint& lastTP = tj.Pts[lastPt];
    
    if(lastTP.Chg == 0) return;
    if(lastPt < 6) return;

    unsigned short ii, ipt, cnt = 0;
    float sum = 0;
    for(ii = 1; ii < tj.Pts.size(); ++ii) {
      ipt = lastPt - ii;
      if(ipt > tj.Pts.size() - 1) break;
      if(tj.Pts[ipt].Chg == 0) continue;
      sum += PointTrajDOCA(tjs, tj.Pts[ipt].Pos[0], tj.Pts[ipt].Pos[1], lastTP);
      ++cnt;
      if(cnt == lastTP.NTPsFit) break;
      if(ipt == 0) break;
    }
    if(cnt < 3) return;
    // RMS of Gaussian distribution is ~1.2 x the average
    // of a one-sided Gaussian distribution (since Delta is > 0)
    lastTP.DeltaRMS = 1.2 * sum / (float)cnt;
    if(lastTP.DeltaRMS < 0.02) lastTP.DeltaRMS = 0.02;

  } // UpdateDeltaRMS
  
  //////////////////////////////////////////
  void TrajClusterAlg::FitTraj(Trajectory& tj)
  {
    // Jacket around FitTraj to fit the leading edge of the supplied trajectory
    unsigned short originPt = tj.EndPt[1];
    unsigned short npts = tj.Pts[originPt].NTPsFit;
    TrajPoint tpFit;
    unsigned short fitDir = -1;
    FitTraj(tj, originPt, npts, fitDir, tpFit);
    tj.Pts[originPt] = tpFit;
    
  } // FitTraj

  //////////////////////////////////////////
  void TrajClusterAlg::FitTraj(Trajectory& tj, unsigned short originPt, unsigned short npts, short fitDir, TrajPoint& tpFit)
  {
    // Fit the supplied trajectory using HitPos positions with the origin at originPt.
    // The npts is interpreted as the number of points on each side of the origin
    // The allowed modes are as follows, where i denotes a TP that is included, . denotes
    // a TP with no hits, and x denotes a TP that is not included
    //TP 012345678  fitDir  originPt npts
    //   Oiiixxxxx   1        0       4 << npts in the fit
    //   xi.iiOxxx  -1        5       4
    //   xiiiOiiix   0        4       4 << 2 * npts + 1 points in the fit
    //   xxxiO.ixx   0        4       1
    //   0iiixxxxx   0        0       4
   // This routine puts the results into tp if the fit is successfull. The
    // fit "direction" is in increasing order along the trajectory from 0 to tj.Pts.size() - 1.
    
//    static const float twoPi = 2 * M_PI;
    
    if(originPt > tj.Pts.size() - 1) {
      mf::LogWarning("TC")<<"FitTraj: Requesting fit of invalid TP "<<originPt;
      return;
    }
    
    // copy the origin TP into the fit TP
    tpFit = tj.Pts[originPt];
    // Assume that the fit will fail
    tpFit.FitChi = 999;
    if(fitDir < -1 || fitDir > 1) return;
    
    std::vector<double> x, y;
    std::array<float, 2> origin = tj.Pts[originPt].HitPos;
    // Use TP position if there aren't any hits on it
    if(tj.Pts[originPt].Chg == 0) origin = tj.Pts[originPt].Pos;
    
    // simple two point case
    if(NumPtsWithCharge(tj, false) == 2) {
      for(unsigned short ipt = tj.EndPt[0]; ipt < tj.EndPt[1]; ++ipt) {
        if(tj.Pts[ipt].Chg == 0) continue;
        double xx = tj.Pts[ipt].HitPos[0] - origin[0];
        double yy = tj.Pts[ipt].HitPos[1] - origin[1];
        x.push_back(xx);
        y.push_back(yy);
      } // ii
      if(x.size() != 2) return;
      if(x[0] == x[1]) {
        // Either + or - pi/2
        tpFit.Ang = M_PI/2;
        if(y[1] < y[0]) tpFit.Ang = -tpFit.Ang;
      } else {
        double dx = x[1] - x[0];
        double dy = y[1] - y[0];
        tpFit.Ang = atan2(dy, dx);
      }
      tpFit.Dir[0] = cos(tpFit.Ang);
      tpFit.Dir[1] = sin(tpFit.Ang);
      tpFit.Pos[0] += origin[0];
      tpFit.Pos[1] += origin[1];
      tpFit.AngErr = 0.01;
      tpFit.FitChi = 0.01;
      return;
    } // two points

    std::vector<double> w, q;
    std::array<float, 2> dir;
    double xx, yy, xr, yr;
    double chgWt;

    // Rotate the traj hit position into the coordinate system defined by the
    // originPt traj point, where x = along the trajectory, y = transverse
    double rotAngle = tj.Pts[originPt].Ang;
    double cs = cos(-rotAngle);
    double sn = sin(-rotAngle);

    // enter the originPT hit info if it exists
    if(tj.Pts[originPt].Chg > 0) {
      xx = tj.Pts[originPt].HitPos[0] - origin[0];
      yy = tj.Pts[originPt].HitPos[1] - origin[1];
//      if(prt) std::cout<<" originPT "<<originPt<<" xx "<<xx<<" "<<yy<<" chg "<<tj.Pts[originPt].Chg<<"\n";
      xr = cs * xx - sn * yy;
      yr = sn * xx + cs * yy;
      x.push_back(xr);
      y.push_back(yr);
      chgWt = tj.Pts[originPt].ChgPull;
      if(chgWt < 1) chgWt = 1;
      chgWt *= chgWt;
      w.push_back(chgWt * tj.Pts[originPt].HitPosErr2);
    }
    
    // correct npts to account for the origin point
    if(fitDir != 0) --npts;
    
    // step in the + direction first
    if(fitDir != -1) {
      unsigned short cnt = 0;
      for(unsigned short ipt = originPt + 1; ipt < tj.Pts.size(); ++ipt) {
        if(tj.Pts[ipt].Chg == 0) continue;
        xx = tj.Pts[ipt].HitPos[0] - origin[0];
        yy = tj.Pts[ipt].HitPos[1] - origin[1];
//        if(prt) std::cout<<"ipt "<<ipt<<" xx "<<xx<<" yy "<<yy<<" chg "<<tj.Pts[ipt].Chg<<"\n";
        xr = cs * xx - sn * yy;
        yr = sn * xx + cs * yy;
        x.push_back(xr);
        y.push_back(yr);
        chgWt = tj.Pts[ipt].ChgPull;
        if(chgWt < 1) chgWt = 1;
        chgWt *= chgWt;
        w.push_back(chgWt * tj.Pts[ipt].HitPosErr2);
        ++cnt;
        if(cnt == npts) break;
      } // ipt
    } // fitDir != -1
    
    // step in the - direction next
    if(fitDir != 1 && originPt > 0) {
      unsigned short cnt = 0;
      for(unsigned short ii = 1; ii < tj.Pts.size(); ++ii) {
        unsigned short ipt = originPt - ii;
        if(ipt > tj.Pts.size() - 1) continue;
        if(tj.Pts[ipt].Chg == 0) continue;
        xx = tj.Pts[ipt].HitPos[0] - origin[0];
        yy = tj.Pts[ipt].HitPos[1] - origin[1];
//        if(prt) std::cout<<"ipt "<<ipt<<" xx "<<xx<<" "<<yy<<" chg "<<tj.Pts[ipt].Chg<<"\n";
        xr = cs * xx - sn * yy;
        yr = sn * xx + cs * yy;
        x.push_back(xr);
        y.push_back(yr);
        chgWt = tj.Pts[ipt].ChgPull;
        if(chgWt < 1) chgWt = 1;
        chgWt *= chgWt;
        w.push_back(chgWt * tj.Pts[ipt].HitPosErr2);
        ++cnt;
        if(cnt == npts) break;
        if(ipt == 0) break;
      } // ipt
    } // fitDir != -1
    
    // Not enough points to define a line?
    if(x.size() < 2) return;
    
//    if(prt) std::cout<<"FitTraj: npts "<<npts<<" origin "<<origin[0]<<" "<<origin[1]<<" ticks "<<origin[1]/tjs.UnitsPerTick<<" rotAngle "<<rotAngle<<"\n";
    
    double sum = 0.;
    double sumx = 0.;
    double sumy = 0.;
    double sumxy = 0.;
    double sumx2 = 0.;
    double sumy2 = 0.;

    // weight by the charge ratio and accumulate sums
    double wght;
    for(unsigned short ipt = 0; ipt < x.size(); ++ipt) {
      if(w[ipt] < 0.00001) w[ipt] = 0.00001;
      wght = 1 / w[ipt];
      sum   += wght;
      sumx  += wght * x[ipt];
      sumy  += wght * y[ipt];
      sumx2 += wght * x[ipt] * x[ipt];
      sumy2 += wght * y[ipt] * y[ipt];
      sumxy += wght * x[ipt] * y[ipt];
    }
    // calculate coefficients and std dev
    double delta = sum * sumx2 - sumx * sumx;
    if(delta == 0) return;
    // A is the intercept
    double A = (sumx2 * sumy - sumx * sumxy) / delta;
    // B is the slope
    double B = (sumxy * sum  - sumx * sumy) / delta;
    
    // The chisq will be set below if there are enough points. Don't allow it to be 0
    // so we can take Chisq ratios later
    tpFit.FitChi = 0.01;
    double newang = atan(B);
    dir[0] = cos(newang);
    dir[1] = sin(newang);
    // rotate back into the (w,t) coordinate system
    cs = cos(rotAngle);
    sn = sin(rotAngle);
    tpFit.Dir[0] = cs * dir[0] - sn * dir[1];
    tpFit.Dir[1] = sn * dir[0] + cs * dir[1];
    // ensure that the direction is consistent with the originPt direction
    bool flipDir = false;
    if(AngleRange(tj.Pts[originPt]) > 0) {
      flipDir = std::signbit(tpFit.Dir[1]) != std::signbit(tj.Pts[originPt].Dir[1]);
    } else {
      flipDir = std::signbit(tpFit.Dir[0]) != std::signbit(tj.Pts[originPt].Dir[0]);
    }
    if(flipDir) {
      tpFit.Dir[0] = -tpFit.Dir[0];
      tpFit.Dir[1] = -tpFit.Dir[1];
    }
    tpFit.Ang = atan2(tpFit.Dir[1], tpFit.Dir[0]);
//    if(prt) mf::LogVerbatim("TC")<<"FitTraj "<<originPt<<" originPt Dir "<<tj.Pts[originPt].Dir[0]<<" "<<tj.Pts[originPt].Dir[1]<<" rotAngle "<<rotAngle<<" tpFit.Dir "<<tpFit.Dir[0]<<" "<<tpFit.Dir[1]<<" Ang "<<tpFit.Ang<<" flipDir "<<flipDir<<" fit vector size "<<x.size();

    // rotate (0, intcpt) into (W,T) coordinates
    tpFit.Pos[0] = -sn * A + origin[0];
    tpFit.Pos[1] =  cs * A + origin[1];
    // force the origin to be at origin[0]
    MoveTPToWire(tpFit, origin[0]);
    
    if(x.size() < 3) return;
    
    // Calculate chisq/DOF
    double ndof = x.size() - 2;
    double varnce = (sumy2 + A*A*sum + B*B*sumx2 - 2 * (A*sumy + B*sumxy - A*B*sumx)) / ndof;
    if(varnce > 0.) {
      // Intercept error is not used
//      InterceptError = sqrt(varnce * sumx2 / delta);
      double slopeError = sqrt(varnce * sum / delta);
      tpFit.AngErr = std::abs(atan(slopeError));
    } else {
      tpFit.AngErr = 0.01;
    }
    sum = 0;
    // calculate chisq
    double arg;
    for(unsigned short ii = 0; ii < y.size(); ++ii) {
      arg = y[ii] - A - B * x[ii];
      sum += arg * arg / w[ii];
    }
    tpFit.FitChi = sum / ndof;
  
  } // FitTraj
  
  //////////////////////////////////////////
  void TrajClusterAlg::UpdateAveChg(Trajectory& tj)
  {
    if(tj.EndPt[1] == 0) return;
    unsigned short lastPt = tj.EndPt[1];
    tj.AveChg = 0;
    tj.Pts[lastPt].AveChg = 0;

    // calculate ave charge and charge RMS using ALL hits in the trajectory
    unsigned short ii, ipt, cnt = 0;
    float fcnt, sum = 0;
    float sum2 = 0;
    // Don't include the first point in the average. It will be too
    // low if this is a stopping/starting particle
    for(ii = 0; ii < tj.Pts.size(); ++ii) {
      ipt = tj.EndPt[1] - ii;
      if(ipt == 0) break;
      if(tj.Pts[ipt].Chg == 0) continue;
      ++cnt;
      sum += tj.Pts[ipt].Chg;
      sum2 += tj.Pts[ipt].Chg * tj.Pts[ipt].Chg;
      if(cnt == fNPtsAve) break;
    } // iii
    if(cnt == 0) return;
    fcnt = cnt;
    sum /= fcnt;
    tj.AveChg = sum;
    tj.Pts[lastPt].AveChg = sum;
    // define the first point average charge if necessary
    if(tj.Pts[tj.EndPt[0]].AveChg <= 0) tj.Pts[tj.EndPt[0]].AveChg = sum;
    if(cnt > 3) {
      float arg = sum2 - fcnt * sum * sum;
      if(arg < 0) arg = 0;
      float rms = sqrt(arg / (fcnt - 1));
      // convert this to a normalized RMS
      rms /= sum;
      // don't let the calculated charge RMS dominate the default
      // RMS until it is well known. Start with 100% error on the
      // charge RMS
      float defFrac = 1 / (float)(tj.EndPt[1]);
      tj.ChgRMS = defFrac + (1 - defFrac) * rms;
      // don't let it get crazy small
      if(tj.ChgRMS < 0.15) tj.ChgRMS = 0.15;
      tj.Pts[lastPt].ChgPull = (tj.Pts[lastPt].Chg / tj.AveChg - 1) / tj.ChgRMS;
    } // cnt > 3

  } // UpdateAveChg

  ////////////////////////////////////////////////
  bool TrajClusterAlg::StartTraj(Trajectory& tj, const unsigned int& fromHit, const unsigned int& toHit, const unsigned short& pass)
  {
    float fromWire = tjs.fHits[fromHit].WireID.Wire;
    float fromTick = tjs.fHits[fromHit].PeakTime;
    float toWire = tjs.fHits[toHit].WireID.Wire;
    float toTick = tjs.fHits[toHit].PeakTime;
    CTP_t tCTP = EncodeCTP(tjs.fHits[fromHit].WireID);
    return StartTraj(tj, fromWire, fromTick, toWire, toTick, tCTP, pass);
  } // StartTraj

  ////////////////////////////////////////////////
  bool TrajClusterAlg::StartTraj(Trajectory& tj, const float& fromWire, const float& fromTick, const float& toWire, const float& toTick, const CTP_t& tCTP, const unsigned short& pass)
  {
    // Start a simple (seed) trajectory going from a hit to a position (toWire, toTick).
    
    // decrement the work ID so we can use it for debugging problems
    --fWorkID;
    if(fWorkID == SHRT_MIN) fWorkID = -1;
    tj.ID = fWorkID;
    tj.Pass = pass;
    // Assume we are stepping in the positive WSE units direction
    short stepdir = 1;
    int fWire = std::nearbyint(fromWire);
    int tWire = std::nearbyint(toWire);
    if(tWire < fWire) {
      stepdir = -1;
    } else if(tWire == fWire) {
      // on the same wire
      if(toTick < fromTick) stepdir = -1;
    }
    tj.StepDir = stepdir;
    tj.CTP = tCTP;
    
    // create a trajectory point
    TrajPoint tp;
    MakeBareTrajPoint(tjs, fromWire, fromTick, toWire, toTick, tCTP, tp);
    if(tp.Pos[0] < 0) return false;

    tp.AngErr = 0.1;
    if(tj.ID == debug.WorkID) { prt = true; didPrt = true; debug.Plane = fPlane; TJPrt = tj.ID; }
    if(prt) mf::LogVerbatim("TC")<<"StartTraj "<<(int)fromWire<<":"<<(int)fromTick<<" -> "<<(int)toWire<<":"<<(int)toTick<<" dir "<<tp.Dir[0]<<" "<<tp.Dir[1]<<" ang "<<tp.Ang<<" AngleRange "<<AngleRange(tp)<<" angErr "<<tp.AngErr<<" ExpectedHitsRMS "<<ExpectedHitsRMS(tp);
    tj.Pts.push_back(tp);
    return true;
    
  } // StartTraj
  
  ////////////////////////////////////////////////
  void TrajClusterAlg::ChkInTraj(std::string someText)
  {
    // Check tjs.allTraj -> InTraj associations
    
    if(!fUseAlg[kChkInTraj]) return;
    
    unsigned short tID;
    unsigned int iht;
    unsigned short itj = 0;
    std::vector<unsigned int> tHits;
    std::vector<unsigned int> atHits;
    for(auto& tj : tjs.allTraj) {
      // ignore abandoned trajectories
      if(tj.AlgMod[kKilled]) continue;
      tID = tj.ID;
      for(auto& tp : tj.Pts) {
        if(tp.Hits.size() > 16) {
          tj.AlgMod[kKilled] = true;
          mf::LogWarning("TC")<<"ChkInTraj: More than 16 hits created a UseHit bitset overflow\n";
          fQuitAlg = true;
          return;
        }
      } // tp
      if(tj.AlgMod[kKilled]) {
        std::cout<<someText<<" ChkInTraj hit size mis-match in tj ID "<<tj.ID<<" AlgBitNames";
        for(unsigned short ib = 0; ib < AlgBitNames.size(); ++ib) if(tj.AlgMod[ib]) std::cout<<" "<<AlgBitNames[ib];
        std::cout<<"\n";
        continue;
      }
      tHits = PutTrajHitsInVector(tj, kUsedHits);
      if(tHits.size() < 2) {
        mf::LogVerbatim("TC")<<someText<<" ChkInTraj: Insufficient hits in traj "<<tj.ID<<" Killing it";
        tj.AlgMod[kKilled] = true;
        continue;
      }
      std::sort(tHits.begin(), tHits.end());
      atHits.clear();
      for(iht = 0; iht < tjs.fHits.size(); ++iht) {
        if(tjs.fHits[iht].InTraj == tID) atHits.push_back(iht);
      } // iht
      if(atHits.size() < 2) {
        mf::LogVerbatim("TC")<<someText<<" ChkInTraj: Insufficient hits in atHits in traj "<<tj.ID<<" Killing it";
        tj.AlgMod[kKilled] = true;
        continue;
      }
      if(!std::equal(tHits.begin(), tHits.end(), atHits.begin())) {
        mf::LogVerbatim myprt("TC");
        myprt<<someText<<" ChkInTraj: inTraj - UseHit mis-match for tj ID "<<tID<<" tj.WorkID "<<tj.WorkID<<" atHits size "<<atHits.size()<<" tHits size "<<tHits.size()<<" in CTP "<<tj.CTP<<"\n";
        myprt<<"AlgMods: ";
        for(unsigned short ib = 0; ib < AlgBitNames.size(); ++ib) if(tj.AlgMod[ib]) myprt<<" "<<AlgBitNames[ib];
        myprt<<"\n";
        myprt<<"     inTraj     UseHit \n";
        for(iht = 0; iht < atHits.size(); ++iht) {
          myprt<<"iht "<<iht<<" "<<PrintHit(tjs.fHits[atHits[iht]])<<"_"<<tjs.fHits[atHits[iht]].InTraj;
          if(iht < tHits.size()) myprt<<" "<<PrintHit(tjs.fHits[tHits[iht]])<<"_"<<tjs.fHits[tHits[iht]].InTraj;
          if(atHits[iht] != tHits[iht]) myprt<<" <<< ";
          myprt<<"\n";
          fQuitAlg = true;
        } // iht
        if(tHits.size() > atHits.size()) {
          for(iht = atHits.size(); iht < atHits.size(); ++iht) {
            myprt<<"atHits "<<iht<<" "<<PrintHit(tjs.fHits[atHits[iht]])<<"\n";
          } // iht
//          PrintAllTraj(tjs, debug, USHRT_MAX, 0);
        } // tHit.size > atHits.size()
      }
      ++itj;
      if(fQuitAlg) return;
    } // tj
    
  } // ChkInTraj

  ////////////////////////////////////////////////
  void TrajClusterAlg::StoreTraj(Trajectory& tj)
  {

    if(tj.EndPt[1] <= tj.EndPt[0]) return;
    if(tj.AlgMod[kKilled]) {
      mf::LogWarning("TC")<<"StoreTraj: Trying to store a killed trajectory. tj ID "<<tj.ID;
      return;
    }

    if(!(tj.StepDir == 1 || tj.StepDir == -1)) {
      mf::LogError("TC")<<"StoreTraj: Invalid StepDir "<<tj.StepDir;
      fQuitAlg = true;
      return;
    }
    
    if(tjs.allTraj.size() >= USHRT_MAX) {
      mf::LogError("TC")<<"StoreTraj: Too many trajectories "<<tjs.allTraj.size();
      fQuitAlg = true;
      return;
    }
    // put trajectories in order of US -> DS
    if(tj.StepDir < 0) ReverseTraj(tjs, tj);
    // This shouldn't be necessary but do it anyway
    SetEndPoints(tjs, tj);
    
    // Calculate the charge near the end and beginning if necessary. This must be a short
    // trajectory. Find the average using 4 points
    if(tj.Pts[tj.EndPt[0]].AveChg <= 0) {
      unsigned short cnt = 0;
      float sum = 0;
      for(unsigned short ipt = tj.EndPt[0] + 1; ipt <= tj.EndPt[1]; ++ipt) {
        if(tj.Pts[ipt].Chg == 0) continue;
        sum += tj.Pts[ipt].Chg;
        ++cnt;
        if(cnt == 4) break;
       }
      tj.Pts[tj.EndPt[0]].AveChg = sum / (float)cnt;
    }
    if(tj.Pts[tj.EndPt[1]].AveChg <= 0) {
      float sum = 0;
      unsigned short cnt = 0;
      for(unsigned short ii = 1; ii < tj.Pts.size(); ++ii) {
        unsigned short ipt = tj.EndPt[1] - ii;
        if(tj.Pts[ipt].Chg == 0) continue;
        sum += tj.Pts[ipt].Chg;
        ++cnt;
        if(cnt == 4) break;
        if(ipt == 0) break;
      } // ii
      tj.Pts[tj.EndPt[1]].AveChg = sum / (float)cnt;
    } // begin charge == end charge
    
    short trID = tjs.allTraj.size() + 1;
    for(unsigned short ipt = tj.EndPt[0]; ipt < tj.EndPt[1] + 1; ++ipt) {
      for(unsigned short ii = 0; ii < tj.Pts[ipt].Hits.size(); ++ii) {
        if(tj.Pts[ipt].UseHit[ii]) {
          unsigned int iht = tj.Pts[ipt].Hits[ii];
          if(tjs.fHits[iht].InTraj > 0) {
            mf::LogWarning("TC")<<"StoreTraj: Failed trying to store hit "<<PrintHit(tjs.fHits[iht])<<" in new tjs.allTraj "<<trID<<" but it is used in traj ID = "<<tjs.fHits[iht].InTraj<<" print and quit";
            PrintTrajectory("SW", tjs, tj, USHRT_MAX);
            ReleaseHits(tj);
            fQuitAlg = true;
            return;
          } // error
          tjs.fHits[iht].InTraj = trID;
        }
      } // ii
    } // ipt
    
    // ensure that inTraj is clean for the ID
    for(unsigned int iht = 0; iht < tjs.fHits.size(); ++iht) {
      if(tjs.fHits[iht].InTraj == tj.ID) {
        mf::LogWarning("TC")<<"StoreTraj: Hit "<<PrintHit(tjs.fHits[iht])<<" thinks it belongs to traj ID "<<tj.ID<<" but it wasn't stored\n";
        PrintTrajectory("SW", tjs, tj, USHRT_MAX);
        fQuitAlg = true;
        return;
      }
    } // iht

    tj.WorkID = tj.ID;
    tj.ID = trID;
    tjs.allTraj.push_back(tj);
    if(prt) mf::LogVerbatim("TC")<<"StoreTraj trID "<<trID<<" CTP "<<tj.CTP<<" EndPts "<<tj.EndPt[0]<<" "<<tj.EndPt[1];
    if(debug.Hit != UINT_MAX) {
      // print out some debug info
      for(unsigned short ipt = 0; ipt < tj.Pts.size(); ++ipt) {
        for(unsigned short ii = 0; ii < tj.Pts[ipt].Hits.size(); ++ii) {
          unsigned int iht = tj.Pts[ipt].Hits[ii];
          if(iht == debug.Hit) std::cout<<"Debug hit appears in trajectory w WorkID "<<tj.WorkID<<" UseHit "<<tj.Pts[ipt].UseHit[ii]<<"\n";
        } // ii
      } // ipt
    } // debug.Hit ...
    ChkInTraj("StoreTraj");
//    if(prt) PrintTrajectory("SW", tjs, tj, USHRT_MAX);
    
  } // StoreTraj
  
  ////////////////////////////////////////////////
  void TrajClusterAlg::MakeAllTrajClusters()
  {
    // Make clusters from all trajectories in tjs.allTraj
    
    // Merge hits in trajectory points?
    if(fMakeNewHits) MergeTPHits();
    
    ClusterStore cls;
    tjs.tcl.clear();
    tjs.inClus.resize(tjs.fHits.size());
    unsigned int iht;
    for(iht = 0; iht < tjs.inClus.size(); ++iht) tjs.inClus[iht] = 0;
    
    if(prt) mf::LogVerbatim("TC")<<"MakeAllTrajClusters: tjs.allTraj size "<<tjs.allTraj.size();
    
    ChkInTraj("MATC");
    if(fQuitAlg) return;
    
    unsigned short itj, endPt0, endPt1, ii;
    
    // Make one cluster for each trajectory. The indexing of trajectory parents
    // should map directly to cluster parents
    short clID = 0;
    for(itj = 0; itj < tjs.allTraj.size(); ++itj) {
      Trajectory& tj = tjs.allTraj[itj];
      if(tj.AlgMod[kKilled]) continue;
      if(tj.StepDir > 0) ReverseTraj(tjs, tj);
      // ensure that the endPts are correct
      SetEndPoints(tjs, tj);
      // some sort of error occurred
      if(tj.EndPt[0] >= tj.EndPt[1]) {
        mf::LogWarning("TC")<<"MakeAllTrajClusters failed in SetEndPoints "<<tj.EndPt[0]<<" "<<tj.EndPt[1];
        continue;
      }
      // count AlgMod bits
      for(unsigned short ib = 0; ib < AlgBitNames.size(); ++ib) if(tj.AlgMod[ib]) ++fAlgModCount[ib];
      ++clID;
      cls.ID = clID;
      cls.CTP = tj.CTP;
      cls.PDGCode = tj.PDGCode;
      cls.ParentCluster = tj.ParentTrajID - 1;
      endPt0 = tj.EndPt[0];
      cls.BeginWir = tj.Pts[endPt0].Pos[0];
      cls.BeginTim = tj.Pts[endPt0].Pos[1] / tjs.UnitsPerTick;
      cls.BeginAng = tj.Pts[endPt0].Ang;
      cls.BeginChg = tj.Pts[endPt0].Chg;
      cls.BeginVtx = tj.VtxID[0]-1;
      endPt1 = tj.EndPt[1];
      cls.EndWir = tj.Pts[endPt1].Pos[0];
      cls.EndTim = tj.Pts[endPt1].Pos[1] / tjs.UnitsPerTick;
      cls.EndAng = tj.Pts[endPt1].Ang;
      cls.EndChg = tj.Pts[endPt1].Chg;
      cls.EndVtx = tj.VtxID[1]-1;
      auto tHits = PutTrajHitsInVector(tj, kUsedHits);
      if(tHits.empty()) {
        mf::LogWarning("TC")<<"MakeAllTrajClusters: No hits found in trajectory "<<itj<<" so skip it";
        continue;
      } // error
      cls.tclhits = tHits;
      // Set the traj info
      tj.ClusterIndex = tjs.tcl.size();
      tjs.tcl.push_back(cls);
      // do some checking and define tjs.inClus
      geo::PlaneID planeID = DecodeCTP(cls.CTP);
      for(ii = 0; ii < cls.tclhits.size(); ++ii) {
        iht = cls.tclhits[ii];
        if(tjs.fHits[iht].WireID.Plane != planeID.Plane ||
           tjs.fHits[iht].WireID.Cryostat != planeID.Cryostat ||
           tjs.fHits[iht].WireID.TPC != planeID.TPC) {
          mf::LogWarning("TC")<<"MakeAllTrajClusters: Bad OLD hit CTP in itj "<<itj<<" hit "<<PrintHit(tjs.fHits[iht])<<" WorkID "<<tjs.allTraj[itj].WorkID<<" Plane "<<tjs.fHits[iht].WireID.Plane<<" vs "<<planeID.Plane<<" Cstat "<<tjs.fHits[iht].WireID.Cryostat<<" vs "<<planeID.Cryostat<<" TPC "<<tjs.fHits[iht].WireID.TPC<<" vs "<<planeID.TPC;
          fQuitAlg = true;
          return;
        }
        if(tjs.inClus[iht] != 0) {
          mf::LogWarning("TC")<<"MakeAllTrajClusters: Trying to assign tj.ID "<<tj.ID<<" hit "<<iht<<"_"<<PrintHit(tjs.fHits[iht])<<" to already-assigned cluster "<<tjs.inClus[iht];
          fQuitAlg = true;
          return;
        }
        tjs.inClus[iht] = clID;
      } //iht
    } // itj

  } // MakeAllTrajClusters
/*
  ////////////////////////////////////////////////
  void TrajClusterAlg::SetHitMultiplicity()
  {
    // Define the hit multiplicity
    
    // QC check
    for(auto& hit : tjs.fHits) hit.Multiplicity = 0;
    
    for(unsigned short plane = 0; plane < tjs.NumPlanes; ++plane) {
      for(unsigned int wire = tjs.FirstWire[plane]; wire < tjs.LastWire[plane]; ++wire) {
        // skip bad wires or no hits on the wire
        if(tjs.WireHitRange[plane][wire].first < 0) continue;
        unsigned int iht = (unsigned int)tjs.WireHitRange[plane][wire].first;
        unsigned int lastHit = (unsigned int)tjs.WireHitRange[plane][wire].second;
        while(iht < lastHit) {
          TCHit& theHit = tjs.fHits[iht];
          float theTime = theHit.PeakTime;
          float multRMS = theHit.RMS;
          float maxAmp = theHit.PeakAmplitude;
          unsigned int lastHitInMultiplet = iht;
          unsigned int imTall = iht;
          for(unsigned int jht = iht + 1; jht < lastHit; ++jht) {
            if(tjs.fHits[jht].RMS > multRMS) multRMS = tjs.fHits[jht].RMS;
            float hitSep = fMultHitSep * multRMS;
            if(tjs.fHits[jht].PeakTime - theTime > hitSep) break;
            if(tjs.fHits[jht].PeakAmplitude > maxAmp) {
              imTall = jht;
              maxAmp = tjs.fHits[jht].PeakAmplitude;
            }
            lastHitInMultiplet = jht;
          } // jht
//          std::cout<<"iht "<<iht<<" "<<PrintHit(tjs.fHits[iht])<<" lastHitInMultiplet "<<lastHitInMultiplet<<PrintHit(tjs.fHits[lastHitInMultiplet])<<"\n";
          if(lastHitInMultiplet > iht) {
            // multiplet
            // See if the tall hit is narrow and significantly larger than the other hits
            bool isNarrow = (tjs.fHits[imTall].RMS < 1.5 * fAveHitRMS[plane]);
            float nextMaxAmp = 0;
            for(unsigned int mht = iht; mht <= lastHitInMultiplet; ++mht) {
              if(mht == imTall) continue;
              if(tjs.fHits[mht].PeakAmplitude > nextMaxAmp) nextMaxAmp = tjs.fHits[mht].PeakAmplitude;
            } // mht
//            std::cout<<"chk "<<iht<<" imTall "<<imTall<<" lastHitInMultiplet "<<lastHitInMultiplet<<" maxAmp "<<maxAmp<<" nextMaxAmp "<<nextMaxAmp<<" isNarrow "<<isNarrow<<"\n";
            if(isNarrow && maxAmp > 1.5 * nextMaxAmp) {
              // Tall narrow hit in the range.
              // Make a multiplet with the hits earlier in time from imTall
              unsigned short mult = imTall - iht;
              for(unsigned int mht = iht; mht < imTall; ++mht) {
                tjs.fHits[mht].Multiplicity = mult;
                tjs.fHits[mht].LocalIndex = mht - iht;
                std::cout<<" lo  "<<mht<<" "<<PrintHit(tjs.fHits[mht])<<" mult "<<mult<<" LI "<<tjs.fHits[mht].LocalIndex<<"\n";
              } // mht
              // The tall singlet
              tjs.fHits[imTall].Multiplicity = 1;
              tjs.fHits[imTall].LocalIndex = 0;
              std::cout<<" tall "<<imTall<<" "<<PrintHit(tjs.fHits[imTall])<<"\n";
              // Make a multiplet with the hits later in time from imTall
              mult = lastHitInMultiplet - imTall;
              for(unsigned int mht = imTall + 1; mht <= lastHitInMultiplet; ++mht) {
                tjs.fHits[mht].Multiplicity = mult;
                tjs.fHits[mht].LocalIndex = mht - imTall - 1;
                std::cout<<" hi  "<<mht<<" "<<PrintHit(tjs.fHits[mht])<<" mult "<<mult<<" LI "<<tjs.fHits[mht].LocalIndex<<"\n";
              } // mht
            } else {
              // No tall narrow hit - make 1 multiplet
              std::cout<<"mult "<<lastHitInMultiplet - iht;
              for(unsigned int mht = iht; mht <= lastHitInMultiplet; ++mht) {
                tjs.fHits[mht].Multiplicity = lastHitInMultiplet - iht;
                tjs.fHits[mht].LocalIndex = mht - iht;
                std::cout<<" "<<PrintHit(tjs.fHits[mht]);
              } // mht
              std::cout<<"\n";
            } // No tall narrow hit
          } else {
            // single hit
            tjs.fHits[iht].Multiplicity = 1;
            tjs.fHits[iht].LocalIndex = 0;
          }
          iht = lastHitInMultiplet + 1;
        } // iht
        for(unsigned int iht = tjs.WireHitRange[plane][wire].first; iht < lastHit; ++iht) {
          if(tjs.fHits[iht].Multiplicity == 0) {
            std::cout<<"Oops "<<iht<<" "<<PrintHit(tjs.fHits[iht])<<"\n";
            exit(1);
          }
        } // iht
      } // wire
    } // plane
    
    } // SetHitMultiplicity
*/
  ////////////////////////////////////////////////
  void TrajClusterAlg::GetHitMultiplet(unsigned int theHit, std::vector<unsigned int>& hitsInMultiplet)
  {
    unsigned short localIndex;
    GetHitMultiplet(theHit, hitsInMultiplet, localIndex);
  } // GetHitMultiplet
  
  ////////////////////////////////////////////////
  void TrajClusterAlg::GetHitMultiplet(unsigned int theHit, std::vector<unsigned int>& hitsInMultiplet, unsigned short& localIndex)
  {
    hitsInMultiplet.clear();
    if(theHit > tjs.fHits.size() - 1) return;
/*
    // testing
    if(abs(fMode) > 1) {
      unsigned int mult = tjs.fHits[theHit].Multiplicity;
      hitsInMultiplet.resize(mult);
      localIndex = tjs.fHits[theHit].LocalIndex;
      unsigned int first = theHit - localIndex;
      for(unsigned short cnt = 0; cnt < mult; ++cnt) hitsInMultiplet[cnt] = first + cnt;
      return;
    } // testing
*/
    hitsInMultiplet.resize(1);
    hitsInMultiplet[0] = theHit;
    
    float hitSep;
    unsigned int theWire = tjs.fHits[theHit].WireID.Wire;
    unsigned short ipl = tjs.fHits[theHit].WireID.Plane;
    float theTime = tjs.fHits[theHit].PeakTime;
    float theRMS = tjs.fHits[theHit].RMS;
    float narrowHitCut = 1.5 * fAveHitRMS[ipl];
    bool theHitIsNarrow = (theRMS < narrowHitCut);
    float maxPeak = tjs.fHits[theHit].PeakAmplitude;
    unsigned short imTall = theHit;
    unsigned short nNarrow = 0;
    if(theHitIsNarrow) nNarrow = 1;
//    if(prt) mf::LogVerbatim("TC")<<"GetHitMultiplet theHit "<<theHit<<" "<<PrintHit(tjs.fHits[theHit])<<" RMS "<<tjs.fHits[theHit].RMS<<" aveRMS "<<fAveHitRMS[ipl]<<" Amp "<<(int)tjs.fHits[theHit].PeakAmplitude;
    // look for hits < theTime but within hitSep
    if(theHit > 0) {
      for(unsigned int iht = theHit - 1; iht != 0; --iht) {
        if(tjs.fHits[iht].WireID.Wire != theWire) break;
        if(tjs.fHits[iht].WireID.Plane != ipl) break;
        if(tjs.fHits[iht].RMS > theRMS) {
          hitSep = fMultHitSep * tjs.fHits[iht].RMS;
          theRMS = tjs.fHits[iht].RMS;
        } else {
          hitSep = fMultHitSep * theRMS;
        }
        if(theTime - tjs.fHits[iht].PeakTime > hitSep) break;
//        if(prt) mf::LogVerbatim("TC")<<" iht- "<<iht<<" "<<tjs.fHits[iht].WireID.Plane<<":"<<PrintHit(tjs.fHits[iht])<<" RMS "<<tjs.fHits[iht].RMS<<" dt "<<theTime - tjs.fHits[iht].PeakTime<<" "<<hitSep<<" Amp "<<(int)tjs.fHits[iht].PeakAmplitude;
         hitsInMultiplet.push_back(iht);
        if(tjs.fHits[iht].RMS < narrowHitCut) ++nNarrow;
        if(tjs.fHits[iht].PeakAmplitude > maxPeak) {
          maxPeak = tjs.fHits[iht].PeakAmplitude;
          imTall = iht;
        }
        theTime = tjs.fHits[iht].PeakTime;
        if(iht == 0) break;
      } // iht
    } // iht > 0
    localIndex = hitsInMultiplet.size() - 1;
    // reverse the order so that hitsInMuliplet will be
    // returned in increasing time order
    if(hitsInMultiplet.size() > 1) std::reverse(hitsInMultiplet.begin(), hitsInMultiplet.end());
    // look for hits > theTime but within hitSep
    theTime = tjs.fHits[theHit].PeakTime;
    theRMS = tjs.fHits[theHit].RMS;
    for(unsigned int iht = theHit + 1; iht < tjs.fHits.size(); ++iht) {
      if(tjs.fHits[iht].WireID.Wire != theWire) break;
      if(tjs.fHits[iht].WireID.Plane != ipl) break;
      if(tjs.fHits[iht].RMS > theRMS) {
        hitSep = fMultHitSep * tjs.fHits[iht].RMS;
        theRMS = tjs.fHits[iht].RMS;
      } else {
        hitSep = fMultHitSep * theRMS;
      }
      if(tjs.fHits[iht].PeakTime - theTime > hitSep) break;
//      if(prt) mf::LogVerbatim("TC")<<" iht+ "<<iht<<" "<<PrintHit(tjs.fHits[iht])<<" dt "<<(theTime - tjs.fHits[iht].PeakTime)<<" RMS "<<tjs.fHits[iht].RMS<<" "<<hitSep<<" Amp "<<(int)tjs.fHits[iht].PeakAmplitude;
       hitsInMultiplet.push_back(iht);
      if(tjs.fHits[iht].RMS < narrowHitCut) ++nNarrow;
      if(tjs.fHits[iht].PeakAmplitude > maxPeak) {
        maxPeak = tjs.fHits[iht].PeakAmplitude;
        imTall = iht;
      }
      theTime = tjs.fHits[iht].PeakTime;
    } // iht

    if(hitsInMultiplet.size() == 1) return;
    
    if(hitsInMultiplet.size() > 16) {
      // Found > 16 hits in a multiplet which would be bad for UseHit. Truncate it
      hitsInMultiplet.resize(16);
      return;
    }
    
    // Don't make a multiplet that includes a tall narrow hit with short fat hits
    if(nNarrow == hitsInMultiplet.size()) return;
    if(nNarrow == 0) return;
    
    if(theHitIsNarrow && theHit == imTall) {
      // theHit is narrow and it is the highest amplitude hit in the multiplet. Ignore any
      // others that are short and fat
      auto tmp = hitsInMultiplet;
      tmp.resize(1);
      tmp[0] = theHit;
      float shortCut = 0.6 * maxPeak;
      for(auto& iht : hitsInMultiplet) {
        // reject short fat hits
        if(tjs.fHits[iht].PeakAmplitude < shortCut && tjs.fHits[iht].RMS > narrowHitCut) continue;
        tmp.push_back(iht);
      } // iht
      hitsInMultiplet = tmp;
    } else {
      // theHit is not narrow and it is not the tallest. Ignore a single hit if it is
      // the tallest and narrow
      if(tjs.fHits[imTall].RMS < narrowHitCut) {
        unsigned short killMe = 0;
        for(unsigned short ii = 0; ii < hitsInMultiplet.size(); ++ii) {
          if(hitsInMultiplet[ii] == imTall) {
            killMe = ii;
            break;
          }
        } // ii
        hitsInMultiplet.erase(hitsInMultiplet.begin() + killMe);
      } // tjs.fHits[imTall].RMS < narrowHitCut
    } // narrow / tall test

  } // GetHitMultiplet

  ////////////////////////////////////////////////
  bool TrajClusterAlg::TrajHitsOK(const std::vector<unsigned int>& iHitsInMultiplet, const std::vector<unsigned int>& jHitsInMultiplet)
  {
    // Hits (assume to be on adjacent wires have an acceptable signal overlap
    
    if(iHitsInMultiplet.empty() || jHitsInMultiplet.empty()) return false;
    
    float sum;
    float cvI = HitsPosTick(tjs, iHitsInMultiplet, sum, kAllHits);
    float minI = 1E6;
    float maxI = 0;
    for(auto& iht : iHitsInMultiplet) {
      float cv = tjs.fHits[iht].PeakTime;
      float rms = tjs.fHits[iht].RMS;
      float arg = cv - 3 * rms;
      if(arg < minI) minI = arg;
      arg = cv + 3 * rms;
      if(arg > maxI) maxI = arg;
    }
    
    float cvJ = HitsPosTick(tjs, jHitsInMultiplet, sum, kAllHits);
    float minJ = 1E6;
    float maxJ = 0;
    for(auto& jht : jHitsInMultiplet) {
      float cv = tjs.fHits[jht].PeakTime;
      float rms = tjs.fHits[jht].RMS;
      float arg = cv - 3 * rms;
      if(arg < minJ) minJ = arg;
      arg = cv + 3 * rms;
      if(arg > maxJ) maxJ = arg;
    }
    
    if(cvI < cvJ) {
      if(maxI > minJ) return true;
    } else {
      if(minI < maxJ) return true;
    }
    return false;
  } // TrajHitsOK
  
  ////////////////////////////////////////////////
  void TrajClusterAlg::FillWireHitRange(geo::TPCID const& tpcid)
  {
    // fills the WireHitRange vector. Slightly modified version of the one in ClusterCrawlerAlg.
    // Also fills the WirePtr vector
    
    // determine the number of planes
    art::ServiceHandle<geo::Geometry> geom;
    geo::TPCGeo const& TPC = geom->TPC(tpcid);
    unsigned int cstat = tpcid.Cryostat;
    unsigned int tpc = tpcid.TPC;
    unsigned short nplanes = TPC.Nplanes();
    tjs.NumPlanes = nplanes;
    
    lariov::ChannelStatusProvider const& channelStatus = art::ServiceHandle<lariov::ChannelStatusService>()->GetProvider();
    
    if(!tjs.WireHitRange.empty()) tjs.WireHitRange.clear();
    
    // initialize everything
    tjs.WireHitRange.resize(nplanes);
    tjs.WireHitRangeCstat = cstat;
    tjs.WireHitRangeTPC = tpc;
    tjs.FirstWire.resize(nplanes);
    tjs.LastWire.resize(nplanes);
    tjs.NumWires.resize(nplanes);
    tjs.MaxPos0.resize(nplanes);
    tjs.MaxPos1.resize(nplanes);
    fAveHitRMS.resize(nplanes, nplanes);
    
    std::pair<int, int> flag;
    flag.first = -2; flag.second = -2;
    
    // Calculate tjs.UnitsPerTick, the scale factor to convert a tick into
    // Wire Spacing Equivalent (WSE) units where the wire spacing in this plane = 1.
    // Strictly speaking this factor should be calculated for each plane to handle the
    // case where the wire spacing is different in each plane. Deal with this later if
    // the approximation used here fails.
    
    raw::ChannelID_t channel = geom->PlaneWireToChannel(0, 0, (int)tpc, (int)cstat);
    float wirePitch = geom->WirePitch(geom->View(channel));
    float tickToDist = detprop->DriftVelocity(detprop->Efield(),detprop->Temperature());
    tickToDist *= 1.e-3 * detprop->SamplingRate(); // 1e-3 is conversion of 1/us to 1/ns
    tjs.UnitsPerTick = tickToDist / wirePitch;
/* do this later after we make sure that things work
    // convert hit ticks to time if it hasn't already been done
    if(!tjs.ConvertTicksToTime) {
      for(auto& hit : tjs.fHits) hit.PeakTime *= tjs.UnitsPerTick;
      tjs.ConvertTicksToTime = false;
    }
*/
    for(unsigned short ipl = 0; ipl < nplanes; ++ipl) {
      tjs.FirstWire[ipl] = INT_MAX;
      tjs.LastWire[ipl] = 0;
      tjs.NumWires[ipl] = geom->Nwires(ipl, tpc, cstat);
      tjs.WireHitRange[ipl].resize(tjs.NumWires[ipl], flag);
      tjs.MaxPos0[ipl] = (float)(tjs.NumWires[ipl] - 0.5);
      tjs.MaxPos1[ipl] = (float)detprop->NumberTimeSamples() * tjs.UnitsPerTick;
    }
    
    // overwrite with the "dead wires" condition
    flag.first = -1; flag.second = -1;
    for(unsigned short ipl = 0; ipl < nplanes; ++ipl) {
      for(unsigned int wire = 0; wire < tjs.NumWires[ipl]; ++wire) {
        raw::ChannelID_t chan = geom->PlaneWireToChannel((int)ipl, (int)wire, (int)tpc, (int)cstat);
        if(!channelStatus.IsGood(chan)) tjs.WireHitRange[ipl][wire] = flag;
//        if(!channelStatus.IsGood(chan)) std::cout<<"chan "<<chan<<" is not good "<<ipl<<":"<<wire<<"\n";
      } // wire
    } // ipl

    unsigned int lastwire = 0, lastipl = 0;
    for(unsigned int iht = 0; iht < tjs.fHits.size(); ++iht) {
      if(tjs.fHits[iht].WireID.Cryostat != cstat) continue;
      if(tjs.fHits[iht].WireID.TPC != tpc) continue;
      unsigned short ipl = tjs.fHits[iht].WireID.Plane;
      unsigned int wire = tjs.fHits[iht].WireID.Wire;
      if(wire > tjs.NumWires[ipl] - 1) {
        mf::LogWarning("TC")<<"FillWireHitRange: Invalid wire number "<<wire<<" > "<<tjs.NumWires[ipl] - 1<<" in plane "<<ipl<<" Quitting";
        fQuitAlg = true;
        return;
      } // too large wire number
      if(ipl == lastipl && wire < lastwire) {
        mf::LogWarning("TC")<<"FillWireHitRange: Hits are not in increasing wire order. Quitting ";
        fQuitAlg = true;
        return;
      } // hits out of order
      lastwire = wire;
      lastipl = ipl;
      if(tjs.FirstWire[ipl] == INT_MAX) tjs.FirstWire[ipl] = wire;
      if(tjs.WireHitRange[ipl][wire].first < 0) tjs.WireHitRange[ipl][wire].first = iht;
      tjs.WireHitRange[ipl][wire].second = iht + 1;
      tjs.LastWire[ipl] = wire + 1;
/*
      if(tjs.fHits[iht].StartTick > (int)detprop->NumberTimeSamples() || tjs.fHits[iht].EndTick > (int)detprop->NumberTimeSamples()) {
        std::cout<<"Bad StartTick "<<tjs.fHits[iht].StartTick<<" or EndTick "<<tjs.fHits[iht].EndTick<<" NumberTimeSamples "<<detprop->NumberTimeSamples()<<"\n";
      }
*/
    } // iht
    
    if(!CheckWireHitRange()) {
      fQuitAlg = true;
      return;
    }
    
    // Find the average multiplicity 1 hit RMS and calculate the expected max RMS for each range
//    std::cout<<"pln  AngleRange  AngleRangeMaxHitsRMS\n";
    for(unsigned short ipl = 0; ipl < tjs.NumPlanes; ++ipl) {
      float sumRMS = 0;
      unsigned int cnt = 0;
      for(unsigned int wire = 0; wire < tjs.NumWires[ipl]; ++wire) {
        if(tjs.WireHitRange[ipl][wire].first < 0) continue;
        unsigned int firstHit = tjs.WireHitRange[ipl][wire].first;
        unsigned int lastHit = tjs.WireHitRange[ipl][wire].second;
        for(unsigned int iht = firstHit; iht < lastHit; ++iht) {
          if(tjs.fHits[iht].Multiplicity != 1) continue;
          ++cnt;
          sumRMS += tjs.fHits[iht].RMS;
        } // iht
      } // wire
      if(cnt < 4) continue;
      fAveHitRMS[ipl] = sumRMS/(float)cnt;
      // calculate the max RMS expected for each angle range
      for(unsigned short ii = 0; ii < fAngleRanges.size(); ++ii) {
        float angle = fAngleRanges[ii];
        if(angle < M_PI/2) {
          fAngleRangesMaxHitsRMS[ii] = 1.5 * fAveHitRMS[ipl] + tan(angle) / tjs.UnitsPerTick;
        } else {
          fAngleRangesMaxHitsRMS[ii] = 1000;
        }
//        std::cout<<"Pln "<<ipl<<" MaxAngle "<<(int)(angle*180/M_PI)<<" "<<std::fixed<<std::setprecision(1)<<fAngleRangesMaxHitsRMS[ii]<<"\n";
      } // ii
    } // ipl
    
  } // FillWireHitRange
  
  ////////////////////////////////////////////////
  std::vector<recob::Hit> TrajClusterAlg::YieldHits()
  {
    // Create the final recob::hits and return them
    std::vector<recob::Hit> tmp;
    tmp.reserve(tjs.fHits.size());
    for(auto& tcHit : tjs.fHits) {
      geo::PlaneID planeID = geo::PlaneID(tcHit.WireID.Cryostat, tcHit.WireID.TPC, tcHit.WireID.Plane);
      raw::ChannelID_t channel = geom->PlaneWireToChannel((int)tcHit.WireID.Plane, (int)tcHit.WireID.Wire, (int)tcHit.WireID.TPC, (int)tcHit.WireID.Cryostat);
      tmp.emplace_back(channel,
                       tcHit.StartTick, tcHit.EndTick,
                       tcHit.PeakTime, 0,
                       tcHit.RMS,
                       tcHit.PeakAmplitude, 0,
                       tcHit.Integral, tcHit.Integral, 0,
                       tcHit.Multiplicity, tcHit.LocalIndex,
                       tcHit.GoodnessOfFit, tcHit.NDOF,
                       geom->View(channel),
                       geom->SignalType(planeID),
                       tcHit.WireID
                       );
    } // tcHit
     return tmp;
  } // YieldHits
  
  ////////////////////////////////////////////////
  float TrajClusterAlg::ExpectedHitsRMS(TrajPoint const& tp)
  {
    // returns the expected RMS of hits for the trajectory point
    if(std::abs(tp.Dir[0]) > 0.001) {
      geo::PlaneID planeID = DecodeCTP(tp.CTP);
      return 1.5 * fAveHitRMS[planeID.Plane] + std::abs(tp.Dir[1]/tp.Dir[0])/tjs.UnitsPerTick;
    } else {
      return 500;
    }
  } // ExpectedHitsRMS
  
  ////////////////////////////////////////////////
  bool TrajClusterAlg::CheckWireHitRange()
  {
    // do a QC check
    for(unsigned short ipl = 0; ipl < tjs.NumPlanes; ++ipl) {
      for(unsigned int wire = 0; wire < tjs.NumWires[ipl]; ++wire) {
        // No hits or dead wire
        if(tjs.WireHitRange[ipl][wire].first < 0) continue;
        unsigned int firstHit = tjs.WireHitRange[ipl][wire].first;
        unsigned int lastHit = tjs.WireHitRange[ipl][wire].second;
        if(lastHit > tjs.fHits.size()) {
          mf::LogWarning("TC")<<"CheckWireHitRange: Invalid lastHit "<<lastHit<<" > fHits.size "<<tjs.fHits.size()<<" in plane "<<ipl;
          std::cout<<"CheckWireHitRange: Invalid lastHit "<<lastHit<<" > fHits.size "<<tjs.fHits.size()<<" in plane "<<ipl<<"\n";
          return false;
        }
        for(unsigned int iht = firstHit; iht < lastHit; ++iht) {
          if(tjs.fHits[iht].WireID.Plane != ipl) {
            mf::LogWarning("TC")<<"CheckWireHitRange: Invalid plane "<<tjs.fHits[iht].WireID.Plane<<" != "<<ipl;
            std::cout<<"CheckWireHitRange: Invalid plane "<<tjs.fHits[iht].WireID.Plane<<" != "<<ipl<<"\n";
            return false;
          }
          if(tjs.fHits[iht].WireID.Wire != wire) {
            mf::LogWarning("TC")<<"CheckWireHitRange: Invalid wire "<<tjs.fHits[iht].WireID.Wire<<" != "<<wire<<" in plane "<<ipl;
            std::cout<<"CheckWireHitRange: Invalid wire "<<tjs.fHits[iht].WireID.Wire<<" != "<<wire<<" in plane "<<ipl<<"\n";
            return false;
          }
        } // iht
      } // wire
    } // ipl
    
    return true;

  } // CheckWireHitRange
  
  ////////////////////////////////////////////////
  bool TrajClusterAlg::EraseHit(const unsigned int& delHit)
  {
    // Erases delHit and makes corrections to allTraj and WireHitRange
    if(delHit > tjs.fHits.size() - 1) {
      mf::LogWarning("TC")<<"Trying to erase an invalid hit";
      return false;
    }
//    std::cout<<"EraseHit "<<delHit<<"  "<<PrintHit(tjs.fHits[delHit])<<"\n";
    // erase the hit
    tjs.fHits.erase(tjs.fHits.begin()+delHit);
    // Correct WireHitRange
    int idelHit = delHit;
    for(unsigned short ipl = 0; ipl < tjs.NumPlanes; ++ipl) {
      for(unsigned int wire = tjs.FirstWire[ipl]; wire < tjs.LastWire[ipl];  ++wire) {
        // ignore wires with no hits or dead
        if(tjs.WireHitRange[ipl][wire].first < 0) continue;
        if(idelHit > 0 && tjs.WireHitRange[ipl][wire].first > idelHit) --tjs.WireHitRange[ipl][wire].first;
        if(tjs.WireHitRange[ipl][wire].second > idelHit) --tjs.WireHitRange[ipl][wire].second;
        // Deal with the situation where this is the only hit on a wire
        int firstHit = tjs.WireHitRange[ipl][wire].first;
        int lastHit = tjs.WireHitRange[ipl][wire].second - 1;
        if(lastHit <= firstHit) {
          // erasing the only hit on this wire
          tjs.WireHitRange[ipl][wire].first = -2;
          tjs.WireHitRange[ipl][wire].second = -2;
          // skip checking
          continue;
        }
        // check the first hit
        if(tjs.fHits[firstHit].WireID.Plane != ipl || tjs.fHits[firstHit].WireID.Wire != wire) {
          std::cout<<"WireHitRange screwup on firstHit "<<tjs.fHits[firstHit].WireID.Plane<<":"<<tjs.fHits[firstHit].WireID.Wire;
          std::cout<<" != "<<ipl<<":"<<wire<<"\n";
          exit(1);
        } // and the last hit
        if(tjs.fHits[lastHit].WireID.Plane != ipl || tjs.fHits[lastHit].WireID.Wire != wire) {
          std::cout<<"WireHitRange screwup on lastHit "<<tjs.fHits[lastHit].WireID.Plane<<":"<<tjs.fHits[lastHit].WireID.Wire;
          std::cout<<" != "<<ipl<<":"<<wire<<"\n";
          exit(1);
        } // error checking
      } // wire
    } // ipl
    
    // do another sanity check
    if(!CheckWireHitRange()) return false;
    
    // now fix the Trajectory point hit -> tjs.fHits.InTraj association. The first step is to
    // remove any use of delHit in all trajectory points. The second is to remove any trajectory point that
    // uses only delHit to define the hit position and is therefore no longer valid
    for(auto& tj : tjs.allTraj) {
      unsigned short killPt = USHRT_MAX;
      for(unsigned short ipt = 0; ipt < tj.Pts.size(); ++ipt) {
        TrajPoint& tp = tj.Pts[ipt];
        unsigned short killii = USHRT_MAX;
        for(unsigned short ii = 0; ii < tp.Hits.size(); ++ii) {
          if(tp.Hits[ii] == delHit) {
            // delHit is used in this TP so we need to remove it
            killii = ii;
          } else if(tp.Hits[ii] > delHit) {
            // delHit comes later in the hit collection so we need to simply correct it
            --tp.Hits[ii];
          }
        } // ii
        if(killii != USHRT_MAX) {
          // We need to erase the reference to this hit in the TP
          tp.Hits.erase(tp.Hits.begin() + killii);
          // shift UseHit being careful not to go outside the bounds
          unsigned short maxSize = tp.Hits.size();
          if(maxSize == 16) maxSize = 15;
          for(unsigned short ii = killii; ii < maxSize; ++ii) tp.UseHit[ii] = tp.UseHit[ii + 1];
          // Flag this TP for deletion if there are no other hits
          if(tp.Hits.empty()) killPt = ipt;
        } // killii != USHRT_MAX
      } // ipt
      // delHit was the only hit used in this TP and it was erased so delete the TP
      if(killPt != USHRT_MAX) {
        tj.Pts.erase(tj.Pts.begin() + killPt);
        SetEndPoints(tjs, tj);
      }
    } // tj

    return true;
  } // EraseHit
  
  ////////////////////////////////////////////////
  void TrajClusterAlg::DefineHit(TCHit& tcHit, CTP_t& hitCTP, unsigned int& hitWire)
  {
    // Defines the hit WireID, channel, etc using hitCTP and hitWire
    geo::PlaneID planeID = DecodeCTP(hitCTP);
    tcHit.WireID = geo::WireID(planeID, hitWire);
//    hitCTP.Channel = geom->PlaneWireToChannel((int)planeID.Plane,(int)hitWire,(int)planeID.TPC,(int)planeID.Cryostat);
  } // DefineHit
  
  ////////////////////////////////////////////////
  unsigned int TrajClusterAlg::CreateHit(TCHit tcHit)
  {
    // Creates a hit in tjs.fHits using the supplied information. Returns UINT_MAX if there is failure.
    // Returns the index of the newly created hit.
    unsigned short newHitPlane = tcHit.WireID.Plane;
    unsigned int newHitWire = tcHit.WireID.Wire;
    // don't try to create a hit on a dead wire
    if(tjs.WireHitRange[newHitPlane][newHitWire].first == -1) return UINT_MAX;
    
    // Figure out where to put it
    unsigned int newHitIndex = UINT_MAX;
    if(tjs.WireHitRange[newHitPlane][newHitWire].first == -2) {
      // We want to put this hit on a wire that currently has none. Find the next wire that has a hit.
      // First look in the plane in which we want to put it
      for(unsigned int wire = newHitWire + 1; wire < tjs.NumWires[newHitPlane]; ++wire) {
        if(tjs.WireHitRange[newHitPlane][wire].first >= 0) {
          newHitIndex = tjs.WireHitRange[newHitPlane][wire].first;
          break;
        }
      } // wire
      // if not found in this plane look in the rest of the planes
      if(newHitIndex == UINT_MAX) {
        for(unsigned short ipl = newHitPlane + 1; ipl < tjs.NumPlanes; ++ipl) {
          for(unsigned int wire = tjs.FirstWire[ipl]; wire < tjs.LastWire[ipl]; ++wire) {
            if(tjs.WireHitRange[ipl][wire].first >= 0) {
              newHitIndex = tjs.WireHitRange[ipl][wire].first;
              break;
            }
          } // wire
          if(newHitIndex != UINT_MAX) break;
        } // ipl
      } // newHitIndex == UINT_MAX
    } else {
      // Hits exist on this wire
      unsigned int firstHit = tjs.WireHitRange[newHitPlane][newHitWire].first;
      unsigned int lastHit = tjs.WireHitRange[newHitPlane][newHitWire].second - 1;
      if(tcHit.PeakTime <= tjs.fHits[firstHit].PeakTime) {
        // new hit is earlier in time so it should be inserted before firstHit
        newHitIndex = firstHit;
      } else if(tcHit.PeakTime > tjs.fHits[lastHit].PeakTime) {
        // new hit is later so it should inserted after lastHit
        newHitIndex = lastHit + 1;
      } else {
        // new hit is somewhere in the middle
        for(unsigned int iht = firstHit; iht < lastHit; ++iht) {
          if(tcHit.PeakTime > tjs.fHits[iht].PeakTime && tcHit.PeakTime <= tjs.fHits[iht+1].PeakTime) {
            // found it
            newHitIndex = iht + 1;
            break;
          }
        } // iht
      } // new hit in the middle
    } // Hits exist on this wire
    
    // this shouldn't be possible
    if(newHitIndex == UINT_MAX) {
      std::cout<<"CreateHit: Failed to find newHitIndex for new hit "<<PrintHit(tcHit)<<"\n";
      return newHitIndex;
    }
    
    // insert the hit
    tjs.fHits.insert(tjs.fHits.begin() + newHitIndex, tcHit);
    
    // Correct WireHitRange
    
    // Put the hit on a wire with no existing hits
    if(tjs.WireHitRange[newHitPlane][newHitWire].first == -2) {
      tjs.WireHitRange[newHitPlane][newHitWire].first = newHitIndex;
      tjs.WireHitRange[newHitPlane][newHitWire].second = newHitIndex + 1;
    } else {
      // This wire has hits, one of which is the new hits, so only correct the last hit
      ++tjs.WireHitRange[newHitPlane][newHitWire].second;
    }
    
    // correct the hit ranges in newHitPlane on wires after newHitWire
    for(unsigned int wire = newHitWire + 1; wire <  tjs.LastWire[newHitPlane]; ++wire) {
      // dead wire
      if(tjs.WireHitRange[newHitPlane][wire].first < 0) continue;
      ++tjs.WireHitRange[newHitPlane][wire].first;
      ++tjs.WireHitRange[newHitPlane][wire].second;
      // check the hits
      int firstHit = tjs.WireHitRange[newHitPlane][wire].first;
      int lastHit = tjs.WireHitRange[newHitPlane][wire].second - 1;
      if(tjs.fHits[firstHit].WireID.Plane != newHitPlane || tjs.fHits[firstHit].WireID.Wire != wire) {
        std::cout<<"WireHitRange1 screwup on firstHit "<<tjs.fHits[firstHit].WireID.Plane<<":"<<tjs.fHits[firstHit].WireID.Wire;
        std::cout<<" != "<<newHitPlane<<":"<<wire<<"\n";
        exit(1);
      } // error checking
      if(tjs.fHits[lastHit].WireID.Plane != newHitPlane || tjs.fHits[lastHit].WireID.Wire != wire) {
        std::cout<<"WireHitRange1 screwup on lastHit "<<tjs.fHits[lastHit].WireID.Plane<<":"<<tjs.fHits[lastHit].WireID.Wire;
        std::cout<<" != "<<newHitPlane<<":"<<wire<<"\n";
        exit(1);
      } // error checking
    } // wire
    
    // correct the hit ranges for the later planes
    for(unsigned short ipl = newHitPlane + 1; ipl < tjs.NumPlanes; ++ipl) {
      for(unsigned int wire = tjs.FirstWire[ipl]; wire < tjs.LastWire[ipl]; ++wire) {
        if(tjs.WireHitRange[ipl][wire].first < 0) continue;
        ++tjs.WireHitRange[ipl][wire].first;
        ++tjs.WireHitRange[ipl][wire].second;
        // check the hits
        int firstHit = tjs.WireHitRange[ipl][wire].first;
        int lastHit = tjs.WireHitRange[ipl][wire].second - 1;
        if(tjs.fHits[firstHit].WireID.Plane != ipl || tjs.fHits[firstHit].WireID.Wire != wire) {
          std::cout<<"WireHitRange2 screwup on firstHit "<<tjs.fHits[firstHit].WireID.Plane<<":"<<tjs.fHits[firstHit].WireID.Wire;
          std::cout<<" != "<<ipl<<":"<<wire<<"\n";
          exit(1);
        } // error checking
        if(tjs.fHits[lastHit].WireID.Plane != ipl || tjs.fHits[lastHit].WireID.Wire != wire) {
          std::cout<<"WireHitRange2 screwup on lastHit "<<tjs.fHits[lastHit].WireID.Plane<<":"<<tjs.fHits[lastHit].WireID.Wire;
          std::cout<<" != "<<ipl<<":"<<wire<<"\n";
          exit(1);
        } // error checking
      } // wire
    } // ipl
    
    
    if(!CheckWireHitRange()) return UINT_MAX;
    
    // now correct the hit indices in the trajectories
    for(auto& tj : tjs.allTraj) {
      for(auto& tp : tj.Pts) {
        for(unsigned short iht = 0; iht < tp.Hits.size(); ++iht) {
          if(tp.Hits[iht] >= newHitIndex) ++tp.Hits[iht];
          
          if(tp.Hits.size() == 1 && tp.Chg > 0 && tjs.fHits[tp.Hits[iht]].WireID.Wire != std::nearbyint(tp.Pos[0])) {
            std::cout<<"  Create index problem tj.ID "<<tj.ID<<" iht "<<iht<<" newHitIndex "<<newHitIndex;
            std::cout<<" hit "<<PrintHit(tjs.fHits[tp.Hits[iht]])<<" Pos "<<PrintPos(tjs, tp)<<"\n";
            exit(1);
          }
          
        } // iht
      } // tp
    }

    return newHitIndex;
    
  } // CreateHit
  
  ////////////////////////////////////////////////
  void TrajClusterAlg::MergeTPHits()
  {
    
    // Merge all hits that are used in one TP into a single hit
    // Make a list of hits that are slated for deletion
    std::vector<unsigned int> delHits;
    for(unsigned short itj = 0; itj < tjs.allTraj.size(); ++itj) {
      if(tjs.allTraj[itj].AlgMod[kKilled]) continue;
      Trajectory& tj = tjs.allTraj[itj];
      for(unsigned short ipt = tj.EndPt[0]; ipt <= tj.EndPt[1]; ++ipt) {
        TrajPoint& tp = tj.Pts[ipt];
//        if(NumUsedHits(tp) < 2) continue;
        if(NumHitsInTP(tp, kUsedHits) < 2) continue;
        // Make a list of the old hits on this TP before doing anything invasive
        std::vector<unsigned int> oldHits;
        // get some info so we can calculate the RMS
        raw::TDCtick_t loTick = INT_MAX;
        raw::TDCtick_t hiTick = 0;
        float mChg = 0;
        float mTick = 0;
        for(unsigned short ii = 0; ii < tp.Hits.size(); ++ii) {
          if(!tp.UseHit[ii]) continue;
          unsigned int iht = tp.Hits[ii];
          oldHits.push_back(iht);
          if(tjs.fHits[iht].StartTick < loTick) loTick = tjs.fHits[iht].StartTick;
          if(tjs.fHits[iht].EndTick > hiTick) hiTick = tjs.fHits[iht].EndTick;
          mChg += tjs.fHits[iht].Integral;
          mTick += tjs.fHits[iht].Integral * tjs.fHits[iht].PeakTime;
        } // ii
        mTick /= mChg;
        if(mTick < 0) mTick = 0;
        // make a temporary signal waveform vector
        std::vector<float> signal(hiTick - loTick, 0);
        // fill it with the hit shapes
        for(auto& iht : oldHits) {
          float peakTime = tjs.fHits[iht].PeakTime;
          float amp = tjs.fHits[iht].PeakAmplitude;
          float rms = tjs.fHits[iht].RMS;
//          std::cout<<"tj.ID "<<tj.ID<<" oldHit "<<iht<<" "<<PrintHit(tjs.fHits[iht])<<" "<<(int)tjs.fHits[iht].Integral<<"\n";
          // add charge in the range +/- 3 sigma
          short loTime = (short)(peakTime - 3 * rms);
          if(loTime < loTick) loTime = loTick;
          short hiTime = (short)(peakTime + 3 * rms);
          if(hiTime > hiTick) hiTime = hiTick;
          for(short time = loTime; time < hiTime; ++time) {
            unsigned short indx = time - loTick;
            if(indx > signal.size() - 1) continue;
            float arg = (time - peakTime) / rms;
            signal[indx] += amp * exp(-0.5 * arg * arg);
          } // time
        } // iht
        // aveIndx is the index of the charge-weighted average in the signal vector
        float aveIndx = (mTick - loTick);
        // find the merged hit RMS
        float mRMS = 0;
        for(unsigned short indx = 0; indx < signal.size(); ++indx) {
          float dindx = indx - aveIndx;
          mRMS += signal[indx] * dindx * dindx;
        } // indx
        mRMS = std::sqrt(mRMS / mChg);
//        std::cout<<"mHit tick "<<mTick<<" mRMS "<<mRMS<<" mChg "<<(int)mChg<<"\n";
        // Modify the first hit in the list
        unsigned int mht = oldHits[0];
        tjs.fHits[mht].PeakTime = mTick;
        tjs.fHits[mht].PeakAmplitude = mChg / (2.5066 * mRMS);
        tjs.fHits[mht].Integral = mChg;
        tjs.fHits[mht].RMS = mRMS;
        tjs.fHits[mht].Multiplicity = 1;
        tjs.fHits[mht].LocalIndex = 0;
        tjs.fHits[mht].GoodnessOfFit = 1; // flag?
        tjs.fHits[mht].NDOF = 0;
        // then flag the other hits for erasing
        for(unsigned short ii = 0; ii < tp.Hits.size(); ++ii) {
          for(unsigned short jj = 1; jj < oldHits.size(); ++jj) {
            if (tp.Hits[ii]==oldHits[jj]){
              tp.UseHit[ii] = false;
              // put it in the removal list
              delHits.push_back(tp.Hits[ii]);
              // Flag this hit
              tjs.fHits[tp.Hits[ii]].InTraj = SHRT_MAX;
              tp.Hits[ii] = INT_MAX;
            }
          }
        } // ii
      } // ipt
    } // itj
    
    // Erase the hits. Start by sorting them in decreasing order so that
    // the local delHits vector doesn't need to be modified when a hit is deleted
    if(delHits.size() > 1) std::sort(delHits.begin(), delHits.end(), std::greater<unsigned int>());

    for(auto& delHit : delHits) EraseHit(delHit);

  } // MergeTPHits
  
  /////////////////////////////////////////
  unsigned short TrajClusterAlg::AngleRange(TrajPoint const& tp)
  {
    // returns the index of the angle range
    float dang = tp.Ang;
    if(dang > M_PI) dang = M_PI;
    if(dang < -M_PI) dang = M_PI;
    if(dang < 0) dang = -dang;
    if(dang > M_PI/2) dang = M_PI - dang;
    for(unsigned short ir = 0; ir < fAngleRanges.size(); ++ir) {
      if(dang < fAngleRanges[ir]) return ir;
    }
    return fAngleRanges.size() - 1;
  } // AngleRange

  /////////////////////////////////////////
  bool TrajClusterAlg::SignalAtTp(TrajPoint const& tp)
  {
    return SignalAtPos(tp.Pos[0], tp.Pos[1], tp.CTP);
  } // SignalAtTp
  
  
  /////////////////////////////////////////
  bool TrajClusterAlg::SignalAtPos(float pos0, float pos1, CTP_t tCTP)
  {
    // Returns true if the TP is within the TPC
    
    if(pos0 < 0) return false;
    if(pos1 < 0) return false;
    unsigned int wire = std::nearbyint(pos0);
    geo::PlaneID planeID = DecodeCTP(tCTP);
    unsigned int ipl = planeID.Plane;
    if(wire >= tjs.NumWires[ipl]) return false;
    if(pos1 > tjs.MaxPos1[ipl]) return false;
    // Assume dead wires have a signal
    if(tjs.WireHitRange[ipl][wire].first == -1) return true;
    raw::TDCtick_t rawProjTick = (float)(pos1 / tjs.UnitsPerTick);
    unsigned int firstHit = (unsigned int)tjs.WireHitRange[ipl][wire].first;
    unsigned int lastHit = (unsigned int)tjs.WireHitRange[ipl][wire].second;
    for(unsigned int iht = firstHit; iht < lastHit; ++iht) {
      if(rawProjTick > tjs.fHits[iht].StartTick && rawProjTick < tjs.fHits[iht].EndTick) return true;
    } // iht
    return false;
  } // SignalAtPos
  
  //////////////////////////////////////////
  unsigned short TrajClusterAlg::NumPtsWithCharge(Trajectory& tj, bool includeDeadWires)
  {
    unsigned short ntp = 0;
    for(unsigned short ipt = tj.EndPt[0]; ipt < tj.EndPt[1]+1; ++ipt) if(tj.Pts[ipt].Chg > 0) ++ntp;
    // Add the count of deadwires
    unsigned short ipt0 = tj.EndPt[0];
    unsigned short ipt1 = tj.EndPt[1];
    if(ipt1 > tj.Pts.size() - 1) return 0;
    if(includeDeadWires) ntp += DeadWireCount(tj.Pts[ipt0], tj.Pts[ipt1]);
    return ntp;
  } // NumTPsWithCharge
/*
  //////////////////////////////////////////
  unsigned short TrajClusterAlg::NumUsedHits(TrajPoint& tp)
  {
    // Counts the number of used hits in tp
    unsigned short nused = 0;
    if(tp.Hits.empty()) return nused;
    for(unsigned short ii = 0; ii < tp.Hits.size(); ++ii) if(tp.UseHit[ii]) ++nused;
    return nused;
  } // NumUsedHits
*/
  //////////////////////////////////////////
  float TrajClusterAlg::DeadWireCount(TrajPoint& tp1, TrajPoint& tp2)
  {
    return DeadWireCount(tp1.Pos[0], tp2.Pos[0], tp1.CTP);
  } // DeadWireCount
  
  //////////////////////////////////////////
  float TrajClusterAlg::DeadWireCount(float inWirePos1, float inWirePos2, CTP_t tCTP)
  {
    if(inWirePos1 < -0.4 || inWirePos2 < -0.4) return 0;
    unsigned int inWire1 = std::nearbyint(inWirePos1);
    unsigned int inWire2 = std::nearbyint(inWirePos2);
    geo::PlaneID planeID = DecodeCTP(tCTP);
    unsigned short plane = planeID.Plane;
    if(inWire1 > tjs.NumWires[plane] || inWire2 > tjs.NumWires[plane]) return 0;
    if(inWire1 > inWire2) {
      // put in increasing order
      unsigned int tmp = inWire1;
      inWire1 = inWire2;
      inWire2 = tmp;
    } // inWire1 > inWire2
    ++inWire2;
    unsigned int wire, ndead = 0;
    for(wire = inWire1; wire < inWire2; ++wire) if(tjs.WireHitRange[plane][wire].first == -1) ++ndead;
    return ndead;
  } // DeadWireCount

  //////////////////////////////////////////
  void TrajClusterAlg::CheckHitClusterAssociations()
  {
    // check hit - cluster associations
    
    if(tjs.fHits.size() != tjs.inClus.size()) {
      mf::LogWarning("TC")<<"CHCA: Sizes wrong "<<tjs.fHits.size()<<" "<<tjs.inClus.size();
      fQuitAlg = true;
      return;
    }
    
    unsigned int iht;
    short clID;
    
    // check cluster -> hit association
    for(unsigned short icl = 0; icl < tjs.tcl.size(); ++icl) {
      if(tjs.tcl[icl].ID < 0) continue;
      clID = tjs.tcl[icl].ID;
      for(unsigned short ii = 0; ii < tjs.tcl[icl].tclhits.size(); ++ii) {
        iht = tjs.tcl[icl].tclhits[ii];
        if(iht > tjs.fHits.size() - 1) {
          mf::LogWarning("CC")<<"CHCA: Bad tclhits index "<<iht<<" tjs.fHits size "<<tjs.fHits.size();
          fQuitAlg = true;
          return;
        } // iht > tjs.fHits.size() - 1
        if(tjs.inClus[iht] != clID) {
          mf::LogError("TC")<<"CHCA: Bad cluster -> hit association. clID "<<clID<<" hit "<<PrintHit(tjs.fHits[iht])<<" tjs.inClus "<<tjs.inClus[iht]<<" CTP "<<tjs.tcl[icl].CTP;
          FindHit("CHCA ", iht);
          fQuitAlg = true;
          return;
        }
      } // ii
    } // icl
    
    // check hit -> cluster association
    unsigned short icl;
    for(iht = 0; iht < tjs.fHits.size(); ++iht) {
      if(tjs.inClus[iht] <= 0) continue;
      icl = tjs.inClus[iht] - 1;
      // see if the cluster is obsolete
      if(tjs.tcl[icl].ID < 0) {
        mf::LogError("TC")<<"CHCA: Hit "<<PrintHit(tjs.fHits[iht])<<" associated with an obsolete cluster tjs.tcl[icl].ID "<<tjs.tcl[icl].ID;
        fQuitAlg = true;
        return;
      }
      if (std::find(tjs.tcl[icl].tclhits.begin(), tjs.tcl[icl].tclhits.end(), iht) == tjs.tcl[icl].tclhits.end()) {
        mf::LogError("TC")<<"CHCA: Hit "<<tjs.tcl[icl].CTP<<":"<<PrintHit(tjs.fHits[iht])<<" -> tjs.inClus "<<tjs.inClus[iht]<<" but isn't in tjs.tcl[icl].ID "<<tjs.tcl[icl].ID<<" list of hits. icl "<<icl<<" iht "<<iht;
        for(unsigned short itj = 0; itj < tjs.allTraj.size(); ++itj) {
          if(tjs.allTraj[itj].ClusterIndex == icl) mf::LogError("TC")<<"CHCA: Cluster index "<<icl<<" found in traj ID "<<tjs.allTraj[itj].ID;
        } // itj
        PrintAllTraj("CHCA", tjs, debug, USHRT_MAX, USHRT_MAX);
        fQuitAlg = true;
        return;
      }
    } // iht
    
  } // CheckHitClusterAssociations()
  
  //////////////////////////////////////////
  void TrajClusterAlg::MaskBadTPs(Trajectory& tj, float const& maxChi)
  {
    // Remove TPs that have the worst values of delta until the fit chisq < maxChi
    
    if(!fUseAlg[kMaskBadTPs]) return;
    
    if(tj.Pts.size() < 3) {
      mf::LogError("TC")<<"MaskBadTPs: Trajectory ID "<<tj.ID<<" too short to mask hits ";
      fGoodTraj = false;
      return;
    }
    unsigned short nit = 0;
    TrajPoint& lastTP = tj.Pts[tj.Pts.size() - 1];
    while(lastTP.FitChi > maxChi && nit < 3) {
      float maxDelta = 0;
      unsigned short imBad = USHRT_MAX;
      unsigned short cnt = 0;
      for(unsigned short ii = 1; ii < tj.Pts.size(); ++ii) {
        unsigned short ipt = tj.Pts.size() - 1 - ii;
        TrajPoint& tp = tj.Pts[ipt];
        if(tp.Chg == 0) continue;
        if(tp.Delta > maxDelta) {
          maxDelta = tp.Delta;
          imBad = ipt;
        }
        ++cnt;
        if(cnt == tp.NTPsFit) break;
      } // ii
      if(imBad == USHRT_MAX) return;
      if(prt) mf::LogVerbatim("TC")<<"MaskBadTPs: lastTP.FitChi "<<lastTP.FitChi<<"  Mask point "<<imBad;
      // mask the point
      UnsetUsedHits(tj.Pts[imBad]);
      FitTraj(tj);
      if(prt) mf::LogVerbatim("TC")<<"  after FitTraj "<<lastTP.FitChi;
      tj.AlgMod[kMaskBadTPs] = true;
      ++nit;
    } // lastTP.FItChi > maxChi && nit < 3
    
  } // MaskBadTPs
  
  //////////////////////////////////////////
  void TrajClusterAlg::MaskTrajEndPoints(Trajectory& tj, unsigned short nPts)
  {
    // Masks off (sets all hits not-Used) nPts trajectory points at the leading edge of the
    // trajectory, presumably because the fit including this points is poor. The position, direction
    // and Delta of the last nPts points is updated as well
    
    if(tj.Pts.size() < 3) {
      mf::LogError("TC")<<"MaskTrajEndPoints: Trajectory ID "<<tj.ID<<" too short to mask hits ";
      fGoodTraj = false;
      return;
    }
    if(nPts > tj.Pts.size() - 2) {
      mf::LogError("TC")<<"MaskTrajEndPoints: Trying to mask too many points "<<nPts<<" Pts.size "<<tj.Pts.size();
      fGoodTraj = false;
      return;
    }
    
    // find the last good point (with charge)
    unsigned short lastGoodPt = USHRT_MAX ;
    for(unsigned short ii = 0; ii < tj.Pts.size(); ++ii) {
      unsigned short ipt = tj.EndPt[1] - nPts - ii;
      if(tj.Pts[ipt].Chg > 0) {
        lastGoodPt = ipt;
        break;
      }
      if(ipt == 0) break;
    } // ii
    if(prt) {
      mf::LogVerbatim("TC")<<"MTEP: lastGoodPt "<<lastGoodPt<<" Pts size "<<tj.Pts.size()<<" fGoodTraj "<<fGoodTraj;
    }
    if(lastGoodPt == USHRT_MAX) return;
    tj.EndPt[1] = lastGoodPt;
    bool isVLA = (AngleRange(tj.Pts[lastGoodPt]) == fAngleRanges.size() - 1);
    
    for(unsigned short ii = 0; ii < nPts; ++ii) {
      unsigned short ipt = tj.Pts.size() - 1 - ii;
      UnsetUsedHits(tj.Pts[ipt]);
      // Reset the position and direction of the masked off points
      tj.Pts[ipt].Dir = tj.Pts[lastGoodPt].Dir;
      if(isVLA) {
        // Very large angle: Move by path length
        float path = TrajPointSeparation(tj.Pts[lastGoodPt], tj.Pts[ipt]);
        tj.Pts[ipt].Pos[0] = tj.Pts[lastGoodPt].Pos[0] + path * tj.Pts[ipt].Dir[0];
        tj.Pts[ipt].Pos[1] = tj.Pts[lastGoodPt].Pos[1] + path * tj.Pts[ipt].Dir[1];
      } else {
        // Not large angle: Move by wire
        float dw = tj.Pts[ipt].Pos[0] - tj.Pts[lastGoodPt].Pos[0];
        // Correct the projected time to the wire
        float newpos = tj.Pts[lastGoodPt].Pos[1] + dw * tj.Pts[ipt].Dir[1] / tj.Pts[ipt].Dir[0];
        if(prt) mf::LogVerbatim("TC")<<"MTEP: ipt "<<ipt<<" Pos[0] "<<tj.Pts[ipt].Pos[0]<<". Move Pos[1] from "<<tj.Pts[ipt].Pos[1]<<" to "<<newpos;
        tj.Pts[ipt].Pos[1] = tj.Pts[lastGoodPt].Pos[1] + dw * tj.Pts[ipt].Dir[1] / tj.Pts[ipt].Dir[0];
      }
      tj.Pts[ipt].Delta = PointTrajDOCA(tjs, tj.Pts[ipt].HitPos[0], tj.Pts[ipt].HitPos[1], tj.Pts[ipt]);
      if(prt) mf::LogVerbatim("TC")<<" masked ipt "<<ipt<<" Pos "<<PrintPos(tjs, tj.Pts[ipt])<<" Chg "<<tj.Pts[ipt].Chg;
    } // ii
    SetEndPoints(tjs, tj);
    
  } // MaskTrajEndPoints

  ////////////////////////////////////////////////
  void TrajClusterAlg::ChkAllStop()
  {
    // Check allTraj trajectories in the current CTP to see if they are stopping
    if(!fUseAlg[kChkAllStop]) return;
    
    for(auto& tj : tjs.allTraj) {
      if(tj.CTP != fCTP) continue;
      if(tj.AlgMod[kKilled]) continue;
      ChkStop(tj);
    } // tj

  } // ChkAllStop
  
  ////////////////////////////////////////////////
  void TrajClusterAlg::ChkStop(Trajectory& tj)
  {
    // Sets the StopsAtEnd bits on the trajectory by identifying the Bragg peak
    // at each end. This is done by inspecting points near both ends for long trajectories
    // and all points for short trajectories and fitting them to an exponential charge pattern hypothesis
    
    tj.StopsAtEnd[0] = false;
    tj.StopsAtEnd[1] = false;
    
    if(fChkStopCuts[0] < 0) return;
    
    // don't attempt with low momentum trajectories
    if(tj.MCSMom < 50) return;
    
    // ignore trajectories that are very large angle at both ends
    bool isVLA0 = (AngleRange(tj.Pts[tj.EndPt[0]]) == fAngleRanges.size() - 1);
    bool isVLA1 = (AngleRange(tj.Pts[tj.EndPt[1]]) == fAngleRanges.size() - 1);
    if(isVLA0 && isVLA1) return;
    
    unsigned short nPtsToCheck = 10;
    if(tj.Pts.size() < nPtsToCheck) return;
    
    for(unsigned short end = 0; end < 2; ++end) {
      // find the max charge near this end
      float maxChg = 0;
      short PtWithMaxChg = 0;
      // then find the min charge after the max charge point is found
      float minChg = 1E6;
      short PtWithMinChg = 0;
      short dir = 1;
      if(end == 1) dir = -1;
      // look for the max charge
      unsigned short npts = 0;
      // the last point ii index that is being considered
      unsigned short lastii = 0;
      for(unsigned short ii = 0; ii < tj.Pts.size(); ++ii) {
        unsigned short ipt = tj.EndPt[end] + ii * dir;
        if(tj.Pts[ipt].Chg == 0) continue;
        if(tj.Pts[ipt].Chg > maxChg) {
          maxChg = tj.Pts[ipt].Chg;
          PtWithMaxChg = ipt;
        }
        // hit the other end of the trajectory?
        if(ipt == tj.EndPt[1 - end]) break;
        // got enough points?
        ++npts;
        if(npts == nPtsToCheck) break;
        lastii = ii;
      } // ii
      // too few points to do a credible fit
      if(npts < 5) return;
      // now find the minimum point after the max point
      for(unsigned short ii = 0; ii <= lastii; ++ii) {
        short ipt = PtWithMaxChg + ii * dir;
        if(ipt < 0 || ipt == (short)tj.Pts.size()) break;
        if(tj.Pts[ipt].Chg == 0) continue;
        if(tj.Pts[ipt].Chg < minChg) {
          minChg = tj.Pts[ipt].Chg;
          PtWithMinChg = ipt;
        }
      } // ii
      // require at least 5 points between the min and max point
      if(prt) mf::LogVerbatim("TC")<<"ChkStop: end "<<end<<" minChg = "<<(int)minChg<<" at point "<<PtWithMinChg<<" maxChg = "<<(int)maxChg<<" at point "<<PtWithMaxChg<<" Pos "<<PrintPos(tjs, tj.Pts[PtWithMaxChg])<<" charge ratio "<<maxChg / minChg;
      if(abs(PtWithMinChg - PtWithMaxChg) < 5) continue;
      // require significant charge ratio
      if(maxChg / minChg < fChkStopCuts[0]) continue;
      // assume that the trajectory stops at the end we are considering
      unsigned short stopEnd = end;
      // unless it is a short trajectory in which case it may be at the other end
      if(npts < nPtsToCheck && PtWithMaxChg > PtWithMinChg) {
        stopEnd = 1 - end;
        dir = -dir;
      }
      // Fit the charge of these points
      // Fit the charge pattern to an exponential hypothesis
      std::vector<float> x, y, yerr2;
      for(unsigned short ii = 0; ii <= lastii; ++ii) {
        short ipt = PtWithMaxChg + ii * dir;
        if(ipt < 0 || ipt == (short)tj.Pts.size()) break;
        if(tj.Pts[ipt].Chg == 0) continue;
        float rr = log(0.5 + TrajPointSeparation(tj.Pts[PtWithMaxChg], tj.Pts[ipt]));
        x.push_back(rr);
        y.push_back(tj.Pts[ipt].Chg);
        // Expected charge error is ~10%
        float err = 0.1 * tj.Pts[ipt].Chg;
        yerr2.push_back(err * err);
        //        if(prt) mf::LogVerbatim("TC")<<ipt<<" ChkStop "<<PrintPos(tjs, tj.Pts[ipt])<<" rr "<<rr<<" Chg "<<tj.Pts[ipt].Chg;
      } // ii
      if(x.size() < 3) continue;
      float intcpt, slope, intcpterr, slopeerr, chidof;
      fLinFitAlg.LinFit(x, y, yerr2, intcpt, slope, intcpterr, slopeerr, chidof);
      if(prt) mf::LogVerbatim("TC")<<"ChkStop: Trajectory Fit intcpt "<<intcpt<<" slope "<<slope<<" err "<<slopeerr<<" chidof "<<chidof;
      // should be negative slope
      if(slope < -fChkStopCuts[1] * slopeerr && chidof < fChkStopCuts[2]) {
        // looks like it stops
        tj.StopsAtEnd[stopEnd] = true;
        tj.AlgMod[kChkStop] = true;
        // Mask off the points on the wrong side of PtWithMaxChg + 1 = nextPt
      } // slope < -fCheckStop...
      // mask off the points before/after PtWithMaxChg
      unsigned short nextPt = PtWithMaxChg;
      if(PtWithMaxChg != tj.EndPt[stopEnd]) {
        // Keep the point just past PtWithMaxChg in the trajectory if it exists
        if(end == 0) {
          if(PtWithMaxChg > 0) nextPt = PtWithMaxChg - 1;
        } else {
          if(PtWithMaxChg < (short)tj.Pts.size() - 1) nextPt = PtWithMaxChg + 1;
        } // end
        // See if the next TP has no Chg but has a hit
        if(prt) mf::LogVerbatim("TC")<<"ChkStop TRP masking points "<<tj.EndPt[stopEnd]<<" to "<<nextPt;
        if(tj.Pts[nextPt].Chg == 0 && NumHitsInTP(tj.Pts[nextPt], kUnusedHits) == 1) {
          // Use this hit
          for(unsigned short ii = 0; ii < tj.Pts[nextPt].Hits.size(); ++ii) {
            unsigned int iht = tj.Pts[nextPt].Hits[ii];
            if(tjs.fHits[iht].InTraj == 0) {
              tj.Pts[nextPt].UseHit[0] = true;
              tjs.fHits[iht].InTraj = tj.ID;
              DefineHitPos(tj.Pts[nextPt]);
              break;
            }
          } // ii
        } // next point has 0 Chg and 1 hit
      } // PtWithMaxChg != tj.EndPt[end]
      // Now mask off the TPs from the stopEnd to nextPt - 1
      for(unsigned short ii = 0; ii < tj.Pts.size(); ++ii) {
        short ipt = tj.EndPt[stopEnd] + ii * dir;
        if(ipt == nextPt) break;
        UnsetUsedHits(tj.Pts[ipt]);
      } // ii
      SetEndPoints(tjs, tj);
      //      if(prt) mf::LogVerbatim("TC")<<" stopEnd "<<stopEnd<<" npts "<<npts<<" nPtsToCheck "<<nPtsToCheck;
      // no sense checking the other end if the TJ is short
      if(npts < nPtsToCheck) break;
    } // end
  } // StopsAtEnd
  
} // namespace cluster<|MERGE_RESOLUTION|>--- conflicted
+++ resolved
@@ -454,19 +454,12 @@
         float ave = EPTSums[pdgIndex] / (float)EPSums[pdgIndex];
         myprt<<" "<<std::fixed<<std::setprecision(2)<<ave;
         myprt<<" "<<EPCnts[pdgIndex];
-<<<<<<< HEAD
-        sum  += EPSums[pdgIndex];
-        sumt += EPTSums[pdgIndex];
-      } // pdgIndex
-      if(sum > 0) myprt<<" combined "<<std::fixed<<std::setprecision(2)<<sumt / sum;
-=======
         if(pdgIndex > 0) {
           sum  += EPSums[pdgIndex];
           sumt += EPTSums[pdgIndex];
         }
       } // pdgIndex
       if(sum > 0) myprt<<" MuPiKP "<<std::fixed<<std::setprecision(2)<<sumt / sum;
->>>>>>> abb30f9c
     } // fMatchTruth[0] >= 0
 
     // convert vertex time from WSE to ticks
@@ -698,7 +691,6 @@
             // Only consider hits that are available
             if(tjs.fHits[iht].InTraj != 0) continue;
             if(tjs.fHits[jht].InTraj != 0) continue;
-//            if(prt) std::cout<<"pass "<<pass<<" "<<PrintHit(tjs.fHits[jht])<<" "<<jHitsInMultiplet.size()<<"\n";
             // clear out any leftover work inTraj's that weren't cleaned up properly
             for(unsigned short oht = jfirsthit; oht < jlasthit; ++oht) {
               if(tjs.fHits[oht].InTraj < 0) {
