--- conflicted
+++ resolved
@@ -126,10 +126,6 @@
     float fMinAmp;      ///< min amplitude required for declaring a wire signal is present
     std::vector<float> fAngleRanges; ///< list of max angles for each angle range
     std::vector<float> fAngleRangesMaxHitsRMS;
-<<<<<<< HEAD
-    bool fCompatibleHitsRMS;
-=======
->>>>>>> 611144c3
     
     float fLAClusSlopeCut;
     unsigned short fAllowNoHitWire;
@@ -331,25 +327,19 @@
     /// sets fQuitAlg true if WireHitRange has a problem
     bool CheckWireHitRange();
     // Erases delHit and makes corrections to inTraj, allTraj and WireHitRange
-//    bool EraseHit(const unsigned int& delHit);
+    bool EraseHit(const unsigned int& delHit);
     // Creates a hit in tjs.fHits using the supplied information. Returns UINT_MAX if there is failure.
     // Returns the index of the newly created hit
-<<<<<<< HEAD
-//    unsigned int CreateHit(VtxHit const& vHit);
-    // Merges all of the hits used in each TP into one hit
-//    void MergeTPHits();
-=======
     void DefineHit(TCHit& tcHit, CTP_t& hitCTP, unsigned int& hitWire);
     unsigned int CreateHit(TCHit tcHit);
     // Merges all of the hits used in each TP into one hit
     void MergeTPHits();
->>>>>>> 611144c3
     void MaskTrajEndPoints(Trajectory& tj, unsigned short nPts);
     void FillTrajTruth();
     // ****************************** Vertex code  ******************************
     void Find2DVertices();
     void FindVtxTraj(unsigned short ivx);
-//    void Refine2DVertices();
+    void Refine2DVertices();
     void SplitTrajCrossingVertices();
     void FindHammerVertices();
     void FindHammerVertices2();
