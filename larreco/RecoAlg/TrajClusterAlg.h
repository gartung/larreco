--- conflicted
+++ resolved
@@ -209,13 +209,8 @@
     bool mrgPrt;
     bool vtxPrt;
     bool didPrt;
-<<<<<<< HEAD
-    short TJPrt; // Set to the WorkID of a trajectory that is being debugged
-    bool shPrt; /// print shower info
-=======
     int TJPrt; // Set to the WorkID of a trajectory that is being debugged
     bool fDebugMode;
->>>>>>> bcc0425c
     
     trkf::LinFitAlg fLinFitAlg;
     calo::CalorimetryAlg fCaloAlg;
