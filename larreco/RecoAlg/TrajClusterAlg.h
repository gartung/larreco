--- conflicted
+++ resolved
@@ -166,14 +166,6 @@
     TH2F *fnHitsPerTP_Angle[3];
     TProfile *fnHitsPerTP_AngleP[3];
 */
-<<<<<<< HEAD
-    TH2F *fMCSMom_Length;
-
-    TH2F *fMCSMom_TruMom_e;
-    TH2F *fMCSMom_TruMom_mu;
-    TH2F *fMCSMom_TruMom_pi;
-    TH2F *fMCSMom_TruMom_p;
-=======
      TH2F *fMCSMom_TruMom_e;
     TH2F *fMCSMom_TruMom_mu;
     TH2F *fMCSMom_TruMom_pi;
@@ -199,7 +191,6 @@
     TH1F *fShTPAngAve[3];
     TH1F *fShPrimIP;
     TProfile *fShPrimIP_Energy;
->>>>>>> d446865e
 
     TH2F *fMCSMomEP_TruMom_e;
     
@@ -221,10 +212,7 @@
 */
     // number of primary particles in the event
     unsigned short nTruPrimary;
-<<<<<<< HEAD
-=======
     float sourceParticleEnergy;
->>>>>>> d446865e
     // number of reconstructable primary particles in the event
     unsigned short nTruPrimaryOK;
     // number of reconstructable neutrino vertices in ALL events
@@ -382,14 +370,11 @@
     void ChkAllStop();
     // Sets the StopsAtEnd bits for the trajectory
     void ChkStop(Trajectory& tj);
-<<<<<<< HEAD
-=======
     // Check the Michel electron topology, lastGoodPt is the last point of muon
     bool ChkMichel(Trajectory& tj, unsigned short& lastGoodPt);
     // TY: Split high charge hits near the trajectory end
     void ChkHiChgHits();
     void SplitHiChgHits(Trajectory& tj);
->>>>>>> d446865e
     void SetPDGCode(Trajectory& tj);
     void SetPDGCode(unsigned short itj);
     void MatchTruth();
@@ -403,11 +388,8 @@
     void Find3DVertices(const geo::TPCID& tpcid);
     void CompleteIncomplete3DVertices(const geo::TPCID& tpcid);
     void CompleteIncomplete3DVerticesInGaps(const geo::TPCID& tpcid);
-<<<<<<< HEAD
-=======
     // Improve hit assignments near vertex 
     void VtxHitsSwap();
->>>>>>> d446865e
     // ****************************** 3D Tj matching code  ******************************
     void Match3D(const geo::TPCID& tpcid);
     void Match3D2Views(const geo::TPCID& tpcid, const std::vector<float>& xx);
