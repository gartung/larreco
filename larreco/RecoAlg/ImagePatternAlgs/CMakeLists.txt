
simple_plugin(PointIdTrainingData "module"
			larcore_Geometry_Geometry_service
			larcore_Geometry
			lardataobj_RecoBase
			larreco_Calorimetry
			larreco_RecoAlg_ImagePatternAlgs_PointIdAlg
			nusimdata_SimulationBase
			${ART_FRAMEWORK_CORE}
			${ART_FRAMEWORK_PRINCIPAL}
			${ART_FRAMEWORK_SERVICES_REGISTRY}
			${ART_FRAMEWORK_SERVICES_OPTIONAL}
			${ART_FRAMEWORK_SERVICES_OPTIONAL_TFILESERVICE_SERVICE}
 			art_Persistency_Common canvas_Persistency_Common
			art_Persistency_Provenance canvas_Persistency_Provenance
			art_Utilities canvas_Utilities
			${MF_MESSAGELOGGER}
			${MF_UTILITIES}
			${CETLIB}
			${ROOT_BASIC_LIB_LIST}
)

simple_plugin(PointIdTrainingNuevent "module"
			larcore_Geometry_Geometry_service
			larcore_Geometry
			lardataobj_RecoBase
			larreco_Calorimetry
			larreco_RecoAlg_ImagePatternAlgs_PointIdAlg
			larreco_RecoAlg_PMAlg
			nusimdata_SimulationBase
			${ART_FRAMEWORK_CORE}
			${ART_FRAMEWORK_PRINCIPAL}
			${ART_FRAMEWORK_SERVICES_REGISTRY}
			${ART_FRAMEWORK_SERVICES_OPTIONAL}
			${ART_FRAMEWORK_SERVICES_OPTIONAL_TFILESERVICE_SERVICE}
 			art_Persistency_Common canvas_Persistency_Common
			art_Persistency_Provenance canvas_Persistency_Provenance
			art_Utilities canvas_Utilities
			${MF_MESSAGELOGGER}
			${MF_UTILITIES}
			${CETLIB}
			${ROOT_BASIC_LIB_LIST}
)

simple_plugin(PointIdEffTest "module"
			larcore_Geometry_Geometry_service
			larcore_Geometry
			lardataobj_RecoBase
			lardata_ArtDataHelper
			larreco_Calorimetry
			larreco_RecoAlg_ImagePatternAlgs_PointIdAlg
			nusimdata_SimulationBase
			${ART_FRAMEWORK_CORE}
			${ART_FRAMEWORK_PRINCIPAL}
			${ART_FRAMEWORK_SERVICES_REGISTRY}
			${ART_FRAMEWORK_SERVICES_OPTIONAL}
			${ART_FRAMEWORK_SERVICES_OPTIONAL_TFILESERVICE_SERVICE}
 			art_Persistency_Common canvas_Persistency_Common
			art_Persistency_Provenance canvas_Persistency_Provenance
			art_Utilities canvas_Utilities
			${MF_MESSAGELOGGER}
			${MF_UTILITIES}
			${CETLIB}
			${ROOT_BASIC_LIB_LIST}
)

simple_plugin(EmTrackClusterId "module"
			larcore_Geometry_Geometry_service
			larcore_Geometry
			lardataobj_RecoBase
			lardata_ArtDataHelper
<<<<<<< HEAD
=======
			larreco_Calorimetry
			larreco_RecoAlg_ImagePatternAlgs_PointIdAlg
			${ART_FRAMEWORK_CORE}
			${ART_FRAMEWORK_PRINCIPAL}
			${ART_FRAMEWORK_SERVICES_REGISTRY}
			${ART_FRAMEWORK_SERVICES_OPTIONAL}
			${ART_FRAMEWORK_SERVICES_OPTIONAL_TFILESERVICE_SERVICE}
 			art_Persistency_Common canvas_Persistency_Common
			art_Persistency_Provenance canvas_Persistency_Provenance
			art_Utilities canvas_Utilities
			${MF_MESSAGELOGGER}
			${MF_UTILITIES}
			${CETLIB}
			${ROOT_BASIC_LIB_LIST}
)

simple_plugin(EmTrackMichelId "module"
			larcore_Geometry_Geometry_service
			larcore_Geometry
			lardataobj_RecoBase
			lardata_ArtDataHelper
>>>>>>> d446865e
			larreco_Calorimetry
			larreco_RecoAlg_ImagePatternAlgs_PointIdAlg
			${ART_FRAMEWORK_CORE}
			${ART_FRAMEWORK_PRINCIPAL}
			${ART_FRAMEWORK_SERVICES_REGISTRY}
			${ART_FRAMEWORK_SERVICES_OPTIONAL}
			${ART_FRAMEWORK_SERVICES_OPTIONAL_TFILESERVICE_SERVICE}
 			art_Persistency_Common canvas_Persistency_Common
			art_Persistency_Provenance canvas_Persistency_Provenance
			art_Utilities canvas_Utilities
			${MF_MESSAGELOGGER}
			${MF_UTILITIES}
			${CETLIB}
			${ROOT_BASIC_LIB_LIST}
)

simple_plugin(ParticleDecayId "module"
			larcore_Geometry_Geometry_service
			larcore_Geometry
			lardataobj_RecoBase
			lardata_ArtDataHelper
			larreco_Calorimetry
			larreco_RecoAlg_ImagePatternAlgs_PointIdAlg
			${ART_FRAMEWORK_CORE}
			${ART_FRAMEWORK_PRINCIPAL}
			${ART_FRAMEWORK_SERVICES_REGISTRY}
			${ART_FRAMEWORK_SERVICES_OPTIONAL}
			${ART_FRAMEWORK_SERVICES_OPTIONAL_TFILESERVICE_SERVICE}
 			art_Persistency_Common canvas_Persistency_Common
			art_Persistency_Provenance canvas_Persistency_Provenance
			art_Utilities canvas_Utilities
			${MF_MESSAGELOGGER}
			${MF_UTILITIES}
			${CETLIB}
			${ROOT_BASIC_LIB_LIST}
)

add_subdirectory(Keras)
add_subdirectory(MLP)
add_subdirectory(PointIdAlg)

install_headers()
install_fhicl()
install_source()<|MERGE_RESOLUTION|>--- conflicted
+++ resolved
@@ -69,8 +69,6 @@
 			larcore_Geometry
 			lardataobj_RecoBase
 			lardata_ArtDataHelper
-<<<<<<< HEAD
-=======
 			larreco_Calorimetry
 			larreco_RecoAlg_ImagePatternAlgs_PointIdAlg
 			${ART_FRAMEWORK_CORE}
@@ -92,7 +90,6 @@
 			larcore_Geometry
 			lardataobj_RecoBase
 			lardata_ArtDataHelper
->>>>>>> d446865e
 			larreco_Calorimetry
 			larreco_RecoAlg_ImagePatternAlgs_PointIdAlg
 			${ART_FRAMEWORK_CORE}
