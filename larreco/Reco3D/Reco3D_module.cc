// Christopher Backhouse - bckhouse@fnal.gov

// Test file at Caltech: nfs/raid11/dunesam/prodgenie_nu_dune10kt_1x2x6_mcc7.0/prodgenie_nu_dune10kt_1x2x6_63_20160811T171439_merged.root

// C/C++ standard libraries
#include <string>
#include <vector>
#include <iostream>

// framework libraries
#include "fhiclcpp/ParameterSet.h"
#include "art/Framework/Core/ModuleMacros.h"
#include "art/Framework/Core/EDProducer.h"
#include "art/Framework/Principal/Event.h"
#include "art/Framework/Principal/Handle.h"
#include "art/Framework/Services/Optional/TFileService.h"
#include "art/Framework/Services/Registry/ServiceHandle.h"
#include "canvas/Persistency/Common/Ptr.h"

// LArSoft libraries
#include "larcoreobj/SimpleTypesAndConstants/RawTypes.h" // raw::ChannelID_t
#include "larcore/Geometry/Geometry.h"

#include "lardata/DetectorInfoServices/DetectorPropertiesService.h"

#include "lardataobj/RecoBase/Wire.h"
#include "lardataobj/RecoBase/Hit.h"
#include "lardataobj/Simulation/SimChannel.h"
#include "lardataobj/RecoBase/SpacePoint.h"

#include "larsim/MCCheater/BackTracker.h"

#include "TGraph.h"
#include "TPad.h"

#include "Solver.h"
#include "HashTuple.h"

template<class T> T sqr(T x){return x*x;}

namespace reco3d
{

class Reco3D : public art::EDProducer
{
public:

  explicit Reco3D(const fhicl::ParameterSet& pset);
  virtual ~Reco3D();

  void produce(art::Event& evt);
  void beginJob();
  void endJob();

protected:
  void plot(const geo::Geometry* geom,
            const std::vector<CollectionWireHit*>& cwires,
            std::string suffix = "");

  bool fPlots;
  bool fPlots3D;
  bool fPlotsTrue;
  bool fFit;

  double fAlpha;

  const detinfo::DetectorProperties* detprop;
};

DEFINE_ART_MODULE(Reco3D)

// ---------------------------------------------------------------------------
Reco3D::Reco3D(const fhicl::ParameterSet& pset)
  : fPlots(pset.get<bool>("Plots")),
    fPlots3D(pset.get<bool>("Plots3D")),
    fPlotsTrue(pset.get<bool>("PlotsTrue")),
    fFit(pset.get<bool>("Fit")),
    fAlpha(pset.get<double>("Alpha"))
{
  if(fFit){
    produces<std::vector<recob::SpacePoint>>();
  }
}

// ---------------------------------------------------------------------------
Reco3D::~Reco3D()
{
}

// ---------------------------------------------------------------------------
void Reco3D::beginJob()
{
  detprop = art::ServiceHandle<detinfo::DetectorPropertiesService>()->provider();
}

// ---------------------------------------------------------------------------
void Reco3D::endJob()
{
}

// ---------------------------------------------------------------------------
// tpc makes sure the intersection is on the side we were expecting
bool ISect(const geo::Geometry* geom, int chanA, int chanB, geo::TPCID tpc,
           geo::WireIDIntersection& pt)
{
  // string has a default implementation for hash. Perhaps TPCID should
  // implement a hash function directly.
  typedef std::tuple<int, int, std::string/*geo::TPCID*/> Key_t;
  static std::unordered_map<Key_t, bool> bCache;
  static std::unordered_map<Key_t, geo::WireIDIntersection> pCache;

  // Prevent cache from growing without bound
  if(bCache.size() > 1e8){
    std::cout << "Clearing Intersection caches" << std::endl;
    bCache.clear();
    pCache.clear();
  }

  const Key_t key = std::make_tuple(chanA, chanB, std::string(tpc));
  if(bCache.count(key)){
    if(bCache[key]) pt = pCache[key];
    return bCache[key];
  }

  const std::vector<geo::WireID> awires = geom->ChannelToWire(chanA);
  const std::vector<geo::WireID> bwires = geom->ChannelToWire(chanB);

  for(geo::WireID awire: awires){
    if(geo::TPCID(awire) != tpc) continue;
    for(geo::WireID bwire: bwires){
      if(geo::TPCID(bwire) != tpc) continue;

      if(geom->WireIDsIntersect(awire, bwire, pt)){
        bCache[key] = true;
        pCache[key] = pt;
        return true;
      }
    }
  }

  bCache[key] = false;
  return false;
}

// ---------------------------------------------------------------------------
bool ISect(const geo::Geometry* geom, int chanA, int chanB, geo::TPCID tpc)
{
  geo::WireIDIntersection junk;
  return ISect(geom, chanA, chanB, tpc, junk);
}

// ---------------------------------------------------------------------------
bool CloseTime(double ta, double tb)
{
  // TODO - figure out cut value. Emprically 5 is a bit small
  return fabs(ta-tb) < 10;
}

// ---------------------------------------------------------------------------
bool CloseSpace(geo::WireIDIntersection ra, geo::WireIDIntersection rb)
{
  TVector3 pa(ra.y, ra.z, 0);
  TVector3 pb(rb.y, rb.z, 0);

  // TODO - figure out cut value. Empirically .25 is a bit small
  return (pa-pb).Mag() < .5;
}

// ---------------------------------------------------------------------------
void plot3d(const std::vector<TVector3>& ps, const std::string& name)
{
  int frame = 0;
  for(int phase = 0; phase < 4; ++phase){
    const int Nang = 20;
    for(int iang = 0; iang < Nang; ++iang){
      const double ang = M_PI/2*iang/double(Nang);

      TGraph g;

      for(TVector3 p: ps){
        double x, y;
        if(phase == 0){
          x = cos(ang)*p.Y()+sin(ang)*p.Z();
          y = p.X();
        }
        if(phase == 1){
          x = p.Z();
          y = cos(ang)*p.X()+sin(ang)*p.Y();
        }
        if(phase == 2){
          x = cos(ang)*p.Z()-sin(ang)*p.X();
          y = p.Y();
        }
        if(phase == 3){
          x = -cos(ang)*p.X() + sin(ang)*p.Y();
          y = cos(ang)*p.Y() + sin(ang)*p.X();
        }

        //        const double phi = phase/3.*M_PI/2 + ang/3;
        const double phi = 0;
        g.SetPoint(g.GetN(), cos(phi)*x+sin(phi)*y, cos(phi)*y-sin(phi)*x);
      }

      std::string fname = TString::Format(name.c_str(), frame++).Data();
      g.SetTitle(fname.c_str());
      if(g.GetN()) g.Draw("ap");
      gPad->Print(("anim/"+fname).c_str());
    }
  }
}

// ---------------------------------------------------------------------------
void Reco3D::plot(const geo::Geometry* geom,
                  const std::vector<CollectionWireHit*>& cwires,
                  std::string suffix)
{
  if(!suffix.empty()) suffix = "_"+suffix;

  TGraph gZX;
  TGraph gYX;
  TGraph gZY;

  gZX.SetTitle(";z;x");
  gYX.SetTitle(";y;x");
  gZY.SetTitle(";z;y");

  std::vector<TVector3> ps;

  for(const CollectionWireHit* cwire: cwires){
    const std::vector<geo::WireID> ws = geom->ChannelToWire(cwire->fChannel);
    assert(ws.size() == 1);
    const geo::WireGeo& wire = geom->GetElement(ws[0]);
    if(!cwire->fCrossings.empty())
      gZX.SetPoint(gZX.GetN(), wire.GetCenter().Z(), cwire->fCrossings[0]->fX);

    for(unsigned int icross = 0; icross < cwire->fCrossings.size(); ++icross){
      const SpaceCharge* sc = cwire->fCrossings[icross];
      const double w = cwire->fWeights[icross];

      if(w == 0) continue;

      // Approximate correction factor from time to space
      ps.emplace_back(sc->fX, sc->fY, sc->fZ);

      gYX.SetPoint(gYX.GetN(), sc->fY, sc->fX);
      gZY.SetPoint(gZY.GetN(), sc->fZ, sc->fY);
    }
  }

  if(gZX.GetN() == 0) gZX.SetPoint(0, 0, 0);
  if(gYX.GetN() == 0) gYX.SetPoint(0, 0, 0);
  if(gZY.GetN() == 0) gZY.SetPoint(0, 0, 0);

  gZX.Draw("ap");
  gPad->Print(("plots/evd"+suffix+".png").c_str());

  gYX.Draw("ap");
  gPad->Print(("plots/evd_ortho"+suffix+".png").c_str());
  gZY.Draw("ap");
  gPad->Print(("plots/evd_zy"+suffix+".png").c_str());

  if(fPlots3D) plot3d(ps, "evd3d"+suffix+"_%03d.png");
}

// ---------------------------------------------------------------------------
void FastForward(std::vector<InductionWireHit*>::iterator& it,
                 double target,
                 const std::vector<InductionWireHit*>::const_iterator& end)
{
  while(it != end &&
        (*it)->fTime < target &&
        !CloseTime((*it)->fTime, target)) ++it;
}

// ---------------------------------------------------------------------------
void BuildSystem(std::vector<art::Ptr<recob::Hit>>& xhits,
                 std::vector<art::Ptr<recob::Hit>>& uhits,
                 std::vector<art::Ptr<recob::Hit>>& vhits,
                 std::vector<CollectionWireHit*>& cwires,
                 std::vector<InductionWireHit*>& iwires,
                 bool incNei)
{
  art::ServiceHandle<geo::Geometry> geom;
  const detinfo::DetectorProperties* detprop = art::ServiceHandle<detinfo::DetectorPropertiesService>()->provider();
  // Maps from TPC to the induction wires. Normally want to access them this
  // way.
  std::map<geo::TPCID, std::vector<InductionWireHit*>> uwires, vwires;

  for(auto& ihits: {uhits, vhits}){
      for(auto& hit: ihits){
      const std::vector<geo::TPCID> tpcs = geom->ROPtoTPCs(geom->ChannelToROP(hit->Channel()));

      // TODO: Empirically, total collection charge is about 5% high of total
      // induction charge, which might cause "spare" charge to go where it's
      // not wanted.
      InductionWireHit* iwire = new InductionWireHit(hit->Channel(), hit->PeakTime(), hit->Integral() * .95);
      iwires.emplace_back(iwire);

      assert(tpcs.size() == 2);

      for(geo::TPCID tpc: tpcs){
        if(hit->View() == geo::kU) uwires[tpc].push_back(iwire);
        if(hit->View() == geo::kV) vwires[tpc].push_back(iwire);
      } // end for tpc
    } // end for hit
  } // end for U/V

  std::map<geo::TPCID, std::vector<art::Ptr<recob::Hit>>> xhits_by_tpc;
  for(auto& xhit: xhits){
    const std::vector<geo::TPCID> tpcs = geom->ROPtoTPCs(geom->ChannelToROP(xhit->Channel()));
    assert(tpcs.size() == 1);
    const geo::TPCID tpc = tpcs[0];
    xhits_by_tpc[tpc].push_back(xhit);
  }

  struct UVCrossing
  {
    geo::TPCID tpc;
    InductionWireHit *u, *v;

    bool operator<(const UVCrossing& x) const
    {
      return std::make_tuple(tpc, u, v) < std::make_tuple(x.tpc, x.u, x.v);
    }
  };

  // Build a table of UV crossers up front
  std::cout << "Building UV table..." << std::endl;
  std::map<UVCrossing, bool> isectUV;
  std::map<UVCrossing, geo::WireIDIntersection> ptsUV;

  for(auto it: uwires){
    const geo::TPCID tpc = it.first;

    auto vwires_begin = vwires[tpc].begin();

    for(InductionWireHit* uwire: uwires[tpc]){

      // Fast-forward up to the first vwire that could be relevant
      FastForward(vwires_begin, uwire->fTime, vwires[tpc].end());

      for(auto vit = vwires_begin; vit != vwires[tpc].end(); ++vit){
        InductionWireHit* vwire = *vit;

        // No more vwires can be relevant, bail out
        if(vwire->fTime > uwire->fTime &&
           !CloseTime(uwire->fTime, vwire->fTime)) break;

        const UVCrossing key = {tpc, uwire, vwire};

        isectUV[key] = ISect(geom.get(),
                             uwire->fChannel, vwire->fChannel, tpc,
                             ptsUV[key]);
      } // end for vwire
    } // end for uwire
  } // end for tpc

  std::cout << "Finding XUV coincidences..." << std::endl;
  std::vector<SpaceCharge*> spaceCharges;

  for(auto it: xhits_by_tpc){
    const geo::TPCID tpc = it.first;

    auto uwires_begin = uwires[tpc].begin();
    auto vwires_begin = vwires[tpc].begin();

    for(auto& hit: it.second){

      const std::vector<geo::WireID> ws = geom->ChannelToWire(hit->Channel());
      assert(ws.size() == 1);
<<<<<<< HEAD
      double xpos = detprop->ConvertTicksToX(hit->PeakTime(), ws[0]);
=======
>>>>>>> bab1ee19

      FastForward(uwires_begin, hit->PeakTime(), uwires[tpc].end());
      FastForward(vwires_begin, hit->PeakTime(), vwires[tpc].end());

      // Figure out which vwires intersect this xwire here so we don't do N^2
      // nesting inside the uwire loop below.
      std::vector<InductionWireHit*> vwires_cross;
      std::unordered_map<InductionWireHit*, geo::WireIDIntersection> ptsXV;
      vwires_cross.reserve(vwires[tpc].size()); // avoid reallocations
      for(auto vit = vwires_begin; vit != vwires[tpc].end(); ++vit){
        InductionWireHit* vwire = *vit;

        if(vwire->fTime > hit->PeakTime() &&
           !CloseTime(vwire->fTime, hit->PeakTime())) break;

        if(ISect(geom.get(), hit->Channel(), vwire->fChannel, tpc, ptsXV[vwire]))
          vwires_cross.push_back(vwire);
      } // end for vwire

      std::vector<SpaceCharge*> crossers;
      for(auto uit = uwires_begin; uit != uwires[tpc].end(); ++uit){
        InductionWireHit* uwire = *uit;

        if(uwire->fTime > hit->PeakTime() &&
           !CloseTime(uwire->fTime, hit->PeakTime())) break;

        geo::WireIDIntersection ptXU;
        if(!ISect(geom.get(), hit->Channel(), uwire->fChannel, tpc, ptXU)) continue;

        for(InductionWireHit* vwire: vwires_cross){

          const geo::WireIDIntersection ptXV = ptsXV[vwire];
          if(!CloseSpace(ptXU, ptXV)) continue;

          if(!isectUV[{tpc, uwire, vwire}]) continue;

          const geo::WireIDIntersection ptUV = ptsUV[{tpc, uwire, vwire}];

          if(!CloseSpace(ptXU, ptUV) ||
             !CloseSpace(ptXV, ptUV)) continue;

          // This average aleviates the problem with a single collection wire
          // matching multiple hits on an induction wire at different times.
<<<<<<< HEAD
          const double t = (hit->PeakTime()+uwire->fTime+vwire->fTime)/3;
=======
          const double t = (hit.PeakTime()+uwire->fTime+vwire->fTime)/3;
          const double xpos = detprop->ConvertTicksToX(t, ws[0]);
>>>>>>> bab1ee19
          // TODO exactly which 3D position to set for this point?
          // Don't have a cwire object yet, set it later
          SpaceCharge* sc = new SpaceCharge(xpos, ptXU.y, ptXU.z,
                                            0, uwire, vwire);
          spaceCharges.push_back(sc);
          crossers.push_back(sc);
        } // end for vwire
      } // end for uwire

      CollectionWireHit* cwire = new CollectionWireHit(hit->Channel(), hit->PeakTime(), hit->Integral(), crossers);
      cwires.push_back(cwire);
      for(SpaceCharge* sc: crossers) sc->fCWire = cwire;

    } // end for hit
  } // end for it (tpc)


  if(incNei){
    static const double kCritDist = 5;

    // Could use a QuadTree or VPTree etc, but seems like overkill
    class IntCoord
    {
    public:
      IntCoord(const SpaceCharge& sc)
        : fX(sc.fX/kCritDist),
          fY(sc.fY/kCritDist),
          fZ(sc.fZ/kCritDist)
      {
      }

      bool operator<(const IntCoord& i) const
      {
        return std::make_tuple(fX, fY, fZ) < std::make_tuple(i.fX, i.fY, i.fZ);
      }

      std::vector<IntCoord> Neighbours() const
      {
        std::vector<IntCoord> ret;
        for(int dx = -1; dx <= +1; ++dx){
          for(int dy = -1; dy <= +1; ++dy){
            for(int dz = -1; dz <= +1; ++dz){
              ret.push_back(IntCoord(fX+dx, fY+dy, fZ+dz));
            }
          }
        }
        return ret;
      }
    protected:
      IntCoord(int x, int y, int z) : fX(x), fY(y), fZ(z) {}

      int fX, fY, fZ;
    };

    std::map<IntCoord, std::vector<SpaceCharge*>> scMap;
    for(SpaceCharge* sc: spaceCharges){
      scMap[IntCoord(*sc)].push_back(sc);
    }

    std::cout << "Neighbour search..." << std::endl;
    std::cout << spaceCharges.size() << std::endl;
    // Now that we know all the space charges, can go through and assign neighbours

    int Ntests = 0;
    int Nnei = 0;
    for(SpaceCharge* sc1: spaceCharges){
      IntCoord ic(*sc1);
      for(IntCoord icn: ic.Neighbours()){
        for(SpaceCharge* sc2: scMap[icn]){

          ++Ntests;

          if(sc1 == sc2) continue;
          /*const*/ double dist2 = sqr(sc1->fX-sc2->fX) + sqr(sc1->fY-sc2->fY) + sqr(sc1->fZ-sc2->fZ);

          if(dist2 > sqr(kCritDist)) continue;

          if(dist2 == 0){
            std::cout << "ZERO DISTANCE SOMEHOW?" << std::endl;
            std::cout << sc1->fCWire << " " << sc1->fWire1 << " " << sc1->fWire2 << std::endl;
            std::cout << sc2->fCWire << " " << sc2->fWire1 << " " << sc2->fWire2 << std::endl;
            std::cout << dist2 << " " << sc1->fX << " " << sc2->fX << " " << sc1->fY << " " << sc2->fY << " " << sc1->fZ << " " << sc2->fZ << std::endl;
            continue;
            dist2 = sqr(kCritDist);
          }

          ++Nnei;

          // This is a pretty random guess
          const double coupling = exp(-sqrt(dist2)/2);
          sc1->fNeighbours.emplace_back(sc2, coupling);

          if(isnan(1/sqrt(dist2)) || isinf(1/sqrt(dist2))){
            std::cout << dist2 << " " << sc1->fX << " " << sc2->fX << " " << sc1->fY << " " << sc2->fY << " " << sc1->fZ << " " << sc2->fZ << std::endl;
            abort();
          }
        } // end for sc2
      } // end for icn
    } // end for sc1

    for(SpaceCharge* sc: spaceCharges){
      for(Neighbour& nei: sc->fNeighbours){
        sc->fNeiPotential += nei.fCoupling * nei.fSC->fPred;
      }
    }

    std::cout << Ntests << " tests to find " << Nnei << std::endl;
  }
}

// ---------------------------------------------------------------------------
void Reco3D::produce(art::Event& evt)
{
  std::unique_ptr<std::vector<recob::SpacePoint>> spt_coll(new std::vector<recob::SpacePoint>);

  art::Handle<std::vector<recob::Hit>> hits;
  std::vector<art::Ptr<recob::Hit> > hitlist;
  if (evt.getByLabel("gaushit", hits))
    art::fill_ptr_vector(hitlist, hits);

  // Skip very small events
  if(hits->size() < 20){
    if(fFit){
      evt.put(std::move(spt_coll));
    }
    return;
  }

  art::ServiceHandle<geo::Geometry> geom;

  std::vector<art::Ptr<recob::Hit>> xhits, uhits, vhits;
  for(auto & hit: hitlist){
    if(hit->SignalType() == geo::kCollection){
      xhits.push_back(hit);
    }
    else{
      if(hit->View() == geo::kU) uhits.push_back(hit);
      if(hit->View() == geo::kV) vhits.push_back(hit);
    }
  } // end for hit

  // BuildSystem requires the hits to be sorted in time
  for(auto v: {&xhits, &uhits, &vhits}){
    std::sort(v->begin(), v->end(),
              [](art::Ptr<recob::Hit>& a, art::Ptr<recob::Hit>& b)
              {
                return a->PeakTime() < b->PeakTime();
              });
  }

  std::vector<CollectionWireHit*> cwires;
  // So we can find them all to free the memory
  std::vector<InductionWireHit*> iwires;

  BuildSystem(xhits, uhits, vhits, cwires, iwires, fAlpha != 0);

  if(fPlots) plot(geom.get(), cwires, TString::Format("pre_%03d", evt.event()).Data());

  if(fFit){
    std::cout << "Iterating..." << std::endl;
    double prevMetric = Metric(cwires, 0);//fAlpha);
    std::cout << "Begin: " << prevMetric << std::endl;
    for(int i = 0;; ++i){
      Iterate(cwires, 0);//fAlpha);
      const double metric = Metric(cwires, 0);//fAlpha);
      std::cout << i << " " << metric << std::endl;
      if(fabs(metric-prevMetric) < 1e-3*fabs(prevMetric)) break;
      if(i > 100) break;
      //    if(metric/prevMetric > .9999) break;
      prevMetric = metric;
    }

    if(fPlots) plot(geom.get(), cwires, TString::Format("noreg_%03d", evt.event()).Data());

    prevMetric = Metric(cwires, fAlpha);
    std::cout << "Begin: " << prevMetric << std::endl;
    for(int i = 0;; ++i){
      Iterate(cwires, fAlpha);
      const double metric = Metric(cwires, fAlpha);
      std::cout << i << " " << metric << std::endl;
      if(fabs(metric-prevMetric) < 1e-3*fabs(prevMetric)) break;
      if(i > 100) break;
      //    if(metric/prevMetric > .9999) break;
      prevMetric = metric;
    }


    if(fPlots) plot(geom.get(), cwires, TString::Format("%03d", evt.event()).Data());


    for(const CollectionWireHit* cwire: cwires){
      for(unsigned int icross = 0; icross < cwire->fCrossings.size(); ++icross){
        const SpaceCharge* sc = cwire->fCrossings[icross];
        const double w = cwire->fWeights[icross];

        if(w == 0) continue;

        // TODO find somewhere to save the charge too
        double xyz[3] = {sc->fX, sc->fY, sc->fZ};
        double err[6] = {0,};
        double chi2 = 0;
        spt_coll->push_back(recob::SpacePoint(xyz, err, chi2));
      }
    }

    evt.put(std::move(spt_coll));
  } // end if fFit


  if(fPlotsTrue){
    TGraph gTrueZX;
    TGraph gTrueYX;
    TGraph gTrueZY;
    std::vector<TVector3> ps_true;

    art::ServiceHandle<cheat::BackTracker> bt;
    for(unsigned int i = 0; i < hits->size(); ++i){
      try{
        const std::vector<double> xyz = bt->HitToXYZ(art::Ptr<recob::Hit>(hits, i));
        ps_true.emplace_back(xyz[0], xyz[1], xyz[2]);
      }
      catch(...){} // some hits have no electrons?
    }

    // art::Handle<std::vector<sim::SimChannel>> simchancol;
    // evt.getByLabel("largeant", simchancol);
    // for(const sim::SimChannel& simchan: *simchancol){
    //   for(sim::TDCIDE tdcide: simchan.TDCIDEMap()){
    //     for(sim::IDE ide: tdcide.second){
    //       ps_true.emplace_back(ide.x, ide.y, ide.z);
    //     }
    //   }
    // }

    for(TVector3 p: ps_true){
      gTrueZX.SetPoint(gTrueZX.GetN(), p.Z(), p.X());
      gTrueYX.SetPoint(gTrueYX.GetN(), p.Y(), p.X());
      gTrueZY.SetPoint(gTrueZY.GetN(), p.Z(), p.Y());
    }

    if(gTrueZX.GetN() == 0) gTrueZX.SetPoint(0, 0, 0);
    if(gTrueYX.GetN() == 0) gTrueYX.SetPoint(0, 0, 0);
    if(gTrueZY.GetN() == 0) gTrueZY.SetPoint(0, 0, 0);

    gTrueZX.SetTitle(";z;x");
    gTrueYX.SetTitle(";y;x");
    gTrueZY.SetTitle(";z;y");

    gTrueZX.Draw("ap");
    gPad->Print(TString::Format("plots/evd_true_%03d.png", evt.event()).Data());
    gTrueYX.Draw("ap");
    gPad->Print(TString::Format("plots/evd_true_ortho_%03d.png", evt.event()).Data());
    gTrueZY.Draw("ap");
    gPad->Print(TString::Format("plots/evd_true_zy_%03d.png", evt.event()).Data());

    if(fPlots3D) plot3d(ps_true, TString::Format("evd3d_true_%03d_%%03d.png", evt.event()).Data());
  }

  for(InductionWireHit* i: iwires) delete i;
  for(CollectionWireHit* c: cwires) delete c;
<<<<<<< HEAD

  for(InductionWireHit* i: iwires_cheat) delete i;
  for(CollectionWireHit* c: cwires_cheat) delete c;


=======
>>>>>>> bab1ee19
}

} // end namespace reco3d<|MERGE_RESOLUTION|>--- conflicted
+++ resolved
@@ -368,10 +368,6 @@
 
       const std::vector<geo::WireID> ws = geom->ChannelToWire(hit->Channel());
       assert(ws.size() == 1);
-<<<<<<< HEAD
-      double xpos = detprop->ConvertTicksToX(hit->PeakTime(), ws[0]);
-=======
->>>>>>> bab1ee19
 
       FastForward(uwires_begin, hit->PeakTime(), uwires[tpc].end());
       FastForward(vwires_begin, hit->PeakTime(), vwires[tpc].end());
@@ -415,12 +411,8 @@
 
           // This average aleviates the problem with a single collection wire
           // matching multiple hits on an induction wire at different times.
-<<<<<<< HEAD
           const double t = (hit->PeakTime()+uwire->fTime+vwire->fTime)/3;
-=======
-          const double t = (hit.PeakTime()+uwire->fTime+vwire->fTime)/3;
           const double xpos = detprop->ConvertTicksToX(t, ws[0]);
->>>>>>> bab1ee19
           // TODO exactly which 3D position to set for this point?
           // Don't have a cwire object yet, set it later
           SpaceCharge* sc = new SpaceCharge(xpos, ptXU.y, ptXU.z,
@@ -681,14 +673,7 @@
 
   for(InductionWireHit* i: iwires) delete i;
   for(CollectionWireHit* c: cwires) delete c;
-<<<<<<< HEAD
-
-  for(InductionWireHit* i: iwires_cheat) delete i;
-  for(CollectionWireHit* c: cwires_cheat) delete c;
-
-
-=======
->>>>>>> bab1ee19
+
 }
 
 } // end namespace reco3d