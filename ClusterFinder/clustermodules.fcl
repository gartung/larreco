--- conflicted
+++ resolved
@@ -25,7 +25,6 @@
 # CCHitRefinerAlg:     @local::standard_cchitrefineralg
 }
 
-<<<<<<< HEAD
 standard_linecluster:
 {
 # this is the cluster finding component of former ClusterCrawler
@@ -33,13 +32,6 @@
  CalDataModuleLabel:  "cchit"
  ClusterCrawlerAlg:   @local::standard_clustercrawleralg
 } # standard_linecluster
-=======
-standard_clustercrawlershower:
-{
- module_type:       "ClusterCrawlerShower"
- InputClusterLabel: "cccluster"
-}
->>>>>>> 944c8f58
 
 standard_fuzzycluster:
 {
