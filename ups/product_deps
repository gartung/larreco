--- conflicted
+++ resolved
@@ -1,20 +1,12 @@
 # The parent line must be the first non-comment line in the file
 # This line defines the product name and version
-<<<<<<< HEAD
-parent	larreco	v03_08_00
-=======
 parent	larreco	v04_00_00
->>>>>>> c0f927eb
 defaultqual	e6
 #
 fcldir product_dir job
 #
 product         version
-<<<<<<< HEAD
-larsim		v03_07_00
-=======
 larsim		v04_00_00
->>>>>>> c0f927eb
 nutools         v1_07_01
 gcc		v4_9_1
 
