--- conflicted
+++ resolved
@@ -1,22 +1,13 @@
 # The parent line must be the first non-comment line in the file
 # This line defines the product name and version
-<<<<<<< HEAD
 parent	larreco	v05_03_00
-=======
-parent	larreco	v05_03_00_rc1
->>>>>>> 65ff10f3
 defaultqual	e9
 #
 fcldir product_dir job
 #
 product         version
-<<<<<<< HEAD
 larsim		v05_02_00
-nutools         v1_23_02
-=======
-larsim		v05_03_00_rc1
 nutools         v1_24_00
->>>>>>> 65ff10f3
 gcc		v4_9_3
 
 cetbuildtools	v4_18_04	-	only_for_build
