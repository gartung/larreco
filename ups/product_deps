# The parent line must be the first non-comment line in the file
# This line defines the product name and version
parent	larreco	v08_27_00
defaultqual	e19
#
fcldir product_dir job
fwdir  product_dir config_data
#
product         version
<<<<<<< HEAD
larsim		v08_17_00
=======
larsim		v08_19_00
>>>>>>> 5efc75bd
eigen		v3_3_5
tensorflow      v1_3_0g		-	optional

cetbuildtools	v7_14_00	-	only_for_build
end_product_list

qualifier     larsim         tensorflow     eigen
e19:py2:debug e19:py2:debug  e19:py2:debug  -nq-
e19:py2:prof  e19:py2:prof   e19:py2:prof   -nq-
e19:debug     e19:debug      e19:debug      -nq-
e19:prof      e19:prof       e19:prof       -nq-
c7:py2:debug  c7:py2:debug   c7:py2:debug   -nq-
c7:py2:prof   c7:py2:prof    c7:py2:prof    -nq-
c7:debug      c7:debug       c7:debug       -nq-
c7:prof       c7:prof        c7:prof        -nq-
end_qualifier_list

# Preserve tabs and formatting in emacs and vi / vim:

### Local Variables:
### tab-width: 8
### End:<|MERGE_RESOLUTION|>--- conflicted
+++ resolved
@@ -7,11 +7,7 @@
 fwdir  product_dir config_data
 #
 product         version
-<<<<<<< HEAD
-larsim		v08_17_00
-=======
 larsim		v08_19_00
->>>>>>> 5efc75bd
 eigen		v3_3_5
 tensorflow      v1_3_0g		-	optional
 
