# The parent line must be the first non-comment line in the file
# This line defines the product name and version
parent	larreco	v06_39_01
defaultqual	e14
#
fcldir product_dir job
#
product         version
larsim		v06_31_01
eigen		v3_3_3
<<<<<<< HEAD
nutools         v2_15_01
tensorflow      v1_2_1_b3
=======
nutools         v2_16_04
>>>>>>> c509092d

cetbuildtools	v5_14_00	-	only_for_build
end_product_list

  
# e14  - with gcc 6.3.0 and -std=c++14
qualifier     larsim     nutools    tensorflow        eigen	notes
e14:debug     e14:debug  e14:debug  e14:p2713d:debug  -nq-
e14:opt       e14:opt    e14:opt    e14:p2713d:opt    -nq-
e14:prof      e14:prof   e14:prof   e14:p2713d:prof   -nq-
end_qualifier_list

# Preserve tabs and formatting in emacs and vi / vim:

### Local Variables:
### tab-width: 8
### End:<|MERGE_RESOLUTION|>--- conflicted
+++ resolved
@@ -8,12 +8,8 @@
 product         version
 larsim		v06_31_01
 eigen		v3_3_3
-<<<<<<< HEAD
-nutools         v2_15_01
+nutools         v2_16_04
 tensorflow      v1_2_1_b3
-=======
-nutools         v2_16_04
->>>>>>> c509092d
 
 cetbuildtools	v5_14_00	-	only_for_build
 end_product_list
