# The parent line must be the first non-comment line in the file
# This line defines the product name and version
<<<<<<< HEAD
parent	larreco	v06_24_02
defaultqual	e10
=======
parent	larreco	v06_24_01
defaultqual	e14
>>>>>>> 4056730d
#
fcldir product_dir job
#
product         version
larsim		v06_17_01
nutools         v2_12_00

cetbuildtools	v5_06_07	-	only_for_build
end_product_list

  
# e14  - with gcc 6.3.0 and -std=c++14
qualifier	larsim		nutools		notes
e14:debug	e14:debug	e14:debug
e14:opt		e14:opt		e14:opt
e14:prof	e14:prof	e14:prof
end_qualifier_list

# Preserve tabs and formatting in emacs and vi / vim:

### Local Variables:
### tab-width: 8
### End:<|MERGE_RESOLUTION|>--- conflicted
+++ resolved
@@ -1,12 +1,7 @@
 # The parent line must be the first non-comment line in the file
 # This line defines the product name and version
-<<<<<<< HEAD
 parent	larreco	v06_24_02
-defaultqual	e10
-=======
-parent	larreco	v06_24_01
 defaultqual	e14
->>>>>>> 4056730d
 #
 fcldir product_dir job
 #
