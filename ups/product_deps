# The parent line must be the first non-comment line in the file
# This line defines the product name and version
<<<<<<< HEAD
parent	larreco	v03_04_01
=======
parent	larreco	v03_03_01
>>>>>>> ffb32b50
defaultqual	e6
#
fcldir product_dir job
#
product         version
larsim		v03_02_04
nutools         v1_06_03
gcc		v4_9_1

cetbuildtools	v4_03_03	-	only_for_build
end_product_list

  
# e6  - with gcc 4.9.1 and -std=c++1y
qualifier	larsim		nutools		gcc	notes
e6:debug	e6:debug	debug:e6	-nq-
e6:opt		e6:opt		e6:prof		-nq-
e6:prof		e6:prof		e6:prof		-nq-
e6:debug:noifdh e6:debug        debug:e6        -nq-
end_qualifier_list

# Preserve tabs and formatting in emacs and vi / vim:

### Local Variables:
### tab-width: 8
### End:<|MERGE_RESOLUTION|>--- conflicted
+++ resolved
@@ -1,10 +1,6 @@
 # The parent line must be the first non-comment line in the file
 # This line defines the product name and version
-<<<<<<< HEAD
-parent	larreco	v03_04_01
-=======
 parent	larreco	v03_03_01
->>>>>>> ffb32b50
 defaultqual	e6
 #
 fcldir product_dir job
