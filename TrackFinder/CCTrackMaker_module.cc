////////////////////////////////////////////////////////////////////////
//
//  CCTrackMaker
//
//  Make tracks using ClusterCrawler clusters and vertex info
//
//  baller@fnal.gov, October 2014
//  May 2015: Major re-write
//
////////////////////////////////////////////////////////////////////////

// C++ includes
#include <cmath>
#include <algorithm>
#include <iostream>
#include <iomanip>
#include <fstream>
#include <vector>
#include <string>

// Framework includes
#include "art/Framework/Core/EDProducer.h"
#include "art/Framework/Core/ModuleMacros.h"
#include "art/Framework/Principal/Event.h"
#include "fhiclcpp/ParameterSet.h"
#include "art/Framework/Principal/Handle.h"
#include "art/Persistency/Common/Ptr.h"
#include "art/Persistency/Common/PtrVector.h"
#include "art/Framework/Services/Registry/ServiceHandle.h"
#include "messagefacility/MessageLogger/MessageLogger.h"

// LArSoft includes
#include "Geometry/Geometry.h"
#include "Geometry/TPCGeo.h"
#include "Geometry/PlaneGeo.h"
#include "Geometry/WireGeo.h"
#include "RecoBase/Hit.h"
#include "RecoBase/Cluster.h"
#include "RecoBase/Track.h"
#include "RecoBase/Vertex.h"
#include "RecoBase/PFParticle.h"
#include "RecoBase/Seed.h"
#include "CalibrationDBI/Interface/IChannelStatusService.h"
#include "CalibrationDBI/Interface/IChannelStatusProvider.h"

#include "Utilities/LArProperties.h"
#include "Utilities/DetectorProperties.h"
#include "Utilities/AssociationUtil.h"
#include "RecoAlg/TrackTrajectoryAlg.h"
#include "RecoAlg/VertexFitAlg.h"


struct CluLen{
  int index;
  int length;
};

bool greaterThan (CluLen c1, CluLen c2) { return (c1.length > c2.length);}
bool lessThan (CluLen c1, CluLen c2) { return (c1.length < c2.length);}

namespace trkf {
  
  class CCTrackMaker : public art::EDProducer {
    
  public:
    
    explicit CCTrackMaker(fhicl::ParameterSet const& pset);
    virtual ~CCTrackMaker();
    
    void reconfigure(fhicl::ParameterSet const& p);
    void produce(art::Event& evt);
    void beginJob();
    //    void endJob();
    
  private:
    
    std::string     fHitModuleLabel;
    std::string     fClusterModuleLabel;
    std::string     fVertexModuleLabel;
    
    // services
    art::ServiceHandle<geo::Geometry> geom;
    art::ServiceHandle<util::LArProperties> larprop;
    art::ServiceHandle<util::DetectorProperties> detprop;
    
    TrackTrajectoryAlg fTrackTrajectoryAlg;
    VertexFitAlg fVertexFitAlg;
    
    // Track matching parameters
    unsigned short algIndex;
    std::vector<short> fMatchAlgs;
    std::vector<float> fXMatchErr;
    std::vector<float> fAngleMatchErr;
    std::vector<float> fChgAsymFactor;
    std::vector<float> fMatchMinLen;
    std::vector<bool> fMakeAlgTracks;
    
    // Cluster merging parameters
    float fMaxDAng;
    float fChainMaxdX;
    float fChainVtxAng;
    float fMergeChgAsym;
    float fMaxMergeError;
    float fMergeErrorCut;
    
    float fChgWindow;
    float fWirePitch;
    // cosmic ray tagging
    float fFiducialCut;
    float fDeltaRayCut;
    
    bool fMakePFPs;
    
    // vertex fitting
    unsigned short fNVtxTrkHitsFit;
    float fHitFitErrFac;
    
    // temp
    bool fuBCode;
    
    // debugging inputs
    short fDebugAlg;
    short fDebugPlane;
    short fDebugCluster;
    bool fPrintAllClusters;
    bool prt;
    
    unsigned short nplanes;
    unsigned int cstat;
    unsigned int tpc;
    
    // hit indexing info
    std::array<unsigned int, 3> firstWire;
    std::array<unsigned int, 3> lastWire;
    std::array<unsigned int, 3> firstHit;
    std::array<unsigned int, 3> lastHit;
    std::array<std::vector< std::pair<int, int> >, 3> WireHitRange;
    
    std::vector<art::Ptr<recob::Hit>> allhits;
    
    // Cluster parameters
    struct clPar{
      std::array<float, 2> Wire;      // Begin/End Wire
      std::array<float, 2> X;         // Begin/End X
      std::array<short, 2> Time;      // Begin/End Time
      std::array<float, 2> Slope;     // Begin/End slope
      std::array<float, 2> Charge;    // Begin/End charge
      std::array<float, 2> ChgNear;   // Charge near the cluster at each end
      std::array<float, 2> Angle;     // Begin/End angle (radians)
      std::array<short, 2> Dir;       // Product of end * slope
      std::array<short, 2> VtxIndex;  // Vertex index
      std::array<short, 2> mVtxIndex; // "Maybe" Vertex index
      std::array<short, 2> BrkIndex;  // Broken cluster index
      std::array<float, 2> MergeError;  // Broken cluster merge error (See MakeClusterChains)
      unsigned short EvtIndex;        // index of the cluster in clusterlist
      short InTrack;                  // cluster -> chain index
      unsigned short Length;          // cluster length (wires)
      float TotChg;                   // total charge of cluster (or series of clusters)
    };
    // vector of cluster parameters in each plane
    std::array<std::vector<clPar>, 3> cls;
    
    // cluster chain parameters
    struct ClsChainPar{
      std::array<float, 2> Wire;      // Begin/End Wire
      std::array<float, 2> X;         // Begin/End X
      std::array<float, 2> Time;      // Begin/End Time
      std::array<float, 2> Slope;     // Begin/End slope
      std::array<float, 2> Angle;     // Begin/End angle (radians)
      std::array<short, 2> VtxIndex;  // Vertex index
      std::array<short, 2> Dir;
      std::array<float, 2> ChgNear;   // Charge near the cluster at each end
      std::array<short, 2> mBrkIndex; // a "Maybe" cluster index
      unsigned short Length;
      float TotChg;
      std::vector<unsigned short> ClsIndex;
      std::vector<unsigned short> Order;
      short InTrack;                  // cluster -> track ID (-1 if none, 0 if under construction)
    };
    // vector of cluster parameters in each plane
    std::array<std::vector<ClsChainPar>, 3> clsChain;
    
    // 3D Vertex info
    struct vtxPar{
      short ID;
      unsigned short EvtIndex;
      float X;
      float Y;
      float Z;
      std::array<unsigned short, 3> nClusInPln;
      bool Neutrino;
    };
    
    std::vector<vtxPar> vtx;
    
    // cluster indices assigned to one vertex. Filled in VtxMatch
    std::array<std::vector<unsigned short>, 3> vxCls;
    
    struct TrkPar{
      short ID;
      unsigned short Proc; // 1 = VtxMatch, 2 = ...
      std::array< std::vector<art::Ptr<recob::Hit>>, 3> TrkHits;
      std::vector<TVector3> TrjPos;
      std::vector<TVector3> TrjDir;
      std::array<short, 2> VtxIndex;
      std::vector<unsigned short> ClsEvtIndices;
      float Length;
      short ChgOrder;
      short MomID;
      std::array<bool, 2> EndInTPC;
      std::array<bool, 2> GoodEnd;    // set true if there are hits in all planes at the end point
      std::vector<short> DtrID;
      short PDGCode;
    };
    std::vector<TrkPar> trk;
    
    // Array of pointers to hits in each plane for one track
    std::array< std::vector<art::Ptr<recob::Hit>>, 3> trkHits;
    // and for one seed
    std::array< std::vector<art::Ptr<recob::Hit>>, 3> seedHits;
    // relative charge normalization between planes
    std::array< float, 3> ChgNorm;
    
    // Vector of PFParticle -> track IDs. The first element will be
    // track ID = 0 indicating that this is a neutrino PFParticle and
    // there is no associated track
    std::vector<unsigned short> pfpToTrkID;
    
    // characterize the match between clusters in 2 or 3 planes
    struct MatchPars {
      std::array<short, 3> Cls;
      std::array<unsigned short, 3> End;
      std::array<float, 3> Chg;
      short Vtx;
      float dWir;   // wire difference at the matching end
      float dAng;   // angle difference at the matching end
      float dX;     // X difference
      float Err;    // Wire,Angle,Time match error
      short oVtx;
      float odWir;  // wire difference at the other end
      float odAng;  // angle difference at the other end
      float odX;  // time difference at the other end
      float dSP;   // space point difference
      float oErr;   // dAngle dX match error
    };
    // vector of many match combinations
    std::vector<MatchPars> matcomb;
    
    void PrintClusters() const;
    
    void PrintTracks() const;
    
    void MakeClusterChains(art::FindManyP<recob::Hit> const& fmCluHits);
    float dXClTraj(art::FindManyP<recob::Hit> const& fmCluHits, unsigned short ipl, unsigned short icl1, unsigned short end1, unsigned short icl2);
    void FillChgNear();
    void FillWireHitRange();
    
    // Find clusters that point to vertices but do not have a
    // cluster-vertex association made by ClusterCrawler
    void FindMaybeVertices();
    // match clusters associated with vertices
    void VtxMatch(art::FindManyP<recob::Hit> const& fmCluHits);
    // match clusters in all planes
    void PlnMatch(art::FindManyP<recob::Hit> const& fmCluHits);
    
    // Make the track/vertex and mother/daughter relationships
    void MakeFamily();
    void TagCosmics();
    
    void FitVertices();
    
    // fill the end matching parameters in the MatchPars struct
    void FillEndMatch(MatchPars& match);
    // 2D version
    void FillEndMatch2(MatchPars& match);
    
    float ChargeAsym(std::array<float, 3>& mChg);
    
    void FindMidPointMatch(art::FindManyP<recob::Hit> const& fmCluHits, MatchPars& match, unsigned short kkpl, unsigned short kkcl, unsigned short kkend, float& kkWir, float& kkX);
    
    bool FindMissingCluster(unsigned short kpl, short& kcl, unsigned short& kend, float kWir, float kX, float okWir, float okX);
    
    bool DupMatch(MatchPars& match);
    
    void SortMatches(art::FindManyP<recob::Hit> const& fmCluHits, unsigned short procCode);
    
    // fill the trkHits array using information.
    void FillTrkHits(art::FindManyP<recob::Hit> const& fmCluHits, unsigned short imat);
    
    // Seed hits for the seed - hit association
//    void FindSeedHits(unsigned short itk, unsigned short& end);
    
    // store the track in the trk vector
    void StoreTrack(art::FindManyP<recob::Hit> const& fmCluHits, unsigned short imat, unsigned short procCode);
    
    // returns the charge along the line between (wire1, time1) and (wire2, time2)
    float ChargeNear(unsigned short ipl, unsigned short wire1, float time1, unsigned short wire2, float time2);
    
    // inflate cuts at large angle
    float AngleFactor(float slope);
    
  }; // class CCTrackMaker
  
  //-------------------------------------------------
  CCTrackMaker::CCTrackMaker(fhicl::ParameterSet const& pset)
  {
    this->reconfigure(pset);
    produces< std::vector<recob::PFParticle>                   >();
    produces< art::Assns<recob::PFParticle, recob::Track>      >();
    produces< art::Assns<recob::PFParticle, recob::Cluster>    >();
    produces< art::Assns<recob::PFParticle, recob::Seed>       >();
    produces< art::Assns<recob::PFParticle, recob::Vertex>     >();
    produces< std::vector<recob::Vertex>                       >();
    produces< std::vector<recob::Track>                        >();
    produces< art::Assns<recob::Track,      recob::Hit>        >();
    produces<std::vector<recob::Seed>                          >();
    //produces< art::Assns<recob::Seed,       recob::Hit>        >();
  }
  
  //-------------------------------------------------
  void CCTrackMaker::reconfigure(fhicl::ParameterSet const& pset)
  {
    fHitModuleLabel         = pset.get< std::string >("HitModuleLabel");
    fClusterModuleLabel     = pset.get< std::string >("ClusterModuleLabel");
    fVertexModuleLabel      = pset.get< std::string >("VertexModuleLabel");
    // track matching
    fMatchAlgs              = pset.get< std::vector<short> >("MatchAlgs");
    fXMatchErr              = pset.get< std::vector<float> >("XMatchErr");
    fAngleMatchErr          = pset.get< std::vector<float> >("AngleMatchErr");
    fChgAsymFactor          = pset.get< std::vector<float> >("ChgAsymFactor");
    fMatchMinLen            = pset.get< std::vector<float> >("MatchMinLen");
    fMakeAlgTracks          = pset.get< std::vector<bool> >("MakeAlgTracks");
    // Cluster merging
    fMaxDAng                = pset.get< float >("MaxDAng");
    fChainMaxdX             = pset.get< float >("ChainMaxdX");
    fChainVtxAng            = pset.get< float >("ChainVtxAng");
    fMergeChgAsym           = pset.get< float >("MergeChgAsym");
    // Cosmic ray tagging
    fFiducialCut            = pset.get< float >("FiducialCut");
    fDeltaRayCut            = pset.get< float >("DeltaRayCut");
    // make PFParticles
    fMakePFPs               = pset.get< bool  >("MakePFPs");
    // vertex fitting
    fNVtxTrkHitsFit         = pset.get< unsigned short  >("NVtxTrkHitsFit");
    fHitFitErrFac           = pset.get< float >("HitFitErrFac");
    // uB code
    fuBCode                 = pset.get< bool >("uBCode");
    // debugging inputs
    fDebugAlg               = pset.get< short >("DebugAlg");
    fDebugPlane             = pset.get< short >("DebugPlane");
    fDebugCluster           = pset.get< short >("DebugCluster");
    fPrintAllClusters       = pset.get< bool  >("PrintAllClusters");
    
    // Consistency check
    if(fMatchAlgs.size() > fXMatchErr.size() || fMatchAlgs.size() > fAngleMatchErr.size()
       || fMatchAlgs.size() > fChgAsymFactor.size() || fMatchAlgs.size() > fMatchMinLen.size()
       || fMatchAlgs.size() > fMakeAlgTracks.size()) {
      mf::LogError("CCTM")<<"Incompatible fcl input vector sizes";
      return;
    }
    // Reality check
    for(unsigned short ii = 0; ii < fMatchAlgs.size(); ++ii) {
      if(fAngleMatchErr[ii] <= 0 || fXMatchErr[ii] <= 0) {
        mf::LogError("CCTM")<<"Invalid matching parameters "<<fAngleMatchErr[ii]<<" "<<fXMatchErr[ii];
        return;
      }
    } // ii
    
  } // reconfigure
  
  //-------------------------------------------------
  CCTrackMaker::~CCTrackMaker()
  {
  }
  
  //-------------------------------------------------
  void CCTrackMaker::beginJob()
  {
  }
  
  /*
   //-------------------------------------------------
   void CCTrackMaker::endJob()
   {
   }
   */
  //------------------------------------------------------------------------------------//
  void CCTrackMaker::produce(art::Event& evt)
  {
    
    fWirePitch = geom->WirePitch();
    
    fChgWindow = 40; // window (ticks) for identifying shower-like clusters
    
    std::unique_ptr<std::vector<recob::Track>> tcol(new std::vector<recob::Track>);
    std::unique_ptr<art::Assns<recob::Track, recob::Hit> > thassn (new art::Assns<recob::Track, recob::Hit>);

    std::unique_ptr<std::vector<recob::Vertex>> vcol(new std::vector<recob::Vertex>);

    std::unique_ptr<std::vector<recob::PFParticle>> pcol(new std::vector<recob::PFParticle>);
    
    std::unique_ptr< art::Assns<recob::PFParticle, recob::Track> > ptassn( new art::Assns<recob::PFParticle, recob::Track> );
    std::unique_ptr< art::Assns<recob::PFParticle, recob::Cluster> > pcassn( new art::Assns<recob::PFParticle, recob::Cluster> );
    std::unique_ptr< art::Assns<recob::PFParticle, recob::Seed> > psassn( new art::Assns<recob::PFParticle, recob::Seed> );
    std::unique_ptr< art::Assns<recob::PFParticle, recob::Vertex> > pvassn( new art::Assns<recob::PFParticle, recob::Vertex> );
    
    // seed collection
    std::unique_ptr<std::vector<recob::Seed>> scol(new std::vector<recob::Seed>);
    std::unique_ptr<art::Assns<recob::Seed, recob::Hit> > shassn (new art::Assns<recob::Seed, recob::Hit>);
    
    // all hits
    art::Handle< std::vector<recob::Hit> > allhitsListHandle;
    // cluster list
    art::Handle< std::vector<recob::Cluster> > clusterListHandle;
    std::vector<art::Ptr<recob::Cluster>> clusterlist;
    // ClusterCrawler Vertices
    art::Handle< std::vector<recob::Vertex> > VtxListHandle;
    std::vector<art::Ptr<recob::Vertex>> vtxlist;

    // get Hits
    allhits.clear();
    if (evt.getByLabel(fHitModuleLabel, allhitsListHandle))
      art::fill_ptr_vector(allhits, allhitsListHandle);
    
    // get Clusters
    if (evt.getByLabel(fClusterModuleLabel, clusterListHandle))
      art::fill_ptr_vector(clusterlist, clusterListHandle);
    if(clusterlist.size() == 0) return;
    // get cluster - hit associations
    art::FindManyP<recob::Hit> fmCluHits(clusterListHandle, evt, fClusterModuleLabel);
    //    pfmCluHits.reset(something goes here);
    
    // get Vertices
    if (evt.getByLabel(fVertexModuleLabel, VtxListHandle))
      art::fill_ptr_vector(vtxlist, VtxListHandle);
    art::FindManyP<recob::Cluster, unsigned short> fmVtxCls(VtxListHandle, evt, fVertexModuleLabel);
    
    std::vector<CluLen> clulens;
    
    unsigned short ipl, icl, end, itr, tID, tIndex;
    
    // maximum error (see MakeClusterChains) for considering clusters broken
    fMaxMergeError = 30;
    // Cut on the error for a definitely broken cluster. Clusters with fMergeErrorCut < MergeError < fMaxMergeError
    // are possibly broken clusters but we will consider these when matching between planes
    fMergeErrorCut = 10;
    
    // some junk vectors to satisfy the recob::Track constructor
    std::vector< std::vector<double> > dQdx;
    std::vector<double> mom(2, util::kBogusD);
    // prepare a bogus covariance matrix so that the TrackAna module doesn't bomb
    TMatrixD cov(5,5);
    for(unsigned short ii = 0; ii < 5; ++ii) cov(ii, ii) = 1;
    std::vector<TMatrixD> tmpCov;
    tmpCov.push_back(cov);
    tmpCov.push_back(cov);
    std::vector< art::Ptr<recob::Hit > > tmpHits;
    std::vector< art::Ptr<recob::Cluster > > tmpCls;
    std::vector< art::Ptr<recob::Vertex > > tmpVtx;
    
    // vector for PFParticle constructor
    std::vector<size_t> dtrIndices;
    
    // some vectors for recob::Seed
    double sPos[3], sDir[3];
    double sErr[3] = {0,0,0};
    
    // check consistency between clusters and associated hits
    std::vector<art::Ptr<recob::Hit>> clusterhits;
    for(icl = 0; icl < clusterlist.size(); ++icl) {
      ipl = clusterlist[icl]->Plane().Plane;
      clusterhits = fmCluHits.at(icl);
      if(clusterhits[0]->WireID().Wire != clusterlist[icl]->EndWire()) {
        std::cout<<"CCTM Cluster-Hit End wire mis-match "<<clusterhits[0]->WireID().Wire<<" vs "<<clusterlist[icl]->EndWire()<<" Bail out! \n";
        return;
      }
      for(unsigned short iht = 0; iht < clusterhits.size(); ++iht) {
        if(clusterhits[iht]->WireID().Plane != ipl) {
          std::cout<<"CCTM Cluster-Hit plane mis-match "<<ipl<<" vs "<<clusterhits[iht]->WireID().Plane<<" on hit "<<iht<<" Bail out! \n";
          return;
        } // hit-cluster plane mis-match
      } // iht
    } // icl
    // end check consistency
    
//    std::cout<<"************ event "<<evt.event()<<"\n";
    
    vtx.clear();
    trk.clear();
    for(cstat = 0; cstat < geom->Ncryostats(); ++cstat) {
      for(tpc = 0; tpc < geom->Cryostat(cstat).NTPC(); ++tpc) {
        nplanes = geom->Cryostat(cstat).TPC(tpc).Nplanes();
        if(nplanes > 3) continue;
        for(ipl = 0; ipl < 3; ++ipl) {
          cls[ipl].clear();
          clsChain[ipl].clear();
          trkHits[ipl].clear();
        } // ipl
        // FillWireHitRange also calculates the charge in each plane
        FillWireHitRange();
        for(ipl = 0; ipl < nplanes; ++ipl) {
          clulens.clear();
          // sort clusters by increasing End wire number
          for(icl = 0; icl < clusterlist.size(); ++icl) {
            if(clusterlist[icl]->Plane().Cryostat != cstat) continue;
            if(clusterlist[icl]->Plane().TPC != tpc) continue;
            if(clusterlist[icl]->Plane().Plane != ipl) continue;
            CluLen clulen;
            clulen.index = icl;
            clulen.length = clusterlist[icl]->EndWire();
            clulens.push_back(clulen);
          }
          if(clulens.size() == 0) continue;
          // sort clusters
          std::sort (clulens.begin(),clulens.end(), lessThan);
          if(clulens.size() == 0) continue;
          for(unsigned short ii = 0; ii < clulens.size(); ++ii) {
            const unsigned short icl = clulens[ii].index;
            clPar clstr;
            clstr.EvtIndex = icl;
            recob::Cluster const& cluster = *(clusterlist[icl]);
            // Begin info -> end index 1 (DS)
            clstr.Wire[1] = cluster.StartWire();
            clstr.Time[1] = cluster.StartTick();
            clstr.X[1] = (float)detprop->ConvertTicksToX(cluster.StartTick(), ipl, tpc, cstat);
            clstr.Angle[1] = cluster.StartAngle();
            clstr.Slope[1] = std::tan(cluster.StartAngle());
            clstr.Dir[1] = 0;
//            if(fabs(clstr.Slope[1]) > 0.02) clstr.Dir[1] = -1 * (2*(clstr.Slope[1]>0)-1);
            clstr.Charge[1] = ChgNorm[ipl] * cluster.StartCharge();
            // this will be filled later
            clstr.ChgNear[1] = 0;
            clstr.VtxIndex[1] = -1;
            clstr.mVtxIndex[1] = -1;
            clstr.BrkIndex[1] = -1;
            clstr.MergeError[1] = fMaxMergeError;
            // End info -> end index 0 (US)
            clstr.Wire[0] = cluster.EndWire();
            clstr.Time[0] = cluster.EndTick();
            clstr.X[0] = (float)detprop->ConvertTicksToX(cluster.EndTick(), ipl, tpc, cstat);
            clstr.Angle[0] = cluster.EndAngle();
            clstr.Slope[0] =  std::tan(cluster.EndAngle());
            clstr.Dir[0] = 0;
//            if(fabs(clstr.Slope[0]) > 0.02) clstr.Dir[0] = 1 * (2*(clstr.Slope[0]>0)-1);
            if(clstr.Time[1] > clstr.Time[0]) {
              clstr.Dir[0] = 1; clstr.Dir[1] = -1;
            } else {
              clstr.Dir[0] = -1; clstr.Dir[1] = 1;
            }
            clstr.Charge[0] = ChgNorm[ipl] * cluster.EndCharge();
            // this will be filled later
            clstr.ChgNear[1] = 0;
            clstr.VtxIndex[0] = -1;
            clstr.mVtxIndex[0] = -1;
            clstr.BrkIndex[0] = -1;
            clstr.MergeError[0] = fMaxMergeError;
            // other info
            clstr.InTrack = -1;
            clstr.Length = (unsigned short)(0.5 + clstr.Wire[1] - clstr.Wire[0]);
            clstr.TotChg = ChgNorm[ipl] * cluster.Integral();
            if(clstr.TotChg <= 0) clstr.TotChg = 1;
            clusterhits = fmCluHits.at(icl);
            if(clusterhits.size() == 0) {
              mf::LogError("CCTM")<<"No associated cluster hits "<<icl;
              continue;
            }
            // correct charge for missing cluster hits
            clstr.TotChg *= clstr.Length / (float)clusterhits.size();
            cls[ipl].push_back(clstr);
          } // ii (icl)
        } // ipl
        
        
//        std::cout<<"FillChgNear "<<evt.event()<<"\n";
        FillChgNear();
        
        // and finally the vertices
        double xyz[3];
        for(unsigned short ivx = 0; ivx < vtxlist.size(); ++ivx) {
          vtxPar aVtx;
          aVtx.ID = ivx + 1;
          aVtx.EvtIndex = ivx;
          vtxlist[ivx]->XYZ(xyz);
          aVtx.X = xyz[0];
          aVtx.Y = xyz[1];
          aVtx.Z = xyz[2];
          aVtx.nClusInPln[0] = 0;
          aVtx.nClusInPln[1] = 0;
          aVtx.nClusInPln[2] = 0;
          std::vector<art::Ptr<recob::Cluster>> const& vtxCls = fmVtxCls.at(ivx);
          std::vector<const unsigned short*> const& vtxClsEnd = fmVtxCls.data(ivx);
          for(unsigned short vcass = 0; vcass < vtxCls.size(); ++vcass) {
            icl = vtxCls[vcass].key();
            // the cluster plane
            ipl = vtxCls[vcass]->Plane().Plane;
            end = *vtxClsEnd[vcass];
            if(end > 1) throw cet::exception("CCTM")<<"Invalid end data from vertex - cluster association"<<end;
            bool gotit = false;
            // CCTM end is opposite of CC end
            end = 1 - end;
            for(unsigned short jcl = 0; jcl < cls[ipl].size(); ++jcl) {
              if(cls[ipl][jcl].EvtIndex == icl) {
                cls[ipl][jcl].VtxIndex[end] = ivx;
                ++aVtx.nClusInPln[ipl];
                gotit = true;
                break;
              } // index check
            } // jcl
            if(!gotit) throw cet::exception("CCTM")<<"Bad index from vertex - cluster association"<<icl;
          } // icl
          vtx.push_back(aVtx);
        } // ivx
        // Find broken clusters
        MakeClusterChains(fmCluHits);
        FindMaybeVertices();
        
        // call algorithms in the specified order
        matcomb.clear();
        for(algIndex = 0; algIndex < fMatchAlgs.size(); ++algIndex) {
          if(fMatchAlgs[algIndex] == 1) {
            prt = (fDebugAlg == 1);
            VtxMatch(fmCluHits);
            if(fMakeAlgTracks[algIndex]) SortMatches(fmCluHits, 1);
          } else
          if(fMatchAlgs[algIndex] == 2) {
            prt = (fDebugAlg == 2);
            PlnMatch(fmCluHits);
            if(fMakeAlgTracks[algIndex]) SortMatches(fmCluHits, 2);
          }
          if(prt) PrintClusters();
        } // algIndex
        prt = false;
        pfpToTrkID.clear();
        // Determine the vertex/track hierarchy
        if(fMakePFPs) {
          TagCosmics();
          MakeFamily();
        }
        FitVertices();
        
        // Make PFParticles -> tracks
        for(unsigned short ipf = 0; ipf < pfpToTrkID.size(); ++ipf) {
          // trackID of this PFP
          tID = pfpToTrkID[ipf];
          if(tID > trk.size()+1) {
            mf::LogWarning("CCTM")<<"Bad track ID";
            continue;
          }
          dtrIndices.clear();
          // load the daughter PFP indices
          mf::LogVerbatim("CCTM")<<"PFParticle "<<ipf<<" tID "<<tID;
          for(unsigned short jpf = 0; jpf < pfpToTrkID.size(); ++jpf) {
            itr = pfpToTrkID[jpf] - 1; // convert from track ID to track index
            if(trk[itr].MomID == tID) dtrIndices.push_back(jpf);
            if(trk[itr].MomID == tID) mf::LogVerbatim("CCTM")<<" dtr jpf "<<jpf<<" itr "<<itr;
          } // jpf
          unsigned short parentIndex = USHRT_MAX;
          if(tID == 0) {
            // make neutrino PFP USHRT_MAX == primary PFP
            recob::PFParticle pfp(14, ipf, parentIndex, dtrIndices);
            pcol->emplace_back(std::move(pfp));
            for(unsigned short ivx = 0; ivx < vtx.size(); ++ivx) {
              if(!vtx[ivx].Neutrino) continue;
              // make the vertex
              xyz[0] = vtx[ivx].X;
              xyz[1] = vtx[ivx].Y;
              xyz[2] = vtx[ivx].Z;
              size_t vStart = vcol->size();
              recob::Vertex vertex(xyz, vtx[ivx].ID);
              vcol->emplace_back(std::move(vertex));
              size_t vEnd = vcol->size();
              // PFParticle - vertex association
              util::CreateAssn(*this, evt, *pcol, *vcol, *pvassn, vStart, vEnd);
              vtx[ivx].ID = -vtx[ivx].ID;
              break;
            } // ivx
          } else if(tID > 0){
            // make non-neutrino PFP. Need to find the parent PFP index
            // Track index of this PFP
            tIndex = tID - 1;
            // trackID of this PFP parent
            for(unsigned short ii = 0; ii < pfpToTrkID.size(); ++ii) {
              if(pfpToTrkID[ii] == trk[tIndex].MomID) {
                parentIndex = ii;
                break;
              }
            } // ii
            // PFParticle
            mf::LogVerbatim("CCTM")<<"daughters tID "<<tID<<" pdg "<<trk[tIndex].PDGCode<<" ipf "<<ipf<<" parentIndex "<<parentIndex<<" dtr size "<<dtrIndices.size();
            recob::PFParticle pfp(trk[tIndex].PDGCode, ipf, parentIndex, dtrIndices);
            pcol->emplace_back(std::move(pfp));
            // track
            // make the track
            size_t tStart = tcol->size();
            recob::Track track(trk[tIndex].TrjPos, trk[tIndex].TrjDir, tmpCov, dQdx, mom, tID);
            tcol->emplace_back(std::move(track));
            size_t tEnd = tcol->size();
            // PFParticle - track association
            util::CreateAssn(*this, evt, *pcol, *tcol, *ptassn, tStart, tEnd);
            // flag this track as already put in the event
            trk[tIndex].ID = -trk[tIndex].ID;
            // track -> hits association
            tmpHits.clear();
            for(ipl = 0; ipl < nplanes; ++ipl)
              tmpHits.insert(tmpHits.end(), trk[tIndex].TrkHits[ipl].begin(), trk[tIndex].TrkHits[ipl].end());
            util::CreateAssn(*this, evt, *tcol, tmpHits, *thassn);
            // Find seed hits and the end of the track that is best
            end = 0;
//            FindSeedHits(tIndex, end);
            unsigned short itj = 0;
            if(end > 0) itj = trk[tIndex].TrjPos.size() - 1;
            for(unsigned short ii = 0; ii < 3; ++ii) {
              sPos[ii] = trk[tIndex].TrjPos[itj](ii);
              sDir[ii] = trk[tIndex].TrjDir[itj](ii);
            } // ii
            size_t sStart = scol->size();
            recob::Seed seed(sPos, sDir, sErr, sErr);
            scol->emplace_back(std::move(seed));
            size_t sEnd = scol->size();
            // PFP-seed association
            util::CreateAssn(*this, evt, *pcol, *scol, *psassn, sStart, sEnd);
            // Seed-hit association
            tmpHits.clear();
            for(ipl = 0; ipl < nplanes; ++ipl)
              tmpHits.insert(tmpHits.end(), seedHits[ipl].begin(), seedHits[ipl].end());
            util::CreateAssn(*this, evt, *scol, tmpHits, *shassn);
            // cluster association
            // PFP-cluster association
            tmpCls.clear();
            for(unsigned short ii = 0; ii < trk[tIndex].ClsEvtIndices.size(); ++ii) {
              icl = trk[tIndex].ClsEvtIndices[ii];
              tmpCls.push_back(clusterlist[icl]);
            } // ii
            util::CreateAssn(*this, evt, *pcol, tmpCls, *pcassn);
          } // non-neutrino PFP
        } // ipf
        // make non-PFP tracks
        for(unsigned short itr = 0; itr < trk.size(); ++itr) {
          // ignore already saved tracks
          if(trk[itr].ID < 0) continue;
          recob::Track track(trk[itr].TrjPos, trk[itr].TrjDir, tmpCov, dQdx, mom, trk[itr].ID);
          tcol->emplace_back(std::move(track));
          tmpHits.clear();
          for(ipl = 0; ipl < nplanes; ++ipl)
            tmpHits.insert(tmpHits.end(), trk[itr].TrkHits[ipl].begin(), trk[itr].TrkHits[ipl].end());
          util::CreateAssn(*this, evt, *tcol, tmpHits, *thassn);
        } // itr
        // make remnant vertices
        for(unsigned short ivx = 0; ivx < vtx.size(); ++ivx) {
          if(vtx[ivx].ID < 0) continue;
          xyz[0] = vtx[ivx].X;
          xyz[1] = vtx[ivx].Y;
          xyz[2] = vtx[ivx].Z;
          recob::Vertex vertex(xyz, vtx[ivx].ID);
          vcol->emplace_back(std::move(vertex));
        }
        if(fDebugAlg > 0) PrintTracks();

        double orphanLen = 0;
        for(ipl = 0; ipl < nplanes; ++ipl) {
          for(icl = 0; icl < cls[ipl].size(); ++icl) {
            if(cls[ipl][icl].Length > 40 && cls[ipl][icl].InTrack < 0) {
              orphanLen += cls[ipl][icl].Length;
              // unused cluster
              mf::LogVerbatim("CCTM")<<"Orphan long cluster "<<ipl<<":"<<icl<<":"<<cls[ipl][icl].Wire[0]
              <<":"<<(int)cls[ipl][icl].Time[0]<<" length "<<cls[ipl][icl].Length;
            }
          } // icl
 
          cls[ipl].clear();
          clsChain[ipl].clear();
        } // ipl
        std::cout<<"Total orphan length "<<orphanLen<<"\n";
        trkHits[ipl].clear();
        seedHits[ipl].clear();
        vxCls[ipl].clear();
      } // tpc
    } // cstat

    evt.put(std::move(pcol));
    evt.put(std::move(ptassn));
    evt.put(std::move(pcassn));
    evt.put(std::move(pvassn));
    evt.put(std::move(psassn));
    evt.put(std::move(tcol));
    evt.put(std::move(thassn));
    evt.put(std::move(scol));
    evt.put(std::move(vcol));
    
    // final cleanup
    vtx.clear();
    trk.clear();
    allhits.clear();
    matcomb.clear();
    pfpToTrkID.clear();
    
    
  } // produce

  ///////////////////////////////////////////////////////////////////////
/*
  void CCTrackMaker::FindSeedHits(unsigned short itk, unsigned short& end)
  {
    // Returns a subset of track hits that are near the start position and form
    // a decently fit line
    
    unsigned short ipl;
    for(ipl = 0; ipl < 3; ++ipl) seedHits[ipl].clear();
    
    unsigned short maxLen = 0, minLen = USHRT_MAX, midLen = 0;
    for(unsigned short tEnd = 0; tEnd < 2; ++tEnd) {
      if(!trk[itk].GoodEnd[tEnd]) continue;
      for(ipl = 0; ipl < nplanes; ++ipl) {
        if(trkHits[ipl].size() > maxLen) maxLen = trkHits[ipl].size();
        if(trkHits[ipl].size() < minLen) minLen = trkHits[ipl].size();
      }
      // Return all track hits if it is short
      if(maxLen < 10) {
        for(ipl = 0; ipl < nplanes; ++ipl) seedHits[ipl] = trkHits[ipl];
        end = tEnd;
        return;
      } // short track
      // start a seed using 2 hits in the "middle length" plane
      unsigned short midLenPln = 0;
      for(ipl = 0; ipl < nplanes; ++ipl) {
        if(trkHits[ipl].size() >= minLen && trkHits[ipl].size() <= maxLen) {
          midLenPln = ipl;
          midLen = trkHits[ipl].size();
          break;
        }
      } // ipl
      // ratio of hit lengths in each plane
      std::array<float, 3> hitRat;
      for(ipl = 0; ipl < nplanes; ++ipl) hitRat[ipl] = (float)trkHits[ipl].size() / float(midLen);
      // working vectors passed to TrackLineFitAlg
      std::vector<geo::WireID> hitWID;
      std::vector<double> hitX;
      std::vector<double> hitXErr;
      TVector3 xyz, dir;
      float ChiDOF;
      double xOrigin = TrjPos[tEnd](0);
      fTrackLineFitAlg.TrkLineFit(hitWID, hitX, hitXErr, xOrigin, xyz, dir, ChiDOF);

      end = tEnd;
      return;
    } // tend
    
  } // FindSeedHits
*/
  
  ///////////////////////////////////////////////////////////////////////
  void CCTrackMaker::FitVertices()
  {
    
    std::vector<std::vector<geo::WireID>> hitWID;
    std::vector<std::vector<double>> hitX;
    std::vector<std::vector<double>> hitXErr;
    TVector3 pos, posErr;
    std::vector<TVector3> trkDir;
    std::vector<TVector3> trkDirErr;
    float ChiDOF;
    
    if(fNVtxTrkHitsFit == 0) return;
    
    unsigned short indx, indx2, iht, nHitsFit;
    
//    mf::LogVerbatim("CCTM")<<"Inside FitVertices "<<vtx.size()<<" trks "<<trk.size()<<"\n";
    
    for(unsigned short ivx = 0; ivx < vtx.size(); ++ivx) {
      if(!vtx[ivx].Neutrino) continue;
      hitWID.clear();
      hitX.clear();
      hitXErr.clear();
      trkDir.clear();
      // find the tracks associated with this vertex
      unsigned int thePln, theTPC, theCst;
      for(unsigned short itk = 0; itk < trk.size(); ++itk) {
        for(unsigned short end = 0; end < 2; ++end) {
          if(trk[itk].VtxIndex[end] != ivx) continue;
          unsigned short itj = 0;
          if(end == 1) itj = trk[itk].TrjPos.size() - 1;
// mf::LogVerbatim("CCTM")<<"ivx "<<ivx<<" trk "<<itk<<" end "<<end<<" TrjPos "<<trk[itk].TrjPos[itj](0)<<" "<<trk[itk].TrjPos[itj](1)<<" "
//            <<trk[itk].TrjPos[itj](2)<<" TrjDir "<<trk[itk].TrjDir[itj](0)<<" "<<trk[itk].TrjDir[itj](1)<<" "<<trk[itk].TrjDir[itj](2);
          // increase the size of the hit vectors by 1 for this track
          indx = hitX.size();
          hitWID.resize(indx + 1);
          hitX.resize(indx + 1);
          hitXErr.resize(indx + 1);
          trkDir.resize(indx + 1);
          trkDir[indx] = trk[itk].TrjDir[itj];
          for(unsigned short ipl = 0; ipl < nplanes; ++ipl) {
            if(trk[itk].TrkHits[ipl].size() < 2) continue;
            // make slots for the hits on this track in this plane
            nHitsFit = trk[itk].TrkHits[ipl].size();
            if(nHitsFit > fNVtxTrkHitsFit) nHitsFit = fNVtxTrkHitsFit;
            indx2 = hitWID[indx].size();
            hitWID[indx].resize(indx2 + nHitsFit);
            hitX[indx].resize(indx2 + nHitsFit);
            hitXErr[indx].resize(indx2 + nHitsFit);
            for(unsigned short ii = 0; ii < nHitsFit; ++ii) {
              if(end == 0) {
                iht = ii;
              } else {
                iht = trk[itk].TrkHits[ipl].size() - ii - 1;
              }
              hitWID[indx][indx2 + ii] = trk[itk].TrkHits[ipl][iht]->WireID();
              thePln = trk[itk].TrkHits[ipl][iht]->WireID().Plane;
              theTPC = trk[itk].TrkHits[ipl][iht]->WireID().TPC;
              theCst = trk[itk].TrkHits[ipl][iht]->WireID().Cryostat;
              hitX[indx][indx2 + ii] = detprop->ConvertTicksToX(trk[itk].TrkHits[ipl][iht]->PeakTime(), thePln, theTPC, theCst);
              hitXErr[indx][indx2 + ii] = fHitFitErrFac * trk[itk].TrkHits[ipl][iht]->RMS();
// mf::LogVerbatim("CCTM")<<"CCTM "<<itk<<" indx "<<indx<<" ii "<<ii<<" WID "<<trk[itk].TrkHits[ipl][iht]->WireID()
//              <<" X "<<hitX[indx][indx2 + ii]<<" XErr "<<hitXErr[indx][indx2 + ii]<<" RMS "<<trk[itk].TrkHits[ipl][iht]->RMS()
//              <<" SigmaPeakTime "<<trk[itk].TrkHits[ipl][iht]->SigmaPeakTime();
            } // ii
          } // ipl
        } // end
      } // itk
      if(hitX.size() < 2) {
        mf::LogVerbatim("CCTM")<<"Not enough hits to fit vtx "<<ivx;
        continue;
      } // hitX.size() < 2
      pos(0) = vtx[ivx].X;
      pos(1) = vtx[ivx].Y;
      pos(2) = vtx[ivx].Z;
      fVertexFitAlg.VertexFit(hitWID, hitX, hitXErr, pos, posErr, trkDir, trkDirErr, ChiDOF);
/*
      mf::LogVerbatim("CCTM")<<"FV: CC Vtx pos "<<vtx[ivx].X<<" "<<vtx[ivx].Y<<" "<<vtx[ivx].Z;
      mf::LogVerbatim("CCTM")<<"FV: Fitted     "<<pos[0]<<" "<<pos[1]<<" "<<pos[2]<<" ChiDOF "<<ChiDOF;
      mf::LogVerbatim("CCTM")<<"FV: Errors     "<<posErr[0]<<" "<<posErr[1]<<" "<<posErr[2];
*/
      if(ChiDOF > 3000) continue;
      // update the vertex position
      vtx[ivx].X = pos(0);
      vtx[ivx].Y = pos(1);
      vtx[ivx].Z = pos(2);
      // and the track trajectory
      unsigned short fitTrk = 0;
      for(unsigned short itk = 0; itk < trk.size(); ++itk) {
        for(unsigned short end = 0; end < 2; ++end) {
          if(trk[itk].VtxIndex[end] != ivx) continue;
          unsigned short itj = 0;
          if(end == 1) itj = trk[itk].TrjPos.size() - 1;
          trk[itk].TrjDir[itj] = trkDir[fitTrk];
          ++fitTrk;
        } // end
      } // itk
    } // ivx
  } // FitVertices
  
  ///////////////////////////////////////////////////////////////////////
  void CCTrackMaker::FillChgNear()
  {
    // fills the CHgNear array
    
    unsigned short wire, nwires, indx;
    float dir, ctime, cx, chgWinLo, chgWinHi;
    float cnear;
    
    for(unsigned short ipl = 0; ipl < nplanes; ++ipl) {
      for(unsigned short icl = 0; icl < cls[ipl].size(); ++icl) {
        // find the nearby charge at the US and DS ends
        nwires = cls[ipl][icl].Length / 2;
        if(nwires < 2) continue;
        // maximum of 30 wires for long clusters
        if(nwires > 30) nwires = 30;
        for(unsigned short end = 0; end < 2; ++end) {
          cnear = 0;
          // direction for adding/subtracting wire numbers
          dir = 1 - 2 * end;
          for(unsigned short w = 0; w < nwires; ++w) {
            wire = cls[ipl][icl].Wire[end] + dir * w;
            cx = cls[ipl][icl].X[end] + dir * w * cls[ipl][icl].Slope[end] * fWirePitch;
            ctime = detprop->ConvertXToTicks(cx, ipl, tpc, cstat);
            chgWinLo = ctime - fChgWindow;
            chgWinHi = ctime + fChgWindow;
            indx = wire - firstWire[ipl];
            if(WireHitRange[ipl][indx].first < 0) continue;
            unsigned int firhit = WireHitRange[ipl][indx].first;
            unsigned int lashit = WireHitRange[ipl][indx].second;
            for(unsigned int hit = firhit; hit < lashit; ++hit) {
              if(hit > allhits.size() - 1) {
                mf::LogError("CCTM")<<"FillChgNear bad lashit "<<lashit<<" size "<<allhits.size()<<"\n";
                continue;
              }
              if(allhits[hit]->PeakTime() < chgWinLo) continue;
              if(allhits[hit]->PeakTime() > chgWinHi) continue;
              cnear += allhits[hit]->Integral();
            } // hit
          } // w
          cnear /= (float)(nwires-1);
          if(cnear > cls[ipl][icl].Charge[end]) {
            cls[ipl][icl].ChgNear[end] = ChgNorm[ipl] * cnear / cls[ipl][icl].Charge[end];
          } else {
            cls[ipl][icl].ChgNear[end] = 0;
          }
        } // end
      } // icl
    } //ipl
    
  } // FillChgNear
  
  
  ///////////////////////////////////////////////////////////////////////
  void CCTrackMaker::MakeFamily()
  {
    // define the track/vertex and mother/daughter relationships
    
    unsigned short ivx, itr, ipl, ii, jtr;
    unsigned short nus, nds, nuhs, ndhs;
    float longUSTrk, longDSTrk, qual;
    
    // min distance^2 between a neutrino vertex candidate and a through
    // going muon
    float tgMuonCut2 = 9;
    
    // struct for neutrino vertex candidates
    struct NuVtx {
      unsigned short VtxIndex;
      unsigned short nUSTk;
      unsigned short nDSTk;
      unsigned short nUSHit;
      unsigned short nDSHit;
      float longUSTrk;
      float longDSTrk;
      float Qual;
    };
    std::vector<NuVtx> nuVtxCand;
    
    NuVtx aNuVtx;
    
    // analyze all of the vertices
    float best = 999, dx, dy, dz, dr;
    short imbest = -1;
    bool skipVtx;
    unsigned short itj;
    for(ivx = 0; ivx < vtx.size(); ++ivx) {
      vtx[ivx].Neutrino = false;
      nus = 0; nds = 0; nuhs = 0; ndhs = 0;
      longUSTrk = 0; longDSTrk = 0;
      skipVtx = false;
      // skip vertices that are close to through-going muons
      for(itr = 0; itr < trk.size(); ++itr) {
        if(trk[itr].ID < 0) continue;
        if(trk[itr].PDGCode != 13) continue;
        for(itj = 0; itj < trk[itr].TrjPos.size(); ++itj) {
          dx = trk[itr].TrjPos[itj](0) - vtx[ivx].X;
          dy = trk[itr].TrjPos[itj](1) - vtx[ivx].Y;
          dz = trk[itr].TrjPos[itj](2) - vtx[ivx].Z;
          dr = dx * dx + dy * dy + dz * dz;
          if(dr < tgMuonCut2) {
            skipVtx = true;
            break;
          }
          if(skipVtx) break;
        } // itj
        if(skipVtx) break;
      } // itr
      if(skipVtx) continue;
      for(itr = 0; itr < trk.size(); ++itr) {
        if(trk[itr].ID < 0) continue;
        if(trk[itr].VtxIndex[0] == ivx) {
          // DS-going track
          ++nds;
          if(trk[itr].Length > longDSTrk) longDSTrk = trk[itr].Length;
          for(ipl = 0; ipl < nplanes; ++ipl) ndhs += trk[itr].TrkHits[ipl].size();
//  std::cout<<"MakeFamily: ivx "<<ivx<<" DS itr "<<trk[itr].ID<<" len "<<trk[itr].Length<<"\n";
        } // DS-going track
        // Reject this vertex as a neutrino candidate if the track being
        // considered has a starting vertex
        if(trk[itr].VtxIndex[1] == ivx && trk[itr].VtxIndex[0] >= 0) {
          skipVtx = true;
          break;
        } // trk[itr].VtxIndex[0] > 0
        if(trk[itr].VtxIndex[1] == ivx && trk[itr].VtxIndex[0] < 0) {
          // US-going track w no US vertex
          ++nus;
          if(trk[itr].Length > longUSTrk) longUSTrk = trk[itr].Length;
          for(ipl = 0; ipl < nplanes; ++ipl) nuhs += trk[itr].TrkHits[ipl].size();
//  std::cout<<"MakeFamily: ivx "<<ivx<<" US itr "<<trk[itr].ID<<" len "<<trk[itr].Length<<"\n";
        } // US-going track
      } // itr
      if(skipVtx) continue;
      if(nds == 0) continue;
      qual = 1 / (float)nds;
      qual /= (float)ndhs;
      if(nus > 0) qual *= (float)nuhs / (float)ndhs;
      if(qual < best) {
        best = qual;
        imbest = ivx;
      }
      if(nds > 0 && longDSTrk > 5) {
        // at least one longish track going DS
        aNuVtx.VtxIndex = ivx;
        aNuVtx.nUSTk = nus;
        aNuVtx.nDSTk = nds;
        aNuVtx.nUSHit = nuhs;
        aNuVtx.nDSHit = ndhs;
        aNuVtx.longUSTrk = longUSTrk;
        aNuVtx.longDSTrk = longDSTrk;
        aNuVtx.Qual = qual;
        nuVtxCand.push_back(aNuVtx);
      }
    } // ivx
/*
    mf::LogVerbatim("CCTM")<<"Neutrino vtx candidates";
    for(unsigned short ican = 0; ican < nuVtxCand.size(); ++ican)
       mf::LogVerbatim("CCTM")<<"Can "<<ican<<" vtx "<<nuVtxCand[ican].VtxIndex<<" nUSTk "<<nuVtxCand[ican].nUSTk
        <<" nUSHit "<<nuVtxCand[ican].nUSHit<<" longUS "<<nuVtxCand[ican].longUSTrk<<" nDSTk "<<nuVtxCand[ican].nDSTk
        <<" nDSHit "<<nuVtxCand[ican].nDSHit<<" longDS "<<nuVtxCand[ican].longDSTrk<<" Qual "<<nuVtxCand[ican].Qual;
*/
    if(imbest < 0) return;
    
    // Found the neutrino interaction vertex
    ivx = imbest;
    vtx[ivx].Neutrino = true;
    // Put a 0 into the PFParticle -> track vector to identify a neutrino
    // track with no trajectory or hits
    pfpToTrkID.push_back(0);
    
    // list of DS-going current generation daughters so we can fix next
    // generation daughter assignments. This code section assumes that there
    // are no decays or 2ndry interactions with US-going primary tracks.
    std::vector<unsigned short> dtrGen;
    std::vector<unsigned short> dtrNextGen;
    for(itr = 0; itr < trk.size(); ++itr) {
      if(trk[itr].ID < 0) continue;
      if(trk[itr].VtxIndex[0] == ivx) {
        // DS-going primary track
        trk[itr].MomID = 0;
        // call every track coming from a neutrino vertex a proton
        trk[itr].PDGCode = 2212;
        pfpToTrkID.push_back(trk[itr].ID);
        dtrGen.push_back(itr);
      } // DS-going primary track
      if(trk[itr].VtxIndex[1] == ivx) {
        // US-going primary track
        trk[itr].MomID = 0;
        // call every track coming from a neutrino vertex a proton
        trk[itr].PDGCode = 2212;
        pfpToTrkID.push_back(trk[itr].ID);
        // reverse the track trajectory
        std::reverse(trk[itr].TrjPos.begin(), trk[itr].TrjPos.end());
        for(ii = 0; ii < trk[itr].TrjDir.size(); ++ii)
          trk[itr].TrjDir[ii] = -trk[itr].TrjDir[ii];
      } // DS-going primary track
    } // itr
    
    if(dtrGen.size() == 0) return;
    
    unsigned short tmp, indx;
    unsigned short nit = 0;
    
    // follow daughters through all generations (< 10). Daughter tracks
    // may go US or DS
    while(nit < 10) {
      ++nit;
      dtrNextGen.clear();
      // Look for next generation daughters
      for(ii = 0; ii < dtrGen.size(); ++ii) {
        itr = dtrGen[ii];
        if(trk[itr].VtxIndex[1] >= 0) {
          // found a DS vertex
          ivx = trk[itr].VtxIndex[1];
          // look for a track associated with this vertex
          for(jtr = 0; jtr < trk.size(); ++jtr) {
            if(jtr == itr) continue;
            if(trk[jtr].VtxIndex[0] == ivx) {
              // DS-going track
              indx = trk[itr].DtrID.size();
              trk[itr].DtrID.resize(indx + 1);
              trk[itr].DtrID[indx] = jtr;
//              std::cout<<"itr "<<itr<<" dtr "<<jtr<<" DtrID size "<<trk[itr].DtrID.size()<<"\n";
              trk[jtr].MomID = trk[itr].ID;
              // call all daughters pions
              trk[jtr].PDGCode = 211;
              dtrNextGen.push_back(jtr);
              pfpToTrkID.push_back(trk[jtr].ID);
            } // DS-going track
            if(trk[jtr].VtxIndex[1] == ivx) {
              // US-going track
              indx = trk[itr].DtrID.size();
              trk[itr].DtrID.resize(indx + 1);
              trk[itr].DtrID[indx] = jtr;
//              std::cout<<"itr "<<itr<<" dtr "<<jtr<<" DtrID size "<<trk[itr].DtrID.size()<<"\n";
              trk[jtr].MomID = trk[itr].ID;
              // call all daughters pions
              trk[jtr].PDGCode = 211;
              dtrNextGen.push_back(jtr);
              pfpToTrkID.push_back(trk[jtr].ID);
              // reverse the track trajectory
              std::reverse(trk[jtr].TrjPos.begin(), trk[jtr].TrjPos.end());
              for(unsigned short jj = 0; jj < trk[jtr].TrjDir.size(); ++jj)
                trk[jtr].TrjDir[jj] = -trk[jtr].TrjDir[jj];
              // interchange the trk - vtx assignments
              tmp = trk[jtr].VtxIndex[0];
              trk[jtr].VtxIndex[0] = trk[jtr].VtxIndex[1];
              trk[jtr].VtxIndex[1] = tmp;
            } // DS-going track
          } // jtr
        } // trk[itr].VtxIndex[0] >= 0
      } // ii (itr)
      // break out if no next gen daughters found
      if(dtrNextGen.size() == 0) break;
      dtrGen = dtrNextGen;
    } // nit
    
  } // MakeFamily
  
  ///////////////////////////////////////////////////////////////////////
  void CCTrackMaker::TagCosmics()
  {
    // Make cosmic ray PFParticles
    unsigned short ipf, itj;
    bool skipit = true;
    
    // Y,Z limits of the detector
    double local[3] = {0.,0.,0.};
    double world[3] = {0.,0.,0.};
    
    const geo::TPCGeo &thetpc = geom->TPC(tpc, cstat);
    thetpc.LocalToWorld(local,world);
    float XLo = world[0] - geom->DetHalfWidth(tpc,cstat) + fFiducialCut;
    float XHi = world[0] + geom->DetHalfWidth(tpc,cstat) - fFiducialCut;
    float YLo = world[1] - geom->DetHalfHeight(tpc,cstat) + fFiducialCut;
    float YHi = world[1] + geom->DetHalfHeight(tpc,cstat) - fFiducialCut;
    float ZLo = world[2] - geom->DetLength(tpc,cstat)/2 + fFiducialCut;
    float ZHi = world[2] + geom->DetLength(tpc,cstat)/2 - fFiducialCut;
    
    bool startsIn, endsIn;
    
    for(unsigned short itk = 0; itk < trk.size(); ++itk) {
      // ignore already used tracks
      if(trk[itk].ID < 0) continue;
      // ignore short tracks (< 10 cm)
      if(trk[itk].Length < 10) continue;
      // check for already identified PFPs
      skipit = false;
      for(ipf = 0; ipf < pfpToTrkID.size(); ++ipf) {
        if(pfpToTrkID[ipf] == trk[itk].ID) {
          skipit = true;
          break;
        }
      } // ipf
      if(skipit) continue;
      startsIn = true;
      if(trk[itk].TrjPos[0](0) < XLo || trk[itk].TrjPos[0](0) > XHi) startsIn = false;
      if(trk[itk].TrjPos[0](1) < YLo || trk[itk].TrjPos[0](1) > YHi) startsIn = false;
      if(trk[itk].TrjPos[0](2) < ZLo || trk[itk].TrjPos[0](2) > ZHi) startsIn = false;
//      std::cout<<"Trk "<<trk[itk].ID<<" X0 "<<(int)trk[itk].TrjPos[0](0)<<" Y0 "<<(int)trk[itk].TrjPos[0](1)<<" Z0 "<<(int)trk[itk].TrjPos[0](2)<<" startsIn "<<startsIn<<"\n";
      if(startsIn) continue;
      endsIn = true;
      itj = trk[itk].TrjPos.size() - 1;
      if(trk[itk].TrjPos[itj](0) < XLo || trk[itk].TrjPos[itj](0) > XHi) endsIn = false;
      if(trk[itk].TrjPos[itj](1) < YLo || trk[itk].TrjPos[itj](1) > YHi) endsIn = false;
      if(trk[itk].TrjPos[itj](2) < ZLo || trk[itk].TrjPos[itj](2) > ZHi) endsIn = false;
//      std::cout<<"     X1 "<<(int)trk[itk].TrjPos[itj](0)<<" Y1 "<<(int)trk[itk].TrjPos[itj](1)<<" Z1 "<<(int)trk[itk].TrjPos[itj](2)<<" endsIn "<<endsIn<<"\n";
      if(endsIn) continue;
      // call it a cosmic muon
      trk[itk].PDGCode = 13;
      pfpToTrkID.push_back(trk[itk].ID);
    } // itk
    
    if(fDeltaRayCut <= 0) return;
    
    for(unsigned short itk = 0; itk < trk.size(); ++itk) {
      // find a tagged cosmic ray
      if(trk[itk].PDGCode != 13) continue;
      
    } // itk
    
  } // TagCosmics
  
  ///////////////////////////////////////////////////////////////////////
  void CCTrackMaker::VtxMatch(art::FindManyP<recob::Hit> const& fmCluHits)
  {
    // Use vertex assignments to match clusters
    unsigned short ivx, ii, ipl, icl, jj, jpl, jcl, kk, kpl, kcl;
    short idir, iend, jdir, jend, kdir, kend, ioend;
    
    for(ivx = 0; ivx < vtx.size(); ++ivx) {
      
      // list of cluster chains associated with this vertex in each plane
      for(ipl = 0; ipl < nplanes; ++ipl) {
        vxCls[ipl].clear();
        for(icl = 0; icl < clsChain[ipl].size(); ++icl) {
          if(clsChain[ipl][icl].InTrack >= 0) continue;
          for(iend = 0; iend < 2; ++iend) {
            if(clsChain[ipl][icl].VtxIndex[iend] == vtx[ivx].EvtIndex) vxCls[ipl].push_back(icl);
          } // end
        } // icl
      } // ipl
      
      if(prt) {
        mf::LogVerbatim myprt("CCTM");
        myprt<<"VtxMatch: Vertex ID "<<vtx[ivx].EvtIndex<<"\n";
        for(ipl = 0; ipl < nplanes; ++ipl) {
          myprt<<"ipl "<<ipl<<" cls";
          for(unsigned short ii = 0; ii < vxCls[ipl].size(); ++ii) myprt<<" "<<vxCls[ipl][ii];
          myprt<<"\n";
        } // ipl
      } // prt
      // match between planes, requiring clusters matched to this vertex
      iend = 0; jend = 0;
      bool gotkcl;
      float totErr;
      for(ipl = 0; ipl < nplanes; ++ipl) {
        if(nplanes == 2 && ipl > 0) continue;
        for(ii = 0; ii < vxCls[ipl].size(); ++ii) {
          icl = vxCls[ipl][ii];
          // ignore used clusters
          if(clsChain[ipl][icl].InTrack >= 0) continue;
          jpl = (ipl + 1) % nplanes;
          kpl = (jpl + 1) % nplanes;
          for(jj = 0; jj < vxCls[jpl].size(); ++jj) {
            jcl = vxCls[jpl][jj];
            if(clsChain[jpl][jcl].InTrack >= 0) continue;
            for(iend = 0; iend < 2; ++iend) {
              if(clsChain[ipl][icl].VtxIndex[iend] != vtx[ivx].EvtIndex) continue;
              ioend = 1 - iend;
              idir = clsChain[ipl][icl].Dir[iend];
              for(jend = 0; jend < 2; ++jend) {
                if(clsChain[jpl][jcl].VtxIndex[jend] != vtx[ivx].EvtIndex) continue;
                jdir = clsChain[jpl][jcl].Dir[jend];
                if(idir != 0 && jdir != 0 && idir != jdir) continue;
                // ignore outrageously bad other end X matches
                if(fabs(clsChain[jpl][jcl].X[1 - jend] - clsChain[ipl][icl].X[ioend]) > 50) continue;
                MatchPars match;
                match.Cls[ipl] = icl; match.End[ipl] = iend;
                match.Cls[jpl] = jcl; match.End[jpl] = jend;
                match.Vtx = ivx; match.oVtx = -1;
                // set large so that DupMatch doesn't get confused when called before FillEndMatch
                match.Err = 1E6; match.oErr = 1E6;
                if(nplanes == 2) {
//                  mf::LogVerbatim("CCTM")<<"chk "<<ipl<<":"<<match.Cls[ipl]<<":"<<match.End[ipl]<<" and "<<jpl<<":"<<match.Cls[jpl]<<":"<<match.End[jpl];
                  FillEndMatch2(match);
                  if(prt)  mf::LogVerbatim("CCTM")<<"FillEndMatch2: Err "<<match.Err<<" oErr "<<match.oErr;
                  if(match.Err + match.oErr > 100) continue;
                  if(DupMatch(match)) continue;
                  matcomb.push_back(match);
                  continue;
                }
                match.Cls[kpl] = -1;  match.End[kpl] = 0;
                if(prt) mf::LogVerbatim("CCTM")<<"VtxMatch: check "<<ipl<<":"<<icl<<":"<<iend<<" and "<<jpl<<":"<<jcl<<":"<<jend<<" for cluster in kpl "<<kpl;
                gotkcl = false;
                for(kk = 0; kk < vxCls[kpl].size(); ++kk) {
                  kcl = vxCls[kpl][kk];
                  if(clsChain[kpl][kcl].InTrack >= 0) continue;
                  for(kend = 0; kend < 2; ++kend) {
                    kdir = clsChain[kpl][kcl].Dir[kend];
                    if(idir != 0 && kdir != 0 && idir != kdir) continue;
                    if(clsChain[kpl][kcl].VtxIndex[kend] != vtx[ivx].EvtIndex) continue;
                    // rough check of other end match
                    // TODO: SHOWER-LIKE CLUSTER CHECK
                    match.Cls[kpl] = kcl; match.End[kpl] = kend;
                    // first call to ignore redundant matches
                    if(DupMatch(match)) continue;
                    FillEndMatch(match);
//                    mf::LogVerbatim("CCTM")<<" Chg "<<match.Chg[kpl]<<" Err "<<match.Err<<" oErr "<<match.oErr;
                    // ignore if no signal at the other end
                    if(match.Chg[kpl] <= 0) continue;
                    if(match.Err + match.oErr > 100) continue;
                    // second call to keep matches with better error
                    if(DupMatch(match)) continue;
                    matcomb.push_back(match);
                    gotkcl = true;
//                    break;
                  } // kend
                } // kk -> kcl
                if(gotkcl) continue;
                // look for a cluster that missed the vertex assignment
                float best = 10;
                short kbst = -1;
                unsigned short kbend = 0;
                if(prt) mf::LogVerbatim("CCTM")<<"VtxMatch: look for missed cluster chain in kpl";
                for(kcl = 0; kcl < clsChain[kpl].size(); ++kcl) {
                  if(clsChain[kpl][kcl].InTrack >= 0) continue;
                  for(kend = 0; kend < 2; ++kend) {
                    kdir = clsChain[kpl][kcl].Dir[kend];
                    if(idir != 0 && kdir != 0 && idir != kdir) continue;
                    if(clsChain[kpl][kcl].VtxIndex[kend] >= 0) continue;
                    // make a rough dX cut at the match end
                    if(fabs(clsChain[kpl][kcl].X[kend] - vtx[ivx].X) > 5) continue;
                    // and at the other end
                    if(fabs(clsChain[kpl][kcl].X[1 - kend] - clsChain[ipl][icl].X[ioend]) > 50) continue;
                    // check the error
                    match.Cls[kpl] = kcl; match.End[kpl] = kend;
                    if(DupMatch(match)) continue;
                    FillEndMatch(match);
                    totErr = match.Err + match.oErr;
                    if(prt) {
                      mf::LogVerbatim myprt("CCTM");
                      myprt<<"VtxMatch: Chk missing cluster match ";
                      for(unsigned short ii = 0; ii < nplanes; ++ii)
                        myprt<<" "<<ii<<":"<<match.Cls[ii]<<":"<<match.End[ii];
                      myprt<<" Err "<<match.Err<<"\n";
                    }
                    if(totErr > 100) continue;
                    if(totErr < best) {
                      best = totErr;
                      kbst = kcl;
                      kbend = kend;
                    }
                  } // kend
                } // kcl
                if(kbst >= 0) {
                  // found a decent match
                  match.Cls[kpl] = kbst; match.End[kpl] = kbend;
                  FillEndMatch(match);
                  matcomb.push_back(match);
                  // assign the vertex to this cluster
                  clsChain[kpl][kbst].VtxIndex[kbend] = ivx;
                  // and update vxCls
                  vxCls[kpl].push_back(kbst);
                } else {
                  // Try a 2 plane match if a 3 plane match didn't work
                  match.Cls[kpl] = -1; match.End[kpl] = 0;
                  if(DupMatch(match)) continue;
                  FillEndMatch(match);
                  if(match.Err + match.oErr < 100) matcomb.push_back(match);
                }
              } // jend
            } // iend
          } // jj
        } // ii -> icl
      } // ipl
      
      if(matcomb.size() == 0) continue;
      SortMatches(fmCluHits, 1);
      
    } // ivx
    
    for(ipl = 0; ipl < 3; ++ipl) vxCls[ipl].clear();
    
  } // VtxMatch
  
  ///////////////////////////////////////////////////////////////////////
  void CCTrackMaker::FindMaybeVertices()
  {
    // Project clusters to vertices and fill mVtxIndex. No requirement is
    // made that charge exists on the line between the Begin (End) of the
    // cluster and the vertex
    unsigned short ipl, icl, end, ivx, oend;
    float best, dWire, dX;
    short ibstvx;
    
    if(vtx.size() == 0) return;
    
    for(ipl = 0; ipl < nplanes; ++ipl) {
      for(icl = 0; icl < cls[ipl].size(); ++icl) {
        for(end = 0; end < 2; ++end) {
          // ignore already attached clusters
          if(cls[ipl][icl].VtxIndex[end] >= 0) continue;
          ibstvx = -1;
          best = 1.;
          // index of the other end
          oend = 1 - end;
          for(ivx = 0; ivx < vtx.size(); ++ ivx) {
            // ignore if the other end is attached to this vertex (which can happen with short clusters)
            if(cls[ipl][icl].VtxIndex[oend] == ivx) continue;
            dWire = geom->WireCoordinate(vtx[ivx].Y, vtx[ivx].Z, ipl, tpc, cstat) - cls[ipl][icl].Wire[end];
            /*
             if(prt) std::cout<<"FMV: ipl "<<ipl<<" icl "<<icl<<" end "<<end
             <<" vtx wire "<<geom->WireCoordinate(vtx[ivx].Y, vtx[ivx].Z, ipl, tpc, cstat)
             <<" cls wire "<<cls[ipl][icl].Wire[end]
             <<" dWire "<<dWire<<"\n";
             */
            if(end == 0) {
              if(dWire > 30 || dWire < -2) continue;
            } else {
              if(dWire < -30 || dWire > 2) continue;
            }
            // project the cluster to the vertex wire
            dX = fabs(cls[ipl][icl].X[end] + cls[ipl][icl].Slope[end] * fWirePitch * dWire - vtx[ivx].X);
            //            if(prt) std::cout<<"dX "<<dX<<"\n";
            if(dX < best) {
              best = dX;
              ibstvx = ivx;
            }
          } // ivx
          if(ibstvx >= 0) {
            // attach
            cls[ipl][icl].VtxIndex[end] = ibstvx;
            cls[ipl][icl].mVtxIndex[end] = ibstvx;
          }
        } // end
      } // icl
    } // ipl
    
  } // FindMaybeVertices
  
  ///////////////////////////////////////////////////////////////////////
  void CCTrackMaker::MakeClusterChains(art::FindManyP<recob::Hit> const& fmCluHits)
  {
    
    unsigned short ipl, icl, icl1, icl2;
    float dw, dx, dWCut, dw1Max, dw2Max;
    float dA, dA2, dACut = fMaxDAng, chgAsymCut;
    float dXCut, chgasym, mrgErr;
    // long straight clusters
    bool ls1, ls2;
    bool gotprt = false;
    for(ipl = 0; ipl < nplanes; ++ipl) {
      if(cls[ipl].size() > 1) {
        for(icl1 = 0; icl1 < cls[ipl].size() - 1; ++icl1) {
          prt = (fDebugAlg == 666 && ipl == fDebugPlane && icl1 == fDebugCluster);
          if(prt) gotprt = true;
          // maximum delta Wire overlap is 10% of the total length
          dw1Max = 0.6 * cls[ipl][icl1].Length;
          ls1 = (cls[ipl][icl1].Length > 100 && fabs(cls[ipl][icl1].Angle[0] - cls[ipl][icl1].Angle[1]) < 0.04);
          for(icl2 = icl1 + 1; icl2 < cls[ipl].size(); ++icl2) {
            ls2 = (cls[ipl][icl2].Length > 100 && fabs(cls[ipl][icl2].Angle[0] - cls[ipl][icl2].Angle[1]) < 0.04);
            dw2Max = 0.6 * cls[ipl][icl2].Length;
            // set overlap cut to be the shorter of the two
            dWCut = dw1Max;
            if(dw2Max < dWCut) dWCut = dw2Max;
            // but not exceeding 20 for very long clusters
            if(dWCut > 100) dWCut = 100;
            if(dWCut < 2) dWCut = 2;
            chgAsymCut = fMergeChgAsym;
            // Compare end 1 of icl1 with end 0 of icl2
            
            if(prt) mf::LogVerbatim("CCTM")<<"MCC P:C:W icl1 "<<ipl<<":"<<icl1<<":"<<cls[ipl][icl1].Wire[1]<<" vtx "<<cls[ipl][icl1].VtxIndex[1]<<" ls1 "<<ls1<<" icl2 "<<ipl<<":"<<icl2<<":"<<cls[ipl][icl2].Wire[0]<<" vtx "<<cls[ipl][icl2].VtxIndex[0]<<" ls2 "<<ls2<<" dWCut "<<dWCut;
            if(std::abs(cls[ipl][icl1].Wire[1]  - cls[ipl][icl2].Wire[0]) > dWCut) continue;
            // ignore if the clusters begin/end on the same wire
//            if(cls[ipl][icl1].Wire[1]  == cls[ipl][icl2].Wire[0]) continue;
            // or if the angle exceeds the cut
            float af = AngleFactor(cls[ipl][icl1].Slope[1]);
            dACut = fMaxDAng * af;
            dXCut = fChainMaxdX * 5 * af;
            dA = fabs(cls[ipl][icl1].Angle[1] - cls[ipl][icl2].Angle[0]);
            // compare the match angle at the opposite ends of the clusters.
            // May have a bad end/begin angle if there is a delta-ray in the middle
            dA2 = fabs(cls[ipl][icl1].Angle[0] - cls[ipl][icl2].Angle[1]);
            
            if(prt) mf::LogVerbatim("CCTM")<<" dA "<<dA<<" dA2 "<<dA2<<" DACut "<<dACut<<" dXCut "<<dXCut;
            
            if(dA2 < dA) dA = dA2;
            // ignore vertices that have only two associated clusters and
            // the angle is small
            if(dA < fChainVtxAng && cls[ipl][icl1].VtxIndex[1] >= 0) {
              dw = fWirePitch * (cls[ipl][icl2].Wire[0] - cls[ipl][icl1].Wire[1]);
              dx = cls[ipl][icl1].X[1] + cls[ipl][icl1].Slope[1] * dw * fWirePitch - cls[ipl][icl2].X[0];
              unsigned short ivx = cls[ipl][icl1].VtxIndex[1];
              if(vtx[ivx].nClusInPln[ipl] == 2 && fabs(dx) < 1) {
                cls[ipl][icl1].VtxIndex[1] = -2;
                cls[ipl][icl2].VtxIndex[0] = -2;
                vtx[ivx].nClusInPln[ipl] = 0;
                if(prt) mf::LogVerbatim("CCTM")<<" clobbered vertex "<<ivx;
              } // vertices match
            } // dA < 0.1 && ...
            
            // don't merge if a vertex exists at these ends
            if(cls[ipl][icl1].VtxIndex[1] >= 0) continue;
            if(cls[ipl][icl2].VtxIndex[0] >= 0) continue;
            
            // expand the angle match cut for clusters that appear to be stopping
            if(cls[ipl][icl2].Wire[0] - cls[ipl][icl1].Wire[1] < 3 &&
               (cls[ipl][icl1].Length < 3 || cls[ipl][icl2].Length < 3) ) {
              if(prt) mf::LogVerbatim("CCTM")<<"Stopping cluster";
              dACut *= 1.5;
              chgAsymCut *= 1.5;
              dXCut *= 3;
            } // stopping US cluster
            
            // find the angle made by the endpoints of the clusters
            dw = fWirePitch * (cls[ipl][icl2].Wire[0] - cls[ipl][icl1].Wire[1]);
            if(dw != 0) {
              dx = cls[ipl][icl2].X[0] - cls[ipl][icl1].X[1];
              float dA3 = std::abs(atan(dx / dw) - cls[ipl][icl1].Angle[1]);
              if(prt) mf::LogVerbatim("CCTM")<<" dA3 "<<dA3;
              if(dA3 > dA) dA = dA3;
            }
            
            // angle matching
            if(dA > dACut) continue;
            
            if(prt) mf::LogVerbatim("CCTM")<<" rough dX "<<fabs(cls[ipl][icl1].X[1] - cls[ipl][icl2].X[0])<<" cut = 20";
            
            // make a rough dX cut
            if(fabs(cls[ipl][icl1].X[1] - cls[ipl][icl2].X[0]) > 20) continue;
            
            // handle cosmic ray clusters that are broken at delta rays
            if(ls1 || ls2) {
              // tighter angle cuts but no charge cut
              if(dA > fChainVtxAng) continue;
            } else {
              chgasym = fabs(cls[ipl][icl1].Charge[1] - cls[ipl][icl2].Charge[0]);
              chgasym /= cls[ipl][icl1].Charge[1] + cls[ipl][icl2].Charge[0];
              if(prt) mf::LogVerbatim("CCTM")<<" chgasym "<<chgasym<<" cut "<<chgAsymCut;
              if(chgasym > chgAsymCut) continue;
            } // ls1 || ls2
            // project the longer cluster to the end of the shorter one
            if(cls[ipl][icl1].Length > cls[ipl][icl2].Length) {
              dw = fWirePitch * (cls[ipl][icl2].Wire[0] - cls[ipl][icl1].Wire[1]);
              dx = cls[ipl][icl1].X[1] + cls[ipl][icl1].Slope[1] * dw * fWirePitch - cls[ipl][icl2].X[0];
            } else {
              dw = fWirePitch * (cls[ipl][icl1].Wire[1] - cls[ipl][icl2].Wire[0]);
              dx = cls[ipl][icl2].X[0] + cls[ipl][icl2].Slope[0] * dw * fWirePitch - cls[ipl][icl1].X[1];
            }
            
            // handle overlapping clusters
            if(dA2 < 0.01 && abs(dx) > dXCut && dx < -1) {
              dx = dXClTraj(fmCluHits, ipl, icl1, 1, icl2);
              if(prt) mf::LogVerbatim("CCTM")<<" new dx from dXClTraj "<<dx;
            }
            
            if(prt) mf::LogVerbatim("CCTM")<<" X0 "<<cls[ipl][icl1].X[1]<<" slp "<<cls[ipl][icl1].Slope[1]<<" dw "<<dw<<" oX "<<cls[ipl][icl2].X[0]<<" dx "<<dx<<" cut "<<dXCut;
            
            if(fabs(dx) > dXCut) continue;
            
            // calculate a merge error that will be used to adjudicate between multiple merge attempts AngleFactor
            float xerr = dx / dXCut;
            float aerr = dA / dACut;
            mrgErr = xerr * xerr + aerr * aerr;
            
            if(prt) mf::LogVerbatim("CCTM")<<"icl1 mrgErr "<<mrgErr<<" MergeError "<<cls[ipl][icl1].MergeError[1]<<" icl2 MergeError "<<cls[ipl][icl2].MergeError[0];
            
            // this merge better than a previous one?
            if(mrgErr > cls[ipl][icl1].MergeError[1]) continue;
            if(mrgErr > cls[ipl][icl2].MergeError[0]) continue;
            
            // un-merge icl1 - this should always be true but check anyway
            if(cls[ipl][icl1].BrkIndex[1] >= 0) {
              unsigned short ocl = cls[ipl][icl1].BrkIndex[1];
              if(prt) mf::LogVerbatim("CCTM")<<"clobber old icl1 BrkIndex "<<ocl;
              if(cls[ipl][ocl].BrkIndex[0] == icl1) {
                cls[ipl][ocl].BrkIndex[0] = -1;
                cls[ipl][ocl].MergeError[0] = fMaxMergeError;
              }
              if(cls[ipl][ocl].BrkIndex[1] == icl1) {
                cls[ipl][ocl].BrkIndex[1] = -1;
                cls[ipl][ocl].MergeError[1] = fMaxMergeError;
              }
            } // cls[ipl][icl1].BrkIndex[1] >= 0
            cls[ipl][icl1].BrkIndex[1] = icl2;
            cls[ipl][icl1].MergeError[1] = mrgErr;
            
            // un-merge icl2
            if(cls[ipl][icl2].BrkIndex[0] >= 0) {
              unsigned short ocl = cls[ipl][icl2].BrkIndex[0];
              if(prt) mf::LogVerbatim("CCTM")<<"clobber old icl2 BrkIndex "<<ocl;
              if(cls[ipl][ocl].BrkIndex[0] == icl1) {
                cls[ipl][ocl].BrkIndex[0] = -1;
                cls[ipl][ocl].MergeError[0] = fMaxMergeError;
              }
              if(cls[ipl][ocl].BrkIndex[1] == icl1) {
                cls[ipl][ocl].BrkIndex[1] = -1;
                cls[ipl][ocl].MergeError[1] = fMaxMergeError;
              }
            } // cls[ipl][icl2].BrkIndex[0] >= 0
            cls[ipl][icl2].BrkIndex[0] = icl1;
            cls[ipl][icl2].MergeError[0] = mrgErr;
            if(prt) mf::LogVerbatim("CCTM")<<" merge "<<icl1<<" and "<<icl2;
            
          } // icl2
        } // icl1
        
        // look for broken clusters in which have a C shape similar to a Begin-Begin vertex. The clusters
        // will have large and opposite sign angles
        bool gotone;
        for(icl1 = 0; icl1 < cls[ipl].size() - 1; ++icl1) {
          gotone = false;
          for(icl2 = icl1 + 1; icl2 < cls[ipl].size(); ++icl2) {
            // check both ends
            for(unsigned short end = 0; end < 2; ++end) {
              // Ignore already identified broken clusters
              if(cls[ipl][icl1].BrkIndex[end] >= 0) continue;
              if(cls[ipl][icl2].BrkIndex[end] >= 0) continue;
//              if(prt) mf::LogVerbatim("CCTM")<<"BrokenC: clusters "<<cls[ipl][icl1].Wire[end]<<":"<<(int)cls[ipl][icl1].Time[end]<<" "<<cls[ipl][icl2].Wire[end]<<":"<<(int)cls[ipl][icl2].Time[end]<<" angles "<<cls[ipl][icl1].Angle[end]<<" "<<cls[ipl][icl2].Angle[end];
              // require a large angle cluster
              if(fabs(cls[ipl][icl1].Angle[end]) < 1) continue;
              // and a second large angle cluster
              if(fabs(cls[ipl][icl2].Angle[end]) < 1) continue;
              if(prt) mf::LogVerbatim("CCTM")<<"BrokenC: clusters "<<cls[ipl][icl1].Wire[end]<<":"<<(int)cls[ipl][icl1].Time[end]<<" "<<cls[ipl][icl2].Wire[end]<<":"<<(int)cls[ipl][icl2].Time[end]<<" angles "<<cls[ipl][icl1].Angle[end]<<" "<<cls[ipl][icl2].Angle[end]<<" dWire "<<fabs(cls[ipl][icl1].Wire[end] - cls[ipl][icl2].Wire[end]);
              if(fabs(cls[ipl][icl1].Wire[end] - cls[ipl][icl2].Wire[end]) > 5) continue;
              // This is really crude but maybe OK
              // project 1 -> 2
              float dsl = cls[ipl][icl2].Slope[end] - cls[ipl][icl1].Slope[end];
              float fvw = (cls[ipl][icl1].X[end] - cls[ipl][icl1].Wire[end] * cls[ipl][icl1].Slope[end] - cls[ipl][icl2].X[end] + cls[ipl][icl2].Wire[end] * cls[ipl][icl2].Slope[end]) / dsl;
              if(prt) mf::LogVerbatim("CCTM")<<" fvw "<<fvw;
              if(fabs(cls[ipl][icl1].Wire[end] - fvw) > 4) continue;
              if(fabs(cls[ipl][icl2].Wire[end] - fvw) > 4) continue;
              cls[ipl][icl1].BrkIndex[end] = icl2;
              // TODO This could use some improvement if necessary
              cls[ipl][icl1].MergeError[end] = 1;
              cls[ipl][icl2].BrkIndex[end] = icl1;
              cls[ipl][icl2].MergeError[end] = 1;
              gotone = true;
              dx = fabs(cls[ipl][icl1].X[end] - cls[ipl][icl2].X[end]);
              if(prt) mf::LogVerbatim("CCTM")<<"BrokenC: icl1:W "<<icl1<<":"<<cls[ipl][icl1].Wire[end]<<" icl2:W "<<icl2<<":"<<cls[ipl][icl2].Wire[end]<<" end "<<end<<" dx "<<dx;
            } // end
            if(gotone) break;
          } // icl2
        } // icl1
        
      } // cls[ipl].size() > 1
      
      // follow mother-daughter broken clusters and put them in the cluster chain array
      unsigned short end, mom, momBrkEnd, dtrBrkEnd, nit;
      short dtr;
      
      std::vector<bool> gotcl(cls[ipl].size());
      for(icl = 0; icl < cls[ipl].size(); ++icl) gotcl[icl] = false;
      if(prt) mf::LogVerbatim("CCTM")<<"ipl "<<ipl<<" cls.size() "<<cls[ipl].size()<<"\n";
      
      std::vector<unsigned short> sCluster;
      std::vector<unsigned short> sOrder;
      for(icl = 0; icl < cls[ipl].size(); ++icl) {
        sCluster.clear();
        sOrder.clear();
        if(gotcl[icl]) continue;
        // don't start with a cluster broken at both ends
        if(cls[ipl][icl].BrkIndex[0] >= 0 && cls[ipl][icl].BrkIndex[1] >= 0) continue;
        for(end = 0; end < 2; ++end) {
          if(cls[ipl][icl].BrkIndex[end] < 0) continue;
          if(cls[ipl][icl].MergeError[end] > fMergeErrorCut) continue;
          gotcl[icl] = true;
          mom = icl;
          // end where the mom is broken
          momBrkEnd = end;
          sCluster.push_back(mom);
          if(momBrkEnd == 1) {
            // typical case - broken at the DS end
            sOrder.push_back(0);
          } else {
            // broken at the US end
            sOrder.push_back(1);
          }
          dtr = cls[ipl][icl].BrkIndex[end];
//          std::cout<<"Starting mom:momBrkEnd "<<mom<<":"<<momBrkEnd<<" dtr "<<dtr<<"\n";
          nit = 0;
          while(dtr >= 0 && dtr < (short)cls[ipl].size() && nit < cls[ipl].size()) {
            // determine which end of the dtr should be attached to mom
            for(dtrBrkEnd = 0; dtrBrkEnd < 2; ++dtrBrkEnd) if(cls[ipl][dtr].BrkIndex[dtrBrkEnd] == mom) break;
            if(dtrBrkEnd == 2) {
//              mf::LogError("CCTM")<<"Cant find dtrBrkEnd for cluster "<<icl<<" dtr "<<dtr<<" in plane "<<ipl;
              gotcl[icl] = false;
              break;
            }
            // check for reasonable merge error
            if(cls[ipl][dtr].MergeError[dtrBrkEnd] < fMergeErrorCut) {
              sCluster.push_back(dtr);
              sOrder.push_back(dtrBrkEnd);
              gotcl[dtr] = true;
            }
//            std::cout<<" dtr:dtrBrkEnd "<<dtr<<":"<<dtrBrkEnd<<" momBrkEnd "<<momBrkEnd<<"\n";
            ++nit;
            // set up to check the new mom
            mom = dtr;
            // at the other end
            momBrkEnd = 1 - dtrBrkEnd;
            // with the new dtr
            dtr = cls[ipl][mom].BrkIndex[momBrkEnd];
//            std::cout<<" new mom:momBrkEnd "<<mom<<":"<<momBrkEnd<<" new dtr "<<dtr<<"\n";
          } // dtr >= 0 ...
          if(dtrBrkEnd == 2) continue;
        } // end
        
        if(!gotcl[icl]) {
          // a single unbroken cluster
          sCluster.push_back(icl);
          sOrder.push_back(0);
        }
        
        if(sCluster.size() == 0) {
          mf::LogError("CCTM")<<"MakeClusterChains error in plane "<<ipl<<" cluster "<<icl;
          return;
        }
/*
         std::cout<<ipl<<" icl "<<icl<<" sCluster ";
         for(unsigned short ii = 0; ii < sCluster.size(); ++ii) std::cout<<" "<<sCluster[ii]<<":"<<sOrder[ii];
         std::cout<<"\n";
*/
        ClsChainPar ccp;
        // fill the struct parameters assuming this is a cluster chain containing only one cluster
        unsigned short jcl = sCluster[0];
        if(jcl > cls[ipl].size()) std::cout<<"oops MCC\n";
        unsigned short oend;
        for(end = 0; end < 2; ++end) {
          oend = end;
          if(sOrder[0] > 0) oend = 1 - end;
          ccp.Wire[end] = cls[ipl][jcl].Wire[oend];
          ccp.Time[end] = cls[ipl][jcl].Time[oend];
          ccp.X[end] = cls[ipl][jcl].X[oend];
          ccp.Slope[end] = cls[ipl][jcl].Slope[oend];
          ccp.Angle[end] = cls[ipl][jcl].Angle[oend];
          ccp.Dir[end] = cls[ipl][icl].Dir[oend];
          ccp.VtxIndex[end] = cls[ipl][jcl].VtxIndex[oend];
          ccp.ChgNear[end] = cls[ipl][jcl].ChgNear[oend];
          ccp.mBrkIndex[end] = cls[ipl][jcl].BrkIndex[oend];
        } // end
        ccp.Length = cls[ipl][icl].Length;
        ccp.TotChg = cls[ipl][icl].TotChg;
        ccp.InTrack = -1;
//        std::cout<<"sOrder0 "<<sOrder[0]<<" "<<(int)ccp.Wire[0]<<":"<<(int)ccp.Time[0]<<" dir "<<ccp.Dir[0]<<" "<<(int)ccp.Wire[1]<<":"<<(int)ccp.Time[1]<<" dir "<<ccp.Dir[1]<<"\n";
        
        for(unsigned short ii = 1; ii < sCluster.size(); ++ii) {
          jcl = sCluster[ii];
          if(jcl > cls[ipl].size()) std::cout<<"oops MCC\n";
          // end is the end where the break is being mended
          end = sOrder[ii];
          if(end > 1) std::cout<<"oops2 MCC\n";
          oend = 1 - end;
          // update the parameters at the other end of the chain
          ccp.Wire[1] = cls[ipl][jcl].Wire[oend];
          ccp.Time[1] = cls[ipl][jcl].Time[oend];
          ccp.X[1] = cls[ipl][jcl].X[oend];
          ccp.Slope[1] = cls[ipl][jcl].Slope[oend];
          ccp.Angle[1] = cls[ipl][jcl].Angle[oend];
          ccp.Dir[1] = cls[ipl][jcl].Dir[oend];
          ccp.VtxIndex[1] = cls[ipl][jcl].VtxIndex[oend];
          ccp.ChgNear[1] = cls[ipl][jcl].ChgNear[oend];
          ccp.mBrkIndex[1] = cls[ipl][jcl].BrkIndex[oend];
          ccp.Length += cls[ipl][jcl].Length;
          ccp.TotChg += cls[ipl][jcl].TotChg;
//          std::cout<<"Update  "<<end<<" "<<(int)ccp.Wire[0]<<":"<<(int)ccp.Time[0]<<" dir "<<ccp.Dir[0]<<" "<<(int)ccp.Wire[1]<<":"<<(int)ccp.Time[1]<<" dir "<<ccp.Dir[1]<<"\n";
        } // ii
        ccp.ClsIndex = sCluster;
        ccp.Order = sOrder;
        // redo the direction
        if(ccp.Time[1] > ccp.Time[0]) {
          ccp.Dir[0] = 1; ccp.Dir[1] = -1;
        } else {
          ccp.Dir[0] = -1; ccp.Dir[1] = 1;
        }
        clsChain[ipl].push_back(ccp);
        
      } // icl
      
      // re-index mBrkIndex to point to a cluster chain, not a cluster
      unsigned short brkCls;
      bool gotit;
      for(unsigned short ccl = 0; ccl < clsChain[ipl].size(); ++ccl) {
        for(unsigned short end = 0; end < 2; ++end) {
          if(clsChain[ipl][ccl].mBrkIndex[end] < 0) continue;
          brkCls = clsChain[ipl][ccl].mBrkIndex[end];
          gotit = false;
          // find this cluster index in a cluster chain
          for(unsigned short ccl2 = 0; ccl2 < clsChain[ipl].size(); ++ccl2) {
            if(ccl2 == ccl) continue;
            if(std::find(clsChain[ipl][ccl2].ClsIndex.begin(), clsChain[ipl][ccl2].ClsIndex.end(), brkCls) == clsChain[ipl][ccl2].ClsIndex.end()) continue;
            // found it
            clsChain[ipl][ccl].mBrkIndex[end] = ccl2;
            gotit = true;
            break;
          } // ccl2
//          if(gotit) std::cout<<"gotit ccl "<<ccl<<" end "<<end<<" new mBrkIndex "<<clsChain[ipl][ccl].mBrkIndex[end]<<"\n";
          if(!gotit) mf::LogError("CCTM")<<"MCC: Cluster chain "<<ccl<<" end "<<end<<" Failed to find brkCls "<<brkCls<<" in plane "<<ipl;
        } // end
      } // ccl

    } // ipl
    
    
    if(gotprt) PrintClusters();
    prt = false;
    
  } // MakeClusterChains
  
  ///////////////////////////////////////////////////////////////////////
  float CCTrackMaker::dXClTraj(art::FindManyP<recob::Hit> const& fmCluHits, unsigned short ipl, unsigned short icl1, unsigned short end1, unsigned short icl2)
  {
    // project cluster icl1 at end1 to find the best intersection with icl2
    float dw, dx, best = 999;
    std::vector<art::Ptr<recob::Hit>> clusterhits = fmCluHits.at(cls[ipl][icl1].EvtIndex);
    for(unsigned short hit = 0; hit < clusterhits.size(); ++hit) {
      dw = clusterhits[hit]->WireID().Wire - cls[ipl][icl1].Wire[end1];
      dx = fabs(cls[ipl][icl1].Time[end1] + dw * fWirePitch * cls[ipl][icl1].Slope[end1] - clusterhits[hit]->PeakTime());
      if(dx < best) best = dx;
      if(dx < 0.01) break;
    } // hit
    return best;
  } // dXClTraj
  
  ///////////////////////////////////////////////////////////////////////
  void CCTrackMaker::StoreTrack(art::FindManyP<recob::Hit> const& fmCluHits,
                                unsigned short imat, unsigned short procCode)
  {
    // store the current "under construction" track in the trk vector
    
    TrkPar newtrk;
    
    if(imat > matcomb.size() - 1) {
      mf::LogError("CCTM")<<"Bad imat in StoreTrack";
      return;
    }
    
    // ensure there are at least 2 hits in at least 2 planes
    unsigned short nhitinpl = 0;
    for(unsigned short ipl = 0; ipl < nplanes; ++ipl) if(trkHits[ipl].size() > 1) ++nhitinpl;
    if(nhitinpl < 2) {
      mf::LogError("CCTM")<<"StoreTrack: Not enough hits in each plane\n";
      return;
    }
    if(prt) mf::LogVerbatim("CCTM")<<"In StoreTrack: matcomb "<<imat<<" cluster chains "<<matcomb[imat].Cls[0]<<" "<<matcomb[imat].Cls[1]<<" "<<matcomb[imat].Cls[2];
    
    // Track hit vectors for fitting the trajectory
    std::array<std::vector<geo::WireID>,3> trkWID;
    std::array<std::vector<double>,3> trkX;
    std::array<std::vector<double>,3> trkXErr;
    
    // track trajectory for a track
    std::vector<TVector3> trkPos;
    std::vector<TVector3> trkDir;
    
    newtrk.ID = trk.size() + 1;
    newtrk.Proc = procCode;
    newtrk.TrkHits = trkHits;
    newtrk.VtxIndex = {-1, -1};
    newtrk.ChgOrder = 0;
    newtrk.MomID = -1;
    newtrk.EndInTPC = {false};
    newtrk.GoodEnd = {false};
    newtrk.DtrID = {0};
    newtrk.PDGCode = -1;
    
    unsigned short ipl, icl, iht;
    
    if(prt) mf::LogVerbatim("CCTM")<<"CCTM: Make traj for track "<<newtrk.ID<<" procCode "<<procCode<<" nhits in planes "<<trkHits[0].size()<<" "<<trkHits[1].size()<<" "<<trkHits[2].size();
    // make the track trajectory
    if(nplanes == 2) {
      trkWID[2].resize(0);
      trkX[2].resize(0);
      trkXErr[2].resize(0);
    }
    for(ipl = 0; ipl < nplanes; ++ipl) {
      trkWID[ipl].resize(trkHits[ipl].size());
      trkX[ipl].resize(trkHits[ipl].size());
      trkXErr[ipl].resize(trkHits[ipl].size());
      for(iht = 0; iht < trkHits[ipl].size(); ++iht) {
        trkWID[ipl][iht] = trkHits[ipl][iht]->WireID();
        trkX[ipl][iht] = detprop->ConvertTicksToX(trkHits[ipl][iht]->PeakTime(),ipl, tpc, cstat);
        trkXErr[ipl][iht] = fHitFitErrFac * trkHits[ipl][iht]->RMS() * trkHits[ipl][iht]->Multiplicity();
//        std::cout<<iht<<" "<<trkWID[ipl][iht]<<" "<<trkX[ipl][iht]<<" "<<trkXErr[ipl][iht]<<"\n";
      } // iht
    } // ipl
    fTrackTrajectoryAlg.TrackTrajectory(trkWID, trkX, trkXErr, trkPos, trkDir);
    if(trkPos.size() < 2) {
      mf::LogError("CCTM")<<"StoreTrack: No trajectory points on failed track "<<newtrk.ID
      <<" in StoreTrack: matcomb "<<imat<<" cluster chains "<<matcomb[imat].Cls[0]<<" "<<matcomb[imat].Cls[1]<<" "<<matcomb[imat].Cls[2];
      // make a garbage trajectory
      trkPos.resize(2);
      trkPos[1](2) = 1;
      trkDir.resize(2);
      trkDir[1](2) = 1;
    }
    newtrk.TrjPos = trkPos;
    newtrk.TrjDir = trkDir;
    
    if(prt) mf::LogVerbatim("CCTM")<<" number of traj points "<<trkPos.size();

    // determine if each end is good in the sense that there are hits in each plane
    // that are consistent in time and are presumed to form a good 3D space point
    unsigned short end, nClose, indx, jndx;
    float xErr;
    for(end = 0; end < 2; ++end) {
      nClose = 0;
      for(ipl = 0; ipl < nplanes - 1; ++ipl) {
        if(trkX[ipl].size() == 0) continue;
        for(unsigned short jpl = ipl + 1; jpl < nplanes; ++jpl) {
          if(trkX[jpl].size() == 0) continue;
          if(end == 0) {
            indx = 0;
            jndx = 0;
          } else {
            indx = trkXErr[ipl].size() - 1;
            jndx = trkXErr[jpl].size() - 1;
          }
          xErr = 3 * (trkXErr[ipl][indx] + trkXErr[jpl][jndx]);
          if(std::abs(trkX[ipl][indx] - trkX[jpl][jndx]) <  xErr) ++nClose;
        } // jpl
      } // ipl
      if(nClose == nplanes) newtrk.GoodEnd[end] = true;
    } // end
    
    // set trajectory end points to a vertex if one exists
    unsigned short ivx, itj, ccl;
    float dx, dy, dz, dr0, dr1;
    unsigned short attachEnd;
    for(end = 0; end < 2; ++end) {
      ivx = USHRT_MAX;
      if(end == 0 && matcomb[imat].Vtx >= 0) ivx = matcomb[imat].Vtx;
      if(end == 1 && matcomb[imat].oVtx >= 0) ivx = matcomb[imat].oVtx;
      if(ivx == USHRT_MAX) continue;
      // determine the proper end using the TrjPos order and brute force
      itj = 0;
      dx = vtx[ivx].X - newtrk.TrjPos[itj](0);
      dy = vtx[ivx].Y - newtrk.TrjPos[itj](1);
      dz = vtx[ivx].Z - newtrk.TrjPos[itj](2);
      dr0 = dx*dx + dy*dy + dz*dz;
      itj = newtrk.TrjPos.size() - 1;
      dx = vtx[ivx].X - newtrk.TrjPos[itj](0);
      dy = vtx[ivx].Y - newtrk.TrjPos[itj](1);
      dz = vtx[ivx].Z - newtrk.TrjPos[itj](2);
      dr1 = dx*dx + dy*dy + dz*dz;
      attachEnd = 1;
      if(dr0 < dr1) {
        itj = 0;
        attachEnd = 0;
        // a really bad match to the vertex
        if(dr0 > 5) return;
      } else {
        // a really bad match to the vertex
        if(dr1 > 5) return;
      }
      newtrk.TrjPos[itj](0) = vtx[ivx].X;
      newtrk.TrjPos[itj](1) = vtx[ivx].Y;
      newtrk.TrjPos[itj](2) = vtx[ivx].Z;
      newtrk.VtxIndex[attachEnd] = ivx;
      // correct the trajectory direction
      TVector3 dir;
      if(itj == 0) {
        dir = newtrk.TrjPos[1] - newtrk.TrjPos[0];
        newtrk.TrjDir[0] = dir.Unit();
      } else {
        dir = newtrk.TrjPos[itj - 1] - newtrk.TrjPos[itj];
        newtrk.TrjDir[itj] = dir.Unit();
      }
    } // end
    
    if(newtrk.VtxIndex[0] >= 0 && newtrk.VtxIndex[0] == newtrk.VtxIndex[1]) {
      mf::LogError("CCTM")<<"StoreTrack: Trying to attach a vertex to both ends of a track. imat = "<<imat;
      return;
    }

    // calculate the length
    newtrk.Length = 0;
    float norm;
    double X, Y, Z;
    for(unsigned short itj = 1; itj < newtrk.TrjPos.size(); ++itj) {
      X = newtrk.TrjPos[itj](0) - newtrk.TrjPos[itj-1](0);
      Y = newtrk.TrjPos[itj](1) - newtrk.TrjPos[itj-1](1);
      Z = newtrk.TrjPos[itj](2) - newtrk.TrjPos[itj-1](2);
      norm = sqrt(X*X + Y*Y + Z*Z);
      newtrk.Length += norm;
    }
    
    // store the cluster -> track assignment
    newtrk.ClsEvtIndices.clear();
    for(ipl = 0; ipl < nplanes; ++ipl) {
      if(matcomb[imat].Cls[ipl] < 0) continue;
      ccl = matcomb[imat].Cls[ipl];
      if(ccl > clsChain[ipl].size()) std::cout<<"oops StoreTrack\n";
      clsChain[ipl][ccl].InTrack = newtrk.ID;
      for(unsigned short icc = 0; icc < clsChain[ipl][ccl].ClsIndex.size(); ++icc) {
        icl = clsChain[ipl][ccl].ClsIndex[icc];
        if(icl > cls[ipl].size()) std::cout<<"oops StoreTrack\n";
        cls[ipl][icl].InTrack = newtrk.ID;
        if(cls[ipl][icl].EvtIndex > fmCluHits.size() - 1) {
          std::cout<<"ooops2 store track EvtIndex "<<cls[ipl][icl].EvtIndex<<" size "<<fmCluHits.size()<<" icl "<<icl<<"\n";
          continue;
        }
        newtrk.ClsEvtIndices.push_back(cls[ipl][icl].EvtIndex);
      } // icc
    } // ipl
    
  if(prt) mf::LogVerbatim("CCTM")<<" track ID "<<newtrk.ID<<" stored in StoreTrack";
    
    trk.push_back(newtrk);
  } // StoreTrack
<<<<<<< HEAD
=======
  
  ///////////////////////////////////////////////////////////////////////
  void CCTrackMaker::AngMatch(art::FindManyP<recob::Hit> const& fmCluHits)
  {
    // look for long unused cluster chains and match them using angle
    std::array<std::vector<unsigned short>, 3> ccUnused;
    
    unsigned short ipl, icc, jpl, kpl, ii, jj, kk, icl, jcl, kcl, iend, jend, kend;
    short idir, jdir, kdir;
    float islp = 0, jslp = 0, kslp = 0, kAng = 0, sigmaA = 0, matchErr = 0;
    
    prt = (fDebugPlane >= 0);
    
    for(ipl = 0; ipl < nplanes; ++ipl) {
      for(icc = 0; icc < clsChain[ipl].size(); ++icc) {
        if(clsChain[ipl][icc].InTrack < 0 && clsChain[ipl][icc].Length > fAngMatchMinLen) ccUnused[ipl].push_back(icc);
      } // icc
      if(prt) {
        mf::LogVerbatim myprt("CCTM");
        myprt<<"AngMatch: ipl "<<ipl<<" ccUnused";
        for(icc = 0; icc < ccUnused[ipl].size(); ++icc) myprt<<" "<<ccUnused[ipl][icc];;
      }
    } // ipl
    
    
    if(ccUnused[0].size() == 0 && ccUnused[1].size() == 0 && ccUnused[2].size() == 0) return;
    
    std::array<float, 3> mchg;
    matcomb.clear();
    
    float xMatchWght = 1;
    if(fuBCode) xMatchWght = 0.1;
    
    for(ipl = 0; ipl < nplanes; ++ipl) {
      jpl = (ipl + 1) % nplanes;
      kpl = (jpl + 1) % nplanes;
      for(ii = 0; ii < ccUnused[ipl].size(); ++ii) {
        icl = ccUnused[ipl][ii];
        prt = (ipl == fDebugPlane && icl == fDebugCluster);
        for(jj = 0; jj < ccUnused[jpl].size(); ++jj) {
          jcl = ccUnused[jpl][jj];
          // make first charge asymmetry cut
          mchg[0] = clsChain[ipl][icl].TotChg;
          mchg[1] = clsChain[jpl][jcl].TotChg;
          mchg[2] = mchg[1];
          if(prt) mf::LogVerbatim("CCTM")<<"AngMatch: ipl:icl "<<ipl<<":"<<icl<<" jpl:jcl "<<jpl<<":"<<jcl<<" chg asym"<<ChargeAsym(mchg);
          if(ChargeAsym(mchg) > 0.5) continue;
          kslp = geom->ThirdPlaneSlope(ipl, islp, jpl, jslp, tpc, cstat);
          for(kk = 0; kk < ccUnused[kpl].size(); ++kk) {
            kcl = ccUnused[kpl][kk];
            // make second charge asymmetry cut
            mchg[0] = clsChain[ipl][icl].TotChg;
            mchg[1] = clsChain[jpl][jcl].TotChg;
            mchg[2] = clsChain[kpl][kcl].TotChg;
            if(!fuBCode && ChargeAsym(mchg) > 0.5) continue;
            // check the ends
            for(iend = 0; iend < 2; ++iend) {
              idir = clsChain[ipl][icl].Dir[iend];
              islp = clsChain[ipl][icl].Slope[iend];
              for(jend = 0; jend < 2; ++jend) {
                jdir = clsChain[jpl][jcl].Dir[jend];
                if(idir != 0 && jdir != 0 && idir != jdir) continue;
                jslp = clsChain[jpl][jcl].Slope[jend];
                // expected angle in kpl
                kslp = geom->ThirdPlaneSlope(ipl, islp, jpl, jslp, tpc, cstat);
                kAng = atan(kslp);
                sigmaA = fAngleMatchErr * AngleFactor(kslp);
                for(kend = 0; kend < 2; ++kend) {
                  kdir = clsChain[kpl][kcl].Dir[kend];
                  if(idir != 0 && kdir != 0 && idir != kdir) continue;
                  matchErr = fabs(clsChain[kpl][kcl].Angle[kend] - kAng) / sigmaA;
                  if(prt) mf::LogVerbatim("CCTM")<<" ipl:icl:iend "<<ipl<<":"<<icl<<":"<<iend<<" jpl:jcl:jend "<<jpl<<":"<<jcl<<":"<<jend<<" kpl:kcl:kend "<<kpl<<":"<<kcl<<":"<<kend<<" matchErr "<<matchErr;
                  if(matchErr > 5) continue;
                  MatchPars match;
                  match.Cls[ipl] = icl; match.End[ipl] = iend;
                  match.Cls[jpl] = jcl; match.End[jpl] = jend;
                  match.Cls[kpl] = kcl; match.End[kpl] = kend;
                  if(DupMatch(match)) continue;
                  match.Chg[ipl] = clsChain[ipl][icl].TotChg;
                  match.Chg[jpl] = clsChain[jpl][jcl].TotChg;
                  match.Chg[kpl] = clsChain[kpl][kcl].TotChg;
                  match.Vtx = -1;
                  match.dWir = fabs(0.5 * (clsChain[ipl][icl].Wire[iend] + clsChain[jpl][jcl].Wire[jend]) - clsChain[kpl][kcl].Wire[kend]);
                  match.dAng = fabs(clsChain[kpl][kcl].Angle[kend] - kAng);
                  match.dX = xMatchWght * fabs(0.5 * (clsChain[ipl][icl].X[iend] + clsChain[jpl][jcl].X[jend]) - clsChain[kpl][kcl].X[kend]);
                  if(prt) mf::LogVerbatim("CCTM")<<" match.dX "<<match.dX;
                  if(!fuBCode && match.dX > 20) continue;
                  if(std::abs(kAng) > 0.3 && match.dAng < 0.03) std::cout<<"match "<<ipl<<":"<<icl<<" "<<jpl<<":"<<jcl<<" "<<kpl<<":"<<kcl<<" "<<match.dAng<<"\n";
                  // add X match error with 1 cm rms
//                  match.Err = matchErr + match.dX;
                  match.Err = 0.;
                  match.oVtx = -1;
                  match.odWir = 0;
                  match.odAng = 0;
                  match.odX = 0;
                  match.oErr = 0;
                  matcomb.push_back(match);
                } // kend
               } // jend
            } // iend
          } // kk
        } // jj
      } // ii
    } // ipl
    
    if(matcomb.size() == 0) return;
    
    SortMatches(fmCluHits, 3);
    
    prt = false;
>>>>>>> a6c3d474

  ///////////////////////////////////////////////////////////////////////
  void CCTrackMaker::PlnMatch(art::FindManyP<recob::Hit> const& fmCluHits)
  {
    // Match clusters in all planes
    //    unsigned short ipl, icl, jpl, jcl, kpl, kcl;
    bool ignoreSign;
    float kSlp, kAng, kX, kWir, okWir;
    short idir, ioend, jdir, joend, kdir;
    
    double yp, zp;
    float tpcSizeY = geom->DetHalfWidth();
    float tpcSizeZ = geom->DetLength();
    
    
    float dxcut = 2;
    float dxkcut;
    float dwcut = 6;
    if(fuBCode) {
      dxcut = 20;
      dwcut = 60;
    }
    
    // temp array for making a rough charge asymmetry cut
    std::array<float, 3> mchg;
    
    for(unsigned short ipl = 0; ipl < nplanes; ++ipl) {
      for(unsigned short icl = 0; icl < clsChain[ipl].size(); ++icl) {
        if(clsChain[ipl][icl].InTrack >= 0) continue;
        // skip short clusters
        if(clsChain[ipl][icl].Length < fMatchMinLen[algIndex]) continue;
        unsigned short jpl = (ipl + 1) % nplanes;
        unsigned short kpl = (jpl + 1) % nplanes;
        for(unsigned short jcl = 0; jcl < clsChain[jpl].size(); ++jcl) {
          if(clsChain[jpl][jcl].InTrack >= 0) continue;
          // skip short clusters
          if(clsChain[jpl][jcl].Length < fMatchMinLen[algIndex]) continue;
          // make first charge asymmetry cut
          mchg[0] = clsChain[ipl][icl].TotChg;
          mchg[1] = clsChain[jpl][jcl].TotChg;
          mchg[2] = mchg[1];
          if(fChgAsymFactor[algIndex] > 0 && ChargeAsym(mchg) > 0.5) continue;
          for(unsigned short iend = 0; iend < 2; ++iend) {
            idir = clsChain[ipl][icl].Dir[iend];
            for(unsigned short jend = 0; jend < 2; ++jend) {
              jdir = clsChain[jpl][jcl].Dir[jend];
              if(idir != 0 && jdir != 0 && idir != jdir) continue;
              // make an X cut
              if(fabs(clsChain[ipl][icl].X[iend] - clsChain[jpl][jcl].X[jend]) > dxcut) continue;
              ioend = 1 - iend; joend = 1 - jend;
              // Find the expected third (k) plane parameters
              kSlp = geom->ThirdPlaneSlope(ipl, clsChain[ipl][icl].Slope[iend], jpl, clsChain[jpl][jcl].Slope[jend], tpc, cstat);
              kAng = atan(kSlp);
              // Ensure the match end is within the TPC
              geom->IntersectionPoint((unsigned int)(0.5+clsChain[ipl][icl].Wire[iend]),
                                      (unsigned int)(0.5+clsChain[jpl][jcl].Wire[jend]),
                                      ipl, jpl, cstat, tpc, yp, zp);
              if(yp > tpcSizeY || yp < -tpcSizeY) continue;
              if(zp < 0 || zp > tpcSizeZ) continue;
              kX = 0.5 * (clsChain[ipl][icl].X[iend] + clsChain[jpl][jcl].X[jend]);
              kWir = geom->WireCoordinate(yp, zp, kpl, tpc, cstat);
              // now look at the other end
              geom->IntersectionPoint((unsigned int)(0.5+clsChain[ipl][icl].Wire[ioend]),
                                      (unsigned int)(0.5+clsChain[jpl][jcl].Wire[joend]),
                                      ipl, jpl, cstat, tpc, yp, zp);
              if(yp > tpcSizeY || yp < -tpcSizeY) continue;
              if(zp < 0 || zp > tpcSizeZ) continue;
              okWir = geom->WireCoordinate(yp, zp, kpl, tpc, cstat);
              if(prt) mf::LogVerbatim("CCTM")<<"PlnMatch: chk i "<<ipl<<":"<<icl<<":"<<iend
                <<" idir "<<idir<<" X "<<clsChain[ipl][icl].X[iend]<<" j "<<jpl<<":"<<jcl<<":"<<jend
                <<" jdir "<<jdir<<" X "<<clsChain[jpl][jcl].X[jend];
              
              if(prt) mf::LogVerbatim("CCTM")<<"PlnMatch: chk j "<<ipl<<":"<<icl<<":"<<iend
                <<" "<<jpl<<":"<<jcl<<":"<<jend<<" iSlp "<<std::setprecision(2)<<clsChain[ipl][icl].Slope[iend]
                <<" jSlp "<<std::setprecision(2)<<clsChain[jpl][jcl].Slope[jend]<<" kWir "<<(int)kWir
                <<" okWir "<<(int)okWir<<" kSlp "<<std::setprecision(2)<<kSlp<<" kAng "
                <<std::setprecision(2)<<kAng<<" kX "<<std::setprecision(1)<<kX;
              
              // handle the case near pi/2, where the errors on large slopes
              // could result in a wrong-sign kAng
              ignoreSign = (fabs(kSlp) > 1.5);
              if(ignoreSign) kAng = fabs(kAng);
              dxkcut = dxcut * AngleFactor(kSlp);
              bool gotkcl = false;
              for(unsigned short kcl = 0; kcl < clsChain[kpl].size(); ++kcl) {
                if(clsChain[kpl][kcl].InTrack >= 0) continue;
                // make second charge asymmetry cut
                mchg[0] = clsChain[ipl][icl].TotChg;
                mchg[1] = clsChain[jpl][jcl].TotChg;
                mchg[2] = clsChain[kpl][kcl].TotChg;
                if(fChgAsymFactor[algIndex] > 0 && ChargeAsym(mchg) > 0.5) continue;
                for(unsigned short kend = 0; kend < 2; ++kend) {
                  kdir = clsChain[kpl][kcl].Dir[kend];
                  if(idir != 0 && kdir != 0 && idir != kdir) continue;
                  if(prt) mf::LogVerbatim("CCTM")<<" kcl "<<kcl<<" kend "<<kend
                    <<" dx "<<std::abs(clsChain[kpl][kcl].X[kend] - kX)<<" dxkcut "<<dxkcut;
                  if(std::abs(clsChain[kpl][kcl].X[kend] - kX) > dxkcut) continue;
                  // rough dWire cut
                  if(prt) mf::LogVerbatim("CCTM")<<" kcl "<<kcl<<" kend "<<kend
                    <<" dw "<<(clsChain[kpl][kcl].Wire[kend] - kWir)<<" ignoreSign "<<ignoreSign;
                  if(fabs(clsChain[kpl][kcl].Wire[kend] - kWir) > dwcut) continue;
                  if(prt) mf::LogVerbatim("CCTM")<<" chk k "<<kpl<<":"<<kcl<<":"<<kend;
                  MatchPars match;
                  match.Cls[ipl] = icl; match.End[ipl] = iend;
                  match.Cls[jpl] = jcl; match.End[jpl] = jend;
                  match.Cls[kpl] = kcl; match.End[kpl] = kend;
                  match.Err = 100;
                  if(DupMatch(match)) continue;
                  match.Chg[ipl] =   0; match.Chg[jpl] =   0; match.Chg[kpl] = 0;
                  match.Vtx = clsChain[ipl][icl].VtxIndex[iend];
                  match.oVtx = -1;
                  FillEndMatch(match);
                  if(prt) mf::LogVerbatim("CCTM")<<" PlnMatch: match k "<<kpl<<":"<<match.Cls[kpl]
                    <<":"<<match.End[kpl]<<" oChg "<<match.Chg[kpl]<<" mErr "<<match.Err<<" oErr "<<match.oErr;
                  if(match.Chg[kpl] == 0) continue;
                  if(match.Err > 10 || match.oErr > 10) continue;
                  if(prt) mf::LogVerbatim("CCTM")<<" dup? ";
                  if(DupMatch(match)) continue;
                  matcomb.push_back(match);
                  gotkcl = true;
                } // kend
              } // kcl
              if(prt) mf::LogVerbatim("CCTM")<<" PlnMatch: gotkcl "<<gotkcl;
              if(!gotkcl) {
                // make a 2-plane match and try again
                MatchPars match;
                match.Cls[ipl] = icl; match.End[ipl] = iend;
                match.Cls[jpl] = jcl; match.End[jpl] = jend;
                match.Cls[kpl] =  -1; match.End[kpl] = 0;
                match.Err = 100;
                if(DupMatch(match)) continue;
                match.Chg[ipl] = 0; match.Chg[jpl] = 0; match.Chg[kpl] = 0;
                match.Vtx = clsChain[ipl][icl].VtxIndex[iend];
                match.oVtx = -1;
                FillEndMatch(match);
                if(prt) mf::LogVerbatim("CCTM")<<" Tried 2-plane match"<<" k "<<kpl<<":"<<match.Cls[kpl]
                  <<":"<<match.End[kpl]<<" Chg "<<match.Chg[kpl]<<" Err "<<match.Err<<" match.oErr "<<match.oErr;
                if(match.Chg[kpl] <= 0) continue;
                if(match.Err > 10 || match.oErr > 10) continue;
                matcomb.push_back(match);
              } // !gotkcl
            } // jend
          } // iend
        } // jcl
      } // icl
    } // ipl
    
    if(matcomb.size() == 0) return;
    
  } // PlnMatch
  
  ///////////////////////////////////////////////////////////////////////
  bool CCTrackMaker::DupMatch(MatchPars& match)
  {
    
    unsigned short nMatCl, nMiss;
    float toterr = match.Err + match.oErr;
    for(unsigned int imat = 0; imat < matcomb.size(); ++imat) {
      // check for exact matches
      if(match.Cls[0] == matcomb[imat].Cls[0] &&
         match.Cls[1] == matcomb[imat].Cls[1] &&
         match.Cls[2] == matcomb[imat].Cls[2]) {
        
        // compare the error
        if(toterr < matcomb[imat].Err + matcomb[imat].oErr) {
          // keep the better one
          matcomb[imat].End[0] = match.End[0];
          matcomb[imat].End[1] = match.End[1];
          matcomb[imat].End[2] = match.End[2];
          matcomb[imat].Vtx = match.Vtx;
          matcomb[imat].dWir = match.dWir;
          matcomb[imat].dAng = match.dAng;
          matcomb[imat].dX = match.dX;
          matcomb[imat].Err = match.Err;
          matcomb[imat].oVtx = match.oVtx;
          matcomb[imat].odWir = match.odWir;
          matcomb[imat].odAng = match.odAng;
          matcomb[imat].odX = match.odX;
          matcomb[imat].oErr = match.oErr;
        }
        return true;
      } // test
      // check for a 3-plane match vs 2-plane match
      nMatCl = 0;
      nMiss = 0;
      for(unsigned short ipl = 0; ipl < nplanes; ++ipl) {
        if(match.Cls[ipl] >= 0) {
          if(match.Cls[ipl] == matcomb[imat].Cls[ipl] && (match.End[0] == matcomb[imat].End[0] || match.End[1] == matcomb[imat].End[1])) ++nMatCl;
        } else {
          ++nMiss;
        }
      } // ipl
      if(nMatCl == 2 && nMiss == 1) return true;
    } // imat
    return false;
  } // DupMatch
  
  ///////////////////////////////////////////////////////////////////////
  void CCTrackMaker::SortMatches(art::FindManyP<recob::Hit> const& fmCluHits, unsigned short procCode)
  {
    // sort cluster matches by increasing total match error. Find the minimum total error of all
    // cluster match combinations and make tracks from them
    CluLen merr;
    std::vector<CluLen> materr;
    unsigned int ii, im;
    
    if(matcomb.size() == 0) return;
    
    // sort by decreasing error
    for(ii = 0; ii < matcomb.size(); ++ii) {
      merr.index = ii;
      merr.length = matcomb[ii].Err + matcomb[ii].oErr;
      materr.push_back(merr);
    } // ii
    std::sort(materr.begin(), materr.end(), lessThan);
    
    if(prt) {
      mf::LogVerbatim myprt("CCTM");
      myprt<<"SortMatches\n";
      myprt<<"   ii    im  Vx   Err     dW     dA     dX  oVx   oErr    odW   odA    odX   Asym   icl   jcl   kcl \n";
      for(ii = 0; ii < materr.size(); ++ii) {
        im = materr[ii].index;
        float asym = fabs(matcomb[im].Chg[0] - matcomb[im].Chg[1]) /
        (matcomb[im].Chg[0] + matcomb[im].Chg[1]);
        asym *= fabs(matcomb[im].Chg[1] - matcomb[im].Chg[2]) /
        (matcomb[im].Chg[1] + matcomb[im].Chg[2]);
        myprt<<std::fixed<<std::right
        <<std::setw(5)<<ii<<std::setw(5)<<im
        <<std::setw(4)<<matcomb[im].Vtx
        <<std::setw(7)<<std::setprecision(2)<<matcomb[im].Err
        <<std::setw(7)<<std::setprecision(1)<<matcomb[im].dWir
        <<std::setw(7)<<std::setprecision(2)<<matcomb[im].dAng
        <<std::setw(7)<<std::setprecision(2)<<matcomb[im].dX
        <<std::setw(4)<<matcomb[im].oVtx
        <<std::setw(7)<<std::setprecision(2)<<matcomb[im].oErr
        <<std::setw(7)<<std::setprecision(1)<<matcomb[im].odWir
        <<std::setw(7)<<std::setprecision(2)<<matcomb[im].odAng
        <<std::setw(7)<<std::setprecision(2)<<matcomb[im].odX
        <<std::setw(7)<<std::setprecision(3)<<asym
        <<" 0:"<<matcomb[im].Cls[0]<<":"<<matcomb[im].End[0]
        <<" 1:"<<matcomb[im].Cls[1]<<":"<<matcomb[im].End[1];
        if(nplanes > 2) myprt<<" 2:"<<matcomb[im].Cls[2]<<":"<<matcomb[im].End[2];
        myprt<<"\n";
      } // ii
    } // prt
    
    // define an array to ensure clusters are only used once
    std::array<std::vector<bool>, 3> pclUsed;
    unsigned short ipl;
    for(ipl = 0; ipl < nplanes; ++ipl) {
      pclUsed[ipl].resize(clsChain[ipl].size());
//      std::fill(pclUsed[ipl].begin(), pclUsed[ipl].end(), false);
    }
    
    // count the total number of clusters and length used in matcomb
    unsigned short matcombTotCl = 0;
    float matcombTotLen = 0;
    unsigned short icl;
    for(ii = 0; ii < matcomb.size(); ++ii) {
      for(ipl = 0; ipl < nplanes; ++ipl) {
        if(matcomb[ii].Cls[ipl] < 0) continue;
        icl = matcomb[ii].Cls[ipl];
        ++matcombTotCl;
        matcombTotLen += clsChain[ipl][icl].Length;
      }
    }
    
    if(prt) mf::LogVerbatim("CCTM")<<"Number of clusters to match "<<matcombTotCl <<" total length "<<matcombTotLen;
    
    if(matcombTotLen <= 0) {
      mf::LogError("CCTM")<<"SortMatches: bad matcomb total length "<<matcombTotLen;
      return;
    }
    
    // vector of matcomb indices of unique cluster matches
    std::vector<unsigned short> matIndex;
    // vector of matcomb indices of unique cluster matches that have the best total error
    std::vector<unsigned short> bestMatIndex;
    float totLen, totErr, bestTotErr = 9999;
    // start with the best match
    unsigned short jj, jm, nused, jcl;
    // fraction of the length of all clustters in matcomb that are used in a match
    float fracLen;
    
    for(ii = 0; ii < materr.size(); ++ii) {
      im = materr[ii].index;
      matIndex.clear();
      // skip really bad matches
      if(matcomb[im].Err > bestTotErr) continue;
      totLen = 0;
      // initialize pclUsed and flag the clusters in this match
      //      mf::LogVerbatim("CCTM")<<"chk ii "<<ii<<" clusters "<<matcomb[im].Cls[0]<<" "<<matcomb[im].Cls[1]<<" "<<matcomb[im].Cls[2];
      for(ipl = 0; ipl < nplanes; ++ipl) {
        // initialize to no clusters used
        std::fill(pclUsed[ipl].begin(), pclUsed[ipl].end(), false);
        // check for 2 plane match
        if(matcomb[im].Cls[ipl] < 0) continue;
        icl = matcomb[im].Cls[ipl];
        pclUsed[ipl][icl] = true;
        totLen += clsChain[ipl][icl].Length;
      } // ipl
      // Initialize the error sum
      totErr = matcomb[im].Err;
      // Save the index
      matIndex.push_back(im);
      // look for matches in the rest of the list that are not already matched.
      for(jj = 0; jj < materr.size(); ++jj) {
        if(jj == ii) continue;
        jm = materr[jj].index;
        // skip really bad matches
        if(matcomb[jm].Err > bestTotErr) continue;
        //        mf::LogVerbatim("CCTM")<<"chk match jj "<<jj<<" clusters "<<matcomb[jm].Cls[0]<<" "<<matcomb[jm].Cls[1]<<" "<<matcomb[jm].Cls[2];
        // check for non-unique cluster indices
        nused = 0;
        for(ipl = 0; ipl < nplanes; ++ipl) {
          if(matcomb[jm].Cls[ipl] < 0) continue;
          jcl = matcomb[jm].Cls[ipl];
          if(pclUsed[ipl][jcl]) ++nused;
          // This cluster chain was used in a previous match
          if(nused > 0) break;
          totLen += clsChain[ipl][jcl].Length;
        } // ipl
        // at least one of the clusters in this match have been used
        if(nused != 0) continue;
        // found a match with an unmatched set of clusters. Update the total error and flag them
        totErr += matcomb[jm].Err;
        matIndex.push_back(jm);
        // Flag the clusters used and see if all of them are used
        for(ipl = 0; ipl < nplanes; ++ipl) {
          if(matcomb[jm].Cls[ipl] < 0) continue;
          jcl = matcomb[jm].Cls[ipl];
          pclUsed[ipl][jcl] = true;
        } // ipl
      } // jm
      if(totLen == 0) continue;
      nused = 0;
      for(ipl = 0; ipl < nplanes; ++ipl) {
        for(unsigned short indx = 0; indx < pclUsed[ipl].size(); ++indx) if(pclUsed[ipl][indx]) ++nused;
      } // ipl
      if(totLen > matcombTotLen) std::cout<<"Oops "<<totLen<<" "<<matcombTotLen<<"\n";
      // weight the total error by the total length of all clusters
      fracLen = totLen / matcombTotLen;
//      totErr = totErr * nused / totLen;
//      totErr = totErr * matIndex.size() / fracLen;
      totErr /= fracLen;
      if(prt) {
        mf::LogVerbatim myprt("CCTM");
        myprt<<"match "<<im<<" totErr "<<totErr<<" nused "<<nused<<" fracLen "<<fracLen<<" totLen "<<totLen<<" mat: ";
        for(unsigned short indx = 0; indx < matIndex.size(); ++indx) myprt<<" "<<matIndex[indx];
      } // prt
      // check for more used clusters and a better total error
//      if(totErr < bestTotErr) {
      if(totErr < bestTotErr) {
        bestTotErr = totErr;
        bestMatIndex = matIndex;
        if(nused == matcombTotCl) break;
        if(prt) {
          mf::LogVerbatim myprt("CCTM");
          myprt<<"bestTotErr "<<bestTotErr<<" nused "<<nused<<" matcombTotCl "<<matcombTotCl<<" mat: ";
          for(unsigned short indx = 0; indx < bestMatIndex.size(); ++indx) myprt<<" "<<bestMatIndex[indx];
        } // prt
        // stop looking if we have found everything
        if(fracLen > 0.999) break;
      } // totErr < bestTotErr
    } // im
    
    if(bestTotErr > 9000) return;

    for(ii = 0; ii < bestMatIndex.size(); ++ii) {
      im = bestMatIndex[ii];
      //      if(prt) mf::LogVerbatim("CCTM")<<"SM: "<<ii<<" im "<<im<<" 0:"<<matcomb[im].Cls[0]<<":"<<matcomb[im].End[0]<<" 1:"<<matcomb[im].Cls[1]<<":"<<matcomb[im].End[1]<<" 2:"<<matcomb[im].Cls[2]<<":"<<matcomb[im].End[2];
      //      std::cout<<"FillTrkHits "<<ii<<"\n";
      FillTrkHits(fmCluHits, im);
      // look for missing clusters?
      // store this track with processor code 1
      StoreTrack(fmCluHits, im, procCode);
    } // ii
    
  } // SortMatches
  
  ///////////////////////////////////////////////////////////////////////
  void CCTrackMaker::FillEndMatch2(MatchPars& match)
  {
    // 2D version of FillEndMatch
    
    match.Err = 100;
    match.oErr = 100;
    match.Chg[2] = 0;
    match.dWir = 0; match.dAng = 0;
    match.odWir = 0; match.odAng = 0;

    unsigned short ipl = 0;
    unsigned short jpl = 1;
//    mf::LogVerbatim("CCTM")<<"chk "<<ipl<<":"<<match.Cls[ipl]<<":"<<match.End[ipl]<<" and "<<jpl<<":"<<match.Cls[jpl]<<":"<<match.End[jpl];

    if(match.Cls[0] < 0 || match.Cls[1] < 0) return;
    
    unsigned short icl = match.Cls[ipl];
    unsigned short iend = match.End[ipl];
    match.Chg[ipl] = clsChain[ipl][icl].TotChg;
    // cluster i match end
    float miX = clsChain[ipl][icl].X[iend];
    // cluster i other end
    unsigned short oiend = 1 - iend;
    float oiX = clsChain[ipl][icl].X[oiend];

    unsigned short jcl = match.Cls[jpl];
    unsigned short jend = match.End[jpl];
    match.Chg[jpl] = clsChain[jpl][jcl].TotChg;
    // cluster j match end
    float mjX = clsChain[jpl][jcl].X[jend];
    // cluster j other end
    unsigned short ojend = 1 - jend;
    float ojX = clsChain[jpl][jcl].X[ojend];
    
    // look for a match end vertex match
    match.Vtx = -1;
    if(clsChain[ipl][icl].VtxIndex[iend] >= 0 &&
       clsChain[ipl][icl].VtxIndex[iend] == clsChain[jpl][jcl].VtxIndex[jend]) {
      match.Vtx = clsChain[ipl][icl].VtxIndex[iend];
      miX = vtx[match.Vtx].X;
      mjX = vtx[match.Vtx].X;
    }
    
    // look for an other end vertex match
    match.oVtx = -1;
    if(clsChain[ipl][icl].VtxIndex[oiend] >= 0 &&
       clsChain[ipl][icl].VtxIndex[oiend] == clsChain[jpl][jcl].VtxIndex[ojend]) {
      match.oVtx = clsChain[ipl][icl].VtxIndex[oiend];
      oiX = vtx[match.oVtx].X;
      ojX = vtx[match.oVtx].X;
    }
    
    // find the charge asymmetry
    float chgAsym = 1;
    if(fChgAsymFactor[algIndex] > 0) {
      chgAsym = fabs(match.Chg[ipl] - match.Chg[jpl]) / (match.Chg[ipl] + match.Chg[jpl]);
      if(chgAsym > 0.5) return;
      chgAsym = 1 + fChgAsymFactor[algIndex] * chgAsym;
    }
    
    // find the error at the match end
    float maxSlp = fabs(clsChain[ipl][icl].Slope[iend]);
    if(fabs(clsChain[jpl][jcl].Slope[jend]) > maxSlp) maxSlp = fabs(clsChain[jpl][jcl].Slope[jend]);
    float sigmaX = fXMatchErr[algIndex] + std::max(maxSlp, (float)20);
    match.dX = fabs(miX - mjX);
    match.Err = chgAsym * match.dX / sigmaX;
    
    
    // find the error at the other end
    maxSlp = fabs(clsChain[ipl][icl].Slope[oiend]);
    if(fabs(clsChain[jpl][jcl].Slope[ojend]) > maxSlp) maxSlp = fabs(clsChain[jpl][jcl].Slope[ojend]);
    sigmaX = fXMatchErr[algIndex] + std::max(maxSlp, (float)20);
    match.odX = fabs(oiX - ojX);
    match.oErr = chgAsym * match.odX / sigmaX;
    
    if(prt) mf::LogVerbatim("CCTM")<<"FEM2: m "<<ipl<<":"<<icl<<":"<<iend<<" miX "<<miX
      <<" - "<<jpl<<":"<<jcl<<":"<<jend<<" mjX "<<mjX<<" match.dX "<<match.dX
      <<" match.Err "<<match.Err<<" chgAsym "<<chgAsym<<" o "<<" oiX "<<oiX
      <<" ojX "<<ojX<<" match.odX "<<match.odX<<" match.oErr "<<match.oErr<<"\n";
    

}
  
  ///////////////////////////////////////////////////////////////////////
  void CCTrackMaker::FillEndMatch(MatchPars& match)
  {
    // fill the matching parameters for this cluster match. The calling routine
    // should set the match end vertex ID (if applicable) as well as the
    // cluster IDs and matching ends in each plane. Note that the matching variables
    // Note that dWir, dAng and dTim are not filled if there is a vertex (match.Vtx >= 0).
    // Likewise, odWir, odAng and odX are not filled if there is a vertex match
    // at the other end
    
    if(nplanes == 2) {
      FillEndMatch2(match);
      return;
    }
    
    std::array<short, 3> mVtx;
    std::array<short, 3> oVtx;
    std::array<float, 3> oWir;
    std::array<float, 3> oSlp;
    std::array<float, 3> oAng;
    std::array<float, 3> oX;
    
    std::array<float, 3> mChg;
    
    unsigned short ii, ipl, iend, jpl, jend, kpl, kend, oend;
    short icl, jcl, kcl;
    
    for(ipl = 0; ipl < 3; ++ipl) {
      mVtx[ipl] = -1; oVtx[ipl] = -1;
      oWir[ipl] = -66; oSlp[ipl] = -66; oAng[ipl] = -66; oX[ipl] = -66;
      mChg[ipl] = -1;
    } // ipl
    
    // initialize parameters that shouldn't have been set by the calling routine
    match.dWir = 0;  match.dAng = 0;  match.dX = 0;  match.Err = 100;
    match.odWir = 0; match.odAng = 0; match.odX = 0; match.oErr = 100;
    match.oVtx = -1;
    
    if(prt) {
      mf::LogVerbatim myprt("CCTM");
      myprt<<"FEM ";
      for(ipl = 0; ipl < nplanes; ++ipl) {
        myprt<<" "<<ipl<<":"<<match.Cls[ipl]<<":"<<match.End[ipl];
      }
    }
    
    short missingPlane = -1;
    unsigned short nClInPln = 0;
    // number of vertex matches at each end
    short aVtx = -1;
    unsigned short novxmat = 0;
    short aoVtx = -1;
    unsigned short nvxmat = 0;
    unsigned short nShortCl = 0;
    // fill the other end parameters in each plane
    for(ipl = 0; ipl < nplanes; ++ipl) {
      if(match.Cls[ipl] < 0) {
        missingPlane = ipl;
        continue;
      }
      ++nClInPln;
      icl = match.Cls[ipl];
      match.Chg[ipl] = clsChain[ipl][icl].TotChg;
      mChg[ipl] = clsChain[ipl][icl].TotChg;
      iend = match.End[ipl];
      mVtx[ipl] = clsChain[ipl][icl].VtxIndex[iend];
      if(clsChain[ipl][icl].Length < 6) ++nShortCl;
      if(mVtx[ipl] >= 0) {
        if(aVtx < 0) aVtx = mVtx[ipl];
        if(mVtx[ipl] == aVtx) ++nvxmat;
      }
      if(prt ) mf::LogVerbatim("CCTM")<<"FEM: m "<<ipl<<":"<<icl<<":"<<iend<<" Vtx "<<mVtx[ipl]<<"  Wir "<<clsChain[ipl][icl].Wire[iend]<<std::fixed<<std::setprecision(3)<<" Slp "<<clsChain[ipl][icl].Slope[iend]<<std::fixed<<std::setprecision(1)<<" X "<<clsChain[ipl][icl].X[iend];
      
      oend = 1 - iend;
      oWir[ipl] = clsChain[ipl][icl].Wire[oend];
      oAng[ipl] = clsChain[ipl][icl].Angle[oend];
      oSlp[ipl] = clsChain[ipl][icl].Slope[oend];
      oX[ipl] = clsChain[ipl][icl].X[oend];
      oVtx[ipl] = clsChain[ipl][icl].VtxIndex[oend];
      if(oVtx[ipl] >= 0) {
        if(aoVtx < 0) aoVtx = oVtx[ipl];
        if(oVtx[ipl] == aoVtx) ++novxmat;
      }
      
      if(prt) mf::LogVerbatim("CCTM")<<"     o "<<ipl<<":"<<icl<<":"<<oend<<" oVtx "<<oVtx[ipl]<<" oWir "<<oWir[ipl]<<std::fixed<<std::setprecision(3)<<" oSlp "<<oSlp[ipl]<<std::fixed<<std::setprecision(1)<<" oX "<<oX[ipl]<<" Chg "<<(int)mChg[ipl];
      
    } // ipl
    
    bool isShort = (nShortCl > 1);
    
    if(nClInPln < 2) {
      mf::LogWarning("CCTM")<<"Not enough matched planes supplied";
      return;
    }
    
    if(prt) mf::LogVerbatim("CCTM")<<"FEM: Vtx m "<<aVtx<<" count "<<nvxmat
      <<" o "<<aoVtx<<" count "<<novxmat
      <<" missingPlane "<<missingPlane
      <<" nClInPln "<<nClInPln;
    
    // perfect match
    if(nvxmat == 3 && novxmat == 3) {
      match.Vtx  =  aVtx; match.Err  = 0;
      match.oVtx = aoVtx; match.oErr = 0;
      return;
    }
    
    // 2-plane vertex match?
    // factors applied to error = 1 (no vtx), 0.5 (2 pln vtx), 0.33 (3 pln vtx)
    float vxFactor = 1;
    float ovxFactor = 1;
    if(nClInPln == 3) {
      // a cluster in all 3 planes
      if(nvxmat == 3) {
        // and all vertex assignments agree at the match end
        match.Vtx  =  aVtx; vxFactor = 0.33;
      }
      if(novxmat == 3) {
        // and all vertex assignments agree at the other end
        match.oVtx  =  aoVtx; ovxFactor = 0.33;
      }
    } else {
      // a cluster in 2 planes
      if(nvxmat == 2) {
        match.Vtx  =  aVtx; vxFactor = 0.5;
      }
      if(novxmat == 2) {
        match.oVtx  =  aoVtx; ovxFactor = 0.5;
      }
    } // nClInPln
    
    // find wire, X and Time at both ends
    
    // Find the "other end" matching parameters with
    // two cases: a 3-plane match or a 2-plane match
    // and with/without an other end vertex
    
    double ypos, zpos;
    float kWir, okWir;
    float kSlp, okSlp, kAng, okAng, okX, kX, kTim, okTim;
    
    if(nClInPln == 3) {
      ipl = 0; jpl = 1; kpl = 2;
    } else {
      // 2-plane match
      kpl = missingPlane;
      if(kpl == 0) {
        ipl = 1; jpl = 2;
      } else if(kpl == 1) {
        ipl = 2; jpl = 0;
      } else {
        ipl = 0; jpl = 1;
      } // kpl test
    } // missing plane
    iend = match.End[ipl]; jend = match.End[jpl];
    icl  = match.Cls[ipl];  jcl = match.Cls[jpl];
    if(nplanes > 2) {
      kcl = match.Cls[kpl];
      kend = match.End[kpl];
    }

    /////////// Wire, Angle, X and Time at the Other end
    okSlp = geom->ThirdPlaneSlope(ipl, oSlp[ipl], jpl, oSlp[jpl], tpc, cstat);
    okAng = atan(okSlp);
    // handle the case near pi/2, where the errors on large slopes could result in
    // a wrong-sign kAng
    bool ignoreSign = (fabs(okSlp) > 10);
    if(ignoreSign) okAng = fabs(okAng);
    if(match.oVtx >= 0) {
      // a vertex exists at the other end
      okWir = geom->WireCoordinate(vtx[match.oVtx].Y, vtx[match.oVtx].Z, kpl, tpc, cstat);
      okX = vtx[match.oVtx].X;
    } else {
      // no vertex at the other end
      geom->IntersectionPoint(oWir[ipl], oWir[jpl],ipl, jpl, cstat, tpc, ypos, zpos);
      okWir = (0.5 + geom->WireCoordinate(ypos, zpos, kpl, tpc, cstat));
      okX = 0.5 * (oX[ipl] + oX[jpl]);
    }
    okTim = detprop->ConvertXToTicks(okX, kpl, tpc, cstat);
    if(prt) mf::LogVerbatim("CCTM")<<"FEM: oEnd"<<" kpl "<<kpl<<" okSlp "<<okSlp<<" okAng "
      <<okAng<<" okWir "<<(int)okWir<<" okX "<<okX;

    
    /////////// Wire, Angle, X and Time at the Match end

    kSlp = geom->ThirdPlaneSlope(ipl, clsChain[ipl][icl].Slope[iend], jpl, clsChain[jpl][jcl].Slope[jend], tpc, cstat);
    kAng = atan(kSlp);
    if(ignoreSign) kAng = fabs(kAng);
    if(match.Vtx >= 0) {
      if(vtx.size() == 0 || (unsigned int)match.Vtx > vtx.size() - 1) {
        mf::LogError("CCTM")<<"FEM: Bad match.Vtx "<<match.Vtx<<" vtx size "<<vtx.size();
        return;
      }
      // a vertex exists at the match end
      kWir = geom->WireCoordinate(vtx[match.Vtx].Y, vtx[match.Vtx].Z, kpl, tpc, cstat);
      kX = vtx[match.Vtx].X;
    } else {
      // no vertex at the match end
      geom->IntersectionPoint(clsChain[ipl][icl].Wire[iend], clsChain[jpl][jcl].Wire[jend], ipl, jpl, cstat, tpc, ypos, zpos);
      kWir = (0.5 + geom->WireCoordinate(ypos, zpos, kpl, tpc, cstat));
      kX = 0.5 * (clsChain[ipl][icl].X[iend] + clsChain[jpl][jcl].X[jend]);
    }
    kTim = detprop->ConvertXToTicks(kX, kpl, tpc, cstat);
    if(prt) mf::LogVerbatim("CCTM")<<"FEM: mEnd"<<" kpl "<<kpl<<" kSlp "<<kSlp<<" kAng "<<kAng<<" kX "<<kX;
    
    // try to find a 3-plane match using this information
    if(nClInPln < 3 && FindMissingCluster(kpl, kcl, kend, kWir, kX, okWir, okX)) {
      nClInPln = 3;
      // update local variables
      match.Cls[kpl] = kcl;
      match.End[kpl] = kend;
      match.Chg[kpl] = clsChain[kpl][kcl].TotChg;
      mChg[kpl] = clsChain[kpl][kcl].TotChg;
      oend = 1 - kend;
      oWir[kpl] = clsChain[kpl][kcl].Wire[oend];
      oX[kpl] = clsChain[kpl][kcl].X[oend];
      oAng[kpl] = clsChain[kpl][kcl].Angle[oend];
      oSlp[kpl] = clsChain[kpl][kcl].Slope[oend];
    } // FindMissingCluster
    
    // decide whether to continue with a 2-plane match. The distance between match and other end should
    // be large enough to create a cluster
    if(nClInPln == 2 && fabs(okWir - kWir) > 3) return;
    
    // Calculate the cluster charge asymmetry. This factor will be applied
    // to the error of the end matches
    float chgAsym = 1;
    // Get the charge in the plane without a matching cluster
    if(nClInPln < 3 && mChg[missingPlane] <= 0) {
      if(missingPlane != kpl) mf::LogError("CCTM")<<"FEM bad missingPlane "<<missingPlane<<" "<<kpl<<"\n";
      mChg[kpl] = ChargeNear(kpl, (unsigned short)kWir, kTim, (unsigned short)okWir, okTim);
      match.Chg[kpl] = mChg[kpl];
      if(prt) mf::LogVerbatim("CCTM")<<"FEM: Missing cluster in "<<kpl<<" ChargeNear "<<(int)kWir<<":"<<(int)kTim
        <<" "<<(int)okWir<<":"<<(int)okTim<<" chg "<<mChg[kpl];
      if(mChg[kpl] <= 0) return;
    }
    
    if(fChgAsymFactor[algIndex] > 0) {
      chgAsym = ChargeAsym(mChg);
      if(chgAsym > 0.5) return;
      chgAsym = 1 + fChgAsymFactor[algIndex] * chgAsym;
    }
    
    if(prt) mf::LogVerbatim("CCTM")<<"FEM: charge asymmetry factor "<<chgAsym;
    float sigmaX, sigmaA;
    float da, dx, dw;
    
    /////////// Matching error at the Match end
    // check for vertex consistency at the match end
    aVtx = -1;
    bool allPlnVtxMatch = false;
    if(nClInPln == 3) {
      unsigned short nmvtx = 0;
      for(ii = 0; ii < nplanes; ++ii) {
        if(mVtx[ii] >= 0) {
          if(aVtx < 0) aVtx = mVtx[ii];
          ++nmvtx;
        }
      } // ii
      // same vertex in all planes
      if(nmvtx ) allPlnVtxMatch = true;
    } // nClInPln
    
    // inflate the X match error to allow for missing one wire on the end of a cluster
    sigmaX = fXMatchErr[algIndex] + std::max(kSlp, (float)20);
    sigmaA = fAngleMatchErr[algIndex] * AngleFactor(kSlp);
    if(prt) mf::LogVerbatim("CCTM")<<"bb "<<algIndex<<"  "<<fXMatchErr[algIndex]<<" "<<fAngleMatchErr[algIndex]<<" kslp "<<kSlp;
    
    if(nClInPln == 3) {
      kcl = match.Cls[kpl];
      kend = match.End[kpl];
      dw = kWir - clsChain[kpl][kcl].Wire[kend];
      match.dWir = dw;
      if(fabs(match.dWir) > 100) return;
      if(match.Vtx >= 0) {
        match.dX = kX - clsChain[kpl][kcl].X[kend];
      } else {
        match.dX = std::abs(clsChain[ipl][icl].X[iend] - clsChain[jpl][jcl].X[jend]) +
                   std::abs(clsChain[ipl][icl].X[iend] - clsChain[kpl][kcl].X[kend]);
      }
      if(prt) mf::LogVerbatim("CCTM")<<" dw "<<dw<<" dx "<<match.dX;
      // TODO: Angle matching has problems with short clusters
      if(!isShort) {
        if(ignoreSign) {
          match.dAng = kAng - fabs(clsChain[kpl][kcl].Angle[kend]);
        } else {
          match.dAng = kAng - clsChain[kpl][kcl].Angle[kend];
        }
      } // !isShort
      da = fabs(match.dAng) / sigmaA;
      dx = fabs(match.dX) / sigmaX;
      if(allPlnVtxMatch) {
        // matched vertex. Use angle for match error
        match.Err = vxFactor * chgAsym * da / 3;
        if(prt) mf::LogVerbatim("CCTM")<<" 3-pln w Vtx  match.Err "<<match.Err;
      } else {
        dw /= 2;
        // divide by 9
        match.Err = vxFactor * chgAsym * sqrt(dx*dx + da*da + dw*dw) / 9;
        if(prt) mf::LogVerbatim("CCTM")<<" 3-pln match.Err "<<match.Err;
      }
    } else {
      // 2-plane match
      match.dWir = -1;
      match.dAng = -1;
      match.dX = clsChain[ipl][icl].X[iend] - clsChain[jpl][jcl].X[jend];
      // degrade error by 3 for 2-plane matches
      match.Err = 3 + vxFactor * chgAsym * fabs(match.dX) / sigmaX;
      if(prt) mf::LogVerbatim("CCTM")<<" 2-pln Err "<<match.Err;
    } // !(nClInPln == 3)
    
    /////////// Matching error at the Other end
    if(nClInPln == 3) {
      // A cluster in all 3 planes
      dw = okWir - oWir[kpl];
      match.odWir = dw;
      if(match.oVtx >= 0) {
        match.odX = okX - oX[kpl];
      } else {
        match.odX = std::abs(oX[ipl] - oX[jpl]) + std::abs(oX[ipl] - oX[kpl]);
      }
      if(prt) mf::LogVerbatim("CCTM")<<" odw "<<match.odWir<<" odx "<<match.odX<<" sigmaX "<<sigmaX;
      // TODO: CHECK FOR SHOWER-LIKE CLUSTER OTHER END MATCH
      if(!isShort) {
        if(ignoreSign) {
          match.odAng = okAng - fabs(oAng[kpl]);
        } else {
          match.odAng = okAng - oAng[kpl];
        }
      } // !isShort
      da = match.odAng / sigmaA;
      dx = fabs(match.odX) / sigmaX;
      // error for wire number match
      dw /= 2;
      // divide by number of planes with clusters * 3 for dx, da and dw
      match.oErr = ovxFactor * chgAsym * sqrt(dx*dx + da*da + dw*dw) / 9;
      if(prt) mf::LogVerbatim("CCTM")<<" 3-pln match.oErr "<<match.oErr;
    } else {
      // Only 2 clusters in 3 planes
      match.odX = (oX[ipl] - oX[jpl]) / sigmaX;
      match.oErr = 3 + ovxFactor * chgAsym * fabs(match.odX);
      if(prt) mf::LogVerbatim("CCTM")<<" 2-pln match.oErr "<<match.oErr;
    }
    //    std::cout<<"FEM done\n";
    
    /*
     if(nClInPln == 3 && fabs(match.dAng) < 20) {
     if(fabs(match.dX) > 0.5) mf::LogVerbatim("CCTM")<<"Bad dX "<<match.dX<<" "<<dx<<" clusters "<<ipl<<":"<<icl<<" "<<jpl<<":"<<jcl<<" "<<kpl<<":"<<kcl<<"\n";
     // temp code to grep for ntuple elements in the output
     mf::LogVerbatim("CCTM")<<"ntup "<<kSlp<<" "<<match.dX<<" "<<chgAsym<<" "<<match.dAng<<" "<<match.dX<<" "<<match.dWir<<" "<<match.Err<<" "<<match.odAng<<" "<<match.odX<<" "<<match.odWir<<" "<<match.oErr;
     if(chgAsym > 1.5) mf::LogVerbatim("CCTM")<<"BadAsym "<<"0:"<<match.Cls[0]<<":"<<match.End[0]<<" 1:"<<match.Cls[1]<<":"<<match.End[1]<<" 2:"<<match.Cls[2]<<":"<<match.End[2];
     }
     */
  } // FillEndMatch
  
  
  ///////////////////////////////////////////////////////////////////////
  void CCTrackMaker::FindMidPointMatch(art::FindManyP<recob::Hit> const& fmCluHits, MatchPars& match, unsigned short kkpl, unsigned short kkcl, unsigned short kkend, float& kkWir, float& kkX)
  {
    // Cluster chain kkcl is broken due to a failure in MakeClusterChains. Find the intersection of
    // the other two clusters in match at the appropriate end of cluster kkcl
    
    kkWir = -1;
    // find the match point at the other end of the original match point
    kkend = 1 - kkend;
    //    mf::LogVerbatim("CCTM")<<"FMPM "<<kkpl<<":"<<kkcl<<":"<<kkend;
    kkX = clsChain[kkpl][kkcl].X[kkend];
    float matchTime = detprop->ConvertXToTicks(kkX, kkpl, tpc, cstat);
    
    // vector of wire numbers that have the most similar time
    std::vector<unsigned int> wirs;
    std::vector<unsigned int> plns;
    std::vector<art::Ptr<recob::Hit>> clusterhits;
    for(unsigned short ipl = 0; ipl < nplanes; ++ipl) {
      if(ipl == kkpl) continue;
      // this shouldn't happen but check anyway
      if(match.Cls[ipl] < 0) continue;
      float dTime, best = 99999;
      unsigned short wire = 0;
      unsigned short icl, ccl = match.Cls[ipl];
      // loop over all clusters in the chain
      for(unsigned short ii = 0; ii < clsChain[kkpl][ccl].ClsIndex.size(); ++ii) {
        icl = clsChain[kkpl][ccl].ClsIndex[ii];
        if(cls[ipl][icl].EvtIndex > fmCluHits.size() -1) {
          std::cout<<"Bad ClsIndex in FMPM\n";
          exit(1);
        }
        clusterhits = fmCluHits.at(cls[ipl][icl].EvtIndex);
        // loop over all the hits in each cluster
        for(unsigned short iht = 0; iht < clusterhits.size(); ++iht) {
          dTime = fabs(clusterhits[iht]->PeakTime() - matchTime);
          if(dTime < best) {
            best = dTime;
            wire = clusterhits[iht]->WireID().Wire;
          }
        } // iht
      } // ii
      wirs.push_back(wire);
      plns.push_back(ipl);
      //      mf::LogVerbatim("CCTM")<<" ipl "<<ipl<<" wire "<<wire;
    } // ipl
    if(wirs.size() != 2) return;
    double Y, Z;
    geom->IntersectionPoint(wirs[0], wirs[1], plns[0], plns[1], cstat, tpc, Y, Z);
    kkWir = geom->WireCoordinate(Y, Z, kkpl, tpc, cstat);

  } // FindMidPointMatch
  
  ///////////////////////////////////////////////////////////////////////
  bool CCTrackMaker::FindMissingCluster(unsigned short kpl, short& kcl, unsigned short& kend, float kWir, float kX, float okWir, float okX)
  {
    // try to attach a missing cluster to the cluster chain kcl. kend is the "match end"
    
    unsigned short okend;
    float dxcut;
    
    if(kcl >= 0) return false;
    
    // Look for a missing cluster with loose cuts
    float kslp = fabs((okX - kX) / (okWir - kWir));
    if(kslp > 20) kslp = 20;
    // expand dX cut assuming there is a missing hit on the end of a cluster => 1 wire
    dxcut = 3 * fXMatchErr[algIndex] + kslp;
    unsigned short nfound = 0;
    unsigned short foundCl = 0, foundEnd = 0;
    for(unsigned short ccl = 0; ccl < clsChain[kpl].size(); ++ccl) {
      if(clsChain[kpl][ccl].InTrack >= 0) continue;
      // require a match at both ends
      for(unsigned short end = 0; end < 2; ++end) {
        okend = 1 - end;
        if(fabs(clsChain[kpl][ccl].Wire[end] - kWir) > 4) continue;
        if(fabs(clsChain[kpl][ccl].Wire[okend] - okWir) > 4) continue;
        //          mf::LogVerbatim("CCTM")<<"FMC chk "<<kpl<<":"<<ccl<<":"<<end<<" dW "<<clsChain[kpl][ccl].Wire[end] - kWir<<" odW "<<clsChain[kpl][ccl].Wire[okend] - okWir<<" ccl X "<<clsChain[kpl][ccl].X[end]<<" kX "<<kX<<" ccl oX "<<clsChain[kpl][ccl].X[okend]<<" okX "<<okX<<" dxcut "<<dxcut;
        // require at least one end to match
        if(fabs(clsChain[kpl][ccl].X[end] - kX) > dxcut && fabs(clsChain[kpl][ccl].X[okend] - okX) > dxcut) continue;
        ++nfound;
        foundCl = ccl;
        foundEnd = end;
      } // end
    } // ccl
    if(nfound == 0) return false;
    if(nfound > 1) {
      mf::LogVerbatim("CCTM")<<"FindMissingCluster: Found too many matches. Write some code "<<nfound;
      return false;
    }
    kcl = foundCl;
    kend = foundEnd;
    return true;
    
  } // FindMissingCluster
  
  ///////////////////////////////////////////////////////////////////////
  float CCTrackMaker::ChargeAsym(std::array<float, 3>& mChg)
  {
    // find charge asymmetry between the cluster with the highest (lowest)
    // charge
    float big = 0, small = 1.E9;
    for(unsigned short ii = 0; ii < 3; ++ii) {
      if(mChg[ii] < small) small = mChg[ii];
      if(mChg[ii] > big) big = mChg[ii];
    }
    // chgAsym varies between 0 (perfect charge match) and 1 (dreadfull)
    return (big - small) / (big + small);
  } // CalculateChargeAsym
  
  
  ///////////////////////////////////////////////////////////////////////
  void CCTrackMaker::FillTrkHits(art::FindManyP<recob::Hit> const& fmCluHits, unsigned short imat)
  {
    // Fills the trkHits vector using cluster hits associated with the match combo imat
    
    unsigned short ipl;
    
    for(ipl = 0; ipl < 3; ++ipl) trkHits[ipl].clear();
    
    if(imat > matcomb.size()) return;
    
    unsigned short indx;
    std::vector<art::Ptr<recob::Hit>> clusterhits;
    unsigned short icc, ccl, icl, ecl, iht, ii;
    short endOrder, fillOrder;
    
    if(prt) mf::LogVerbatim("CCTM")<<"In FillTrkHits: matcomb "<<imat<<" cluster chains "<<matcomb[imat].Cls[0]<<" "<<matcomb[imat].Cls[1]<<" "<<matcomb[imat].Cls[2];

    for(ipl = 0; ipl < nplanes; ++ipl) {
      if(matcomb[imat].Cls[ipl] < 0) continue;
      // ccl is the cluster chain index
      ccl = matcomb[imat].Cls[ipl];
      // endOrder = 1 for normal order (hits added from US to DS), and -1 for reverse order
      endOrder = 1 - 2 * matcomb[imat].End[ipl];
      // re-order the sequence of cluster indices for reverse order
      if(endOrder < 0) {
        std::reverse(clsChain[ipl][ccl].ClsIndex.begin(), clsChain[ipl][ccl].ClsIndex.end());
        std::reverse(clsChain[ipl][ccl].Order.begin(), clsChain[ipl][ccl].Order.end());
        for(ii = 0; ii < clsChain[ipl][ccl].Order.size(); ++ii) clsChain[ipl][ccl].Order[ii] = 1 - clsChain[ipl][ccl].Order[ii];
      }
      if(ccl > clsChain[ipl].size() - 1) {
        mf::LogError("CCTM")<<"Bad cluster chain index "<<ccl<<" in plane "<<ipl;
        continue;
      }
      // loop over all the clusters in the chain
      for(icc = 0; icc < clsChain[ipl][ccl].ClsIndex.size(); ++icc) {
        icl = clsChain[ipl][ccl].ClsIndex[icc];
        if(icl > fmCluHits.size() - 1) {
          std::cout<<"oops in FTH "<<icl<<" clsChain size "<<clsChain[ipl].size()<<"\n";
          exit(1);
        }
        ecl = cls[ipl][icl].EvtIndex;
        if(ecl > fmCluHits.size() - 1) {
          std::cout<<"FTH bad EvtIndex "<<ecl<<" fmCluHits size "<<fmCluHits.size()<<"\n";
          continue;
        }
        clusterhits = fmCluHits.at(ecl);
        if(clusterhits.size() == 0) {
          std::cout<<"FTH no cluster hits for EvtIndex "<<cls[ipl][icl].EvtIndex<<"\n";
          continue;
        }
        indx = trkHits[ipl].size();
        trkHits[ipl].resize(indx + clusterhits.size());
        // ensure the hit fill ordering is consistent
        fillOrder = 1 - 2 * clsChain[ipl][ccl].Order[icc];
//        mf::LogVerbatim("CCTM")<<"FillOrder ipl "<<ipl<<" ccl "<<ccl<<" icl "<<icl<<" endOrder "<<endOrder<<" fillOrder "<<fillOrder;
        if(fillOrder == 1) {
//          mf::LogVerbatim("CCTM")<<" first hit "<<clusterhits[0]->WireID().Wire<<":"<<(int)clusterhits[0]->PeakTime();
          for(iht = 0; iht < clusterhits.size(); ++iht) {
            if(indx + iht > trkHits[ipl].size() - 1) std::cout<<"FTH oops3\n";
            trkHits[ipl][indx + iht] = clusterhits[iht];
          }
        } else {
//          iht = clusterhits.size() - 1;
//          mf::LogVerbatim("CCTM")<<" first hit "<<clusterhits[iht]->WireID().Wire<<":"<<(int)clusterhits[iht]->PeakTime();
          for(ii = 0; ii < clusterhits.size(); ++ii) {
            iht = clusterhits.size() - 1 - ii;
            if(indx + ii > trkHits[ipl].size() - 1) std::cout<<"FTH oops4\n";
            trkHits[ipl][indx + ii] = clusterhits[iht];
          } // ii
        }
      } // icc
      ii = trkHits[ipl].size() - 1;
      if(prt) mf::LogVerbatim("CCTM")<<"plane "<<ipl<<" first p "<<trkHits[ipl][0]->WireID().Plane<<" w "<<trkHits[ipl][0]->WireID().Wire<<":"<<(int)trkHits[ipl][0]->PeakTime()<<" last p "<<trkHits[ipl][ii]->WireID().Plane<<" w "<<trkHits[ipl][ii]->WireID().Wire<<":"<<(int)trkHits[ipl][ii]->PeakTime();
//      for(ii = 0; ii < trkHits[ipl].size(); ++ii) mf::LogVerbatim("CCTM")<<ii<<" p "<<trkHits[ipl][ii]->WireID().Plane<<" w "<<trkHits[ipl][ii]->WireID().Wire<<" t "<<(int)trkHits[ipl][ii]->PeakTime();
    } // ipl
    
    // TODO Check the ends of trkHits to see if there are missing hits that should have been included
    // in a cluster
    
  } // FillTrkHits
  
  ///////////////////////////////////////////////////////////////////////
  void CCTrackMaker::PrintTracks() const
  {
    mf::LogVerbatim myprt("CCTM");
    myprt<<"********* PrintTracks \n";
    myprt<<"vtx  Index    X      Y      Z\n";
    for(unsigned short ivx = 0; ivx < vtx.size(); ++ivx) {
      myprt<<std::right<<std::setw(4)<<ivx<<std::setw(4)<<vtx[ivx].EvtIndex;
      myprt<<std::fixed;
      myprt<<std::right<<std::setw(10)<<std::setprecision(1)<<vtx[ivx].X;
      myprt<<std::right<<std::setw(7)<<std::setprecision(1)<<vtx[ivx].Y;
      myprt<<std::right<<std::setw(7)<<std::setprecision(1)<<vtx[ivx].Z;
      if(vtx[ivx].Neutrino) myprt<<" Neutrino vertex";
      myprt<<"\n";
    } // ivx
    
    myprt<<">>>>>>>>>> Tracks \n";
    myprt<<"trk  ID  Proc nht nTrj  sX     sY     sZ     eX     eY     eZ  sVx eVx sGd eGd ChgOrd  dirZ Mom PDG     ClsIndices\n";
    for(unsigned short itr = 0; itr < trk.size(); ++itr) {
      myprt<<std::right<<std::setw(3)<<itr<<std::setw(4)<<trk[itr].ID;
      myprt<<std::right<<std::setw(5)<<std::setw(4)<<trk[itr].Proc;
      unsigned short nht = 0;
      for(unsigned short ii = 0; ii < 3; ++ii) nht += trk[itr].TrkHits[ii].size();
      myprt<<std::right<<std::setw(5)<<nht;
      myprt<<std::setw(4)<<trk[itr].TrjPos.size();
      myprt<<std::fixed;
      myprt<<std::right<<std::setw(7)<<std::setprecision(1)<<trk[itr].TrjPos[0](0);
      myprt<<std::right<<std::setw(7)<<std::setprecision(1)<<trk[itr].TrjPos[0](1);
      myprt<<std::right<<std::setw(7)<<std::setprecision(1)<<trk[itr].TrjPos[0](2);
      unsigned short itj = trk[itr].TrjPos.size() - 1;
      myprt<<std::right<<std::setw(7)<<std::setprecision(1)<<trk[itr].TrjPos[itj](0);
      myprt<<std::right<<std::setw(7)<<std::setprecision(1)<<trk[itr].TrjPos[itj](1);
      myprt<<std::right<<std::setw(7)<<std::setprecision(1)<<trk[itr].TrjPos[itj](2);
      myprt<<std::setw(4)<<trk[itr].VtxIndex[0]<<std::setw(4)<<trk[itr].VtxIndex[1];
      myprt<<std::setw(4)<<trk[itr].GoodEnd[0];
      myprt<<std::setw(4)<<trk[itr].GoodEnd[1];
      myprt<<std::setw(4)<<trk[itr].ChgOrder;
      myprt<<std::right<<std::setw(10)<<std::setprecision(3)<<trk[itr].TrjDir[itj](2);
      myprt<<std::right<<std::setw(4)<<trk[itr].MomID;
      myprt<<std::right<<std::setw(5)<<trk[itr].PDGCode<<"   ";
      for(unsigned short ii = 0; ii < trk[itr].ClsEvtIndices.size(); ++ii) myprt<<" "<<trk[itr].ClsEvtIndices[ii];
      myprt<<"\n";
    } // itr
    
  } // PrintTracks
  
  
  ///////////////////////////////////////////////////////////////////////
  void CCTrackMaker::PrintClusters() const
  {
    
    unsigned short iTime;
    mf::LogVerbatim myprt("CCTM");
    myprt<<"******* PrintClusters *********  Num_Clusters_in             Wire:Time\n";
    myprt<<"vtx  Index    X       Y       Z  Pln0 Pln1 Pln2          Pln0    Pln1    Pln2\n";
    for(unsigned short ivx = 0; ivx < vtx.size(); ++ivx) {
      myprt<<std::right<<std::setw(3)<<ivx<<std::setw(7)<<ivx;
      myprt<<std::fixed;
      myprt<<std::right<<std::setw(7)<<std::setprecision(1)<<vtx[ivx].X;
      myprt<<std::right<<std::setw(7)<<std::setprecision(1)<<vtx[ivx].Y;
      myprt<<std::right<<std::setw(7)<<std::setprecision(1)<<vtx[ivx].Z;
      myprt<<std::right<<std::setw(5)<<vtx[ivx].nClusInPln[0];
      myprt<<std::right<<std::setw(5)<<vtx[ivx].nClusInPln[1];
      myprt<<std::right<<std::setw(5)<<vtx[ivx].nClusInPln[2];
      myprt<<"    ";
      for(unsigned short ipl = 0; ipl < nplanes; ++ipl) {
        int time = (0.5 + detprop->ConvertXToTicks(vtx[ivx].X, ipl, tpc, cstat));
        int wire = geom->WireCoordinate(vtx[ivx].Y, vtx[ivx].Z, ipl, tpc, cstat);
        myprt<<std::right<<std::setw(7)<<wire<<":"<<time;
      }

      myprt<<"\n";
    } // ivx
    
    for(unsigned short ipl = 0; ipl < nplanes; ++ipl) {
      myprt<<">>>>>>>>>> Cluster chains in Plane "<<ipl<<"\n";
      myprt<<"ipl   ccl  Len    Chg    W0:T0     Ang0 Dir0  Vx0  mBk0   W1:T1     Ang1 Dir1  Vx1  mBk1  InTk    cls:Order \n";
      for(unsigned short ccl = 0; ccl < clsChain[ipl].size(); ++ccl) {
        myprt<<std::right<<std::setw(3)<<ipl;
        myprt<<std::right<<std::setw(5)<<ccl;
        myprt<<std::right<<std::setw(6)<<clsChain[ipl][ccl].Length;
        myprt<<std::right<<std::setw(8)<<(int)clsChain[ipl][ccl].TotChg;
        for(unsigned short end = 0; end < 2; ++end) {
          iTime = clsChain[ipl][ccl].Time[end];
          myprt<<std::right<<std::setw(5)<<(int)clsChain[ipl][ccl].Wire[end]
          <<":"<<std::setprecision(1)<<iTime;
          if(iTime < 10) {
            myprt<<"   ";
          } else if(iTime < 100) {
            myprt<<"  ";
          } else if(iTime < 1000) myprt<<" ";
          myprt<<std::right<<std::setw(7)<<std::setprecision(2)<<clsChain[ipl][ccl].Angle[end];
          myprt<<std::right<<std::setw(5)<<clsChain[ipl][ccl].Dir[end];
          myprt<<std::right<<std::setw(5)<<clsChain[ipl][ccl].VtxIndex[end];
          myprt<<std::fixed<<std::right<<std::setw(6)<<std::setprecision(1)<<clsChain[ipl][ccl].mBrkIndex[end];
//          myprt<<std::fixed<<std::right<<std::setw(6)<<std::setprecision(1)<<clsChain[ipl][ccl].ChgNear[end];
        }
        myprt<<std::right<<std::setw(7)<<clsChain[ipl][ccl].InTrack;
        myprt<<"   ";
        for(unsigned short ii = 0; ii < clsChain[ipl][ccl].ClsIndex.size(); ++ii)
          myprt<<" "<<clsChain[ipl][ccl].ClsIndex[ii]<<":"<<clsChain[ipl][ccl].Order[ii];
        myprt<<"\n";
      } // ccl
      if(fPrintAllClusters) {
        myprt<<">>>>>>>>>> Clusters in Plane "<<ipl<<"\n";
        myprt<<"ipl  icl  Evt   Len     Chg   W0:T0     Ang0 Dir0  Vx0  CN0   W1:T1      Ang1  Dir1  Vx1  CN1 InTk Brk0 MrgEr0 Brk1 MrgEr1\n";
        for(unsigned short icl = 0; icl < cls[ipl].size(); ++icl) {
          myprt<<std::right<<std::setw(3)<<ipl;
          myprt<<std::right<<std::setw(5)<<icl;
          myprt<<std::right<<std::setw(5)<<cls[ipl][icl].EvtIndex;
          myprt<<std::right<<std::setw(6)<<cls[ipl][icl].Length;
          myprt<<std::right<<std::setw(8)<<(int)cls[ipl][icl].TotChg;
          for(unsigned short end = 0; end < 2; ++end) {
            iTime = cls[ipl][icl].Time[end];
            myprt<<std::right<<std::setw(5)<<(int)cls[ipl][icl].Wire[end]<<":"<<iTime;
            if(iTime < 10) {
              myprt<<"   ";
            } else if(iTime < 100) {
              myprt<<"  ";
            } else if(iTime < 1000) myprt<<" ";
            myprt<<std::right<<std::setw(7)<<std::setprecision(2)<<cls[ipl][icl].Angle[end];
            myprt<<std::right<<std::setw(5)<<cls[ipl][icl].Dir[end];
            myprt<<std::right<<std::setw(5)<<cls[ipl][icl].VtxIndex[end];
            myprt<<std::fixed<<std::right<<std::setw(5)<<std::setprecision(1)<<cls[ipl][icl].ChgNear[end];
          }
          myprt<<std::fixed;
          myprt<<std::right<<std::setw(5)<<cls[ipl][icl].InTrack;
          myprt<<std::right<<std::setw(5)<<(int)cls[ipl][icl].BrkIndex[0];
          myprt<<std::right<<std::setw(7)<<std::setprecision(1)<<cls[ipl][icl].MergeError[0];
          myprt<<std::right<<std::setw(5)<<(int)cls[ipl][icl].BrkIndex[1];
          myprt<<std::right<<std::setw(7)<<std::setprecision(1)<<cls[ipl][icl].MergeError[1];
          myprt<<"\n";
        } // icl
      } // fPrintAllClusters
    } // ipl
  } // PrintClusters
  
  ///////////////////////////////////////////////////////////////////////
  float CCTrackMaker::AngleFactor(float slope)
  {
    float slp = fabs(slope);
    if(slp > 10.) slp = 30.;
    // return a value between 1 and 46
    return 1 + 0.05 * slp * slp;
  } // AngleFactor
  
  ///////////////////////////////////////////////////////////////////////
  float CCTrackMaker::ChargeNear(unsigned short ipl, unsigned short wire1, float time1, unsigned short wire2, float time2)
  {
    // returns the hit charge along a line between (wire1, time1) and
    // (wire2, time2)
    
    // put in increasing wire order (wire2 > wire1)
    unsigned short w1 = wire1;
    unsigned short w2 = wire2;
    double t1 = time1;
    double t2 = time2;
    double slp, prtime;
    if(w1 == w2) {
      slp = 0;
    } else {
      if(w1 > w2) {
        w1 = wire2;
        w2 = wire1;
        t1 = time2;
        t2 = time1;
      }
      slp = (t2 - t1) / (w2 - w1);
    }
    
    unsigned short wire;
    
    float chg = 0;
    for(unsigned short hit = 0; hit < allhits.size(); ++hit) {
      if(allhits[hit]->WireID().Cryostat != cstat) continue;
      if(allhits[hit]->WireID().TPC != tpc) continue;
      if(allhits[hit]->WireID().Plane != ipl) continue;
      wire = allhits[hit]->WireID().Wire;
      if(wire < w1) continue;
      if(wire > w2) continue;
      prtime = t1 + (wire - w1) * slp;
      //      std::cout<<"prtime "<<wire<<":"<<(int)prtime<<" hit "<<allhits[hit]->PeakTimeMinusRMS(3)<<" "<<allhits[hit]->PeakTimePlusRMS(3)<<"\n";
      if(prtime > allhits[hit]->PeakTimePlusRMS(3)) continue;
      if(prtime < allhits[hit]->PeakTimeMinusRMS(3)) continue;
      chg += ChgNorm[ipl] * allhits[hit]->Integral();
    } // hit
    return chg;
  } // ChargeNear
  
  ///////////////////////////////////////////////////////////////////////
  void CCTrackMaker::FillWireHitRange()
  {
    // fills the WireHitRange vector. Slightly modified version of the one in ClusterCrawlerAlg
    
    unsigned short ipl;
    
    // initialize everything
    for(ipl = 0; ipl < 3; ++ipl) {
      firstWire[ipl] = INT_MAX;
      lastWire[ipl] = 0;
      firstHit[ipl] = INT_MAX;
      lastHit[ipl] = 0;
      WireHitRange[ipl].clear();
      ChgNorm[ipl] = 0;
    }
    
    // find the first and last wire with a hit
    unsigned short oldipl = 0;
    for(unsigned int hit = 0; hit < allhits.size(); ++hit) {
      if(allhits[hit]->WireID().Cryostat != cstat) continue;
      if(allhits[hit]->WireID().TPC != tpc) continue;
      ipl = allhits[hit]->WireID().Plane;
      if(allhits[hit]->WireID().Wire > geom->Nwires(ipl, tpc, cstat)) {
        if(lastWire[ipl] < firstWire[ipl]) {
          mf::LogError("CCTM")<<"Invalid WireID().Wire "<<allhits[hit]->WireID().Wire;
          return;
        }
      }
//      ChgNorm[ipl] += allhits[hit]->Integral();
      if(ipl < oldipl) {
        mf::LogError("CCTM")<<"Hits are not in increasing-plane order\n";
        return;
      }
      oldipl = ipl;
      if(firstHit[ipl] == INT_MAX) {
        firstHit[ipl] = hit;
        firstWire[ipl] = allhits[hit]->WireID().Wire;
      }
      lastHit[ipl] = hit;
      lastWire[ipl] = allhits[hit]->WireID().Wire;
    } // hit
    
    // xxx
    for(ipl = 0; ipl < nplanes; ++ipl) {
      if(lastWire[ipl] < firstWire[ipl]) {
        mf::LogError("CCTM")<<"Invalid first/last wire in plane "<<ipl;
        return;
      }
    } // ipl
    
    // normalize charge in induction planes to the collection plane
//    for(ipl = 0; ipl < nplanes; ++ipl) ChgNorm[ipl] = ChgNorm[nplanes - 1] / ChgNorm[ipl];
    for(ipl = 0; ipl < nplanes; ++ipl) ChgNorm[ipl] = 1;
    
    // get the service to learn about channel status
    //lariov::IChannelStatusProvider const& channelStatus
    //  = art::ServiceHandle<lariov::IChannelStatusService>()->GetProvider();
    
    // now we can define the WireHitRange vector.
    int sflag, nwires, wire;
    unsigned int indx, thisWire, thisHit, lastFirstHit;
    //uint32_t chan;
    for(ipl = 0; ipl < nplanes; ++ipl) {
      nwires = lastWire[ipl] - firstWire[ipl] + 1;
      WireHitRange[ipl].resize(nwires);
      // start by defining the "no hits on wire" condition
      sflag = -2;
      for(wire = 0; wire < nwires; ++wire) WireHitRange[ipl][wire] = std::make_pair(sflag, sflag);
      // overwrite with the "dead wires" condition
      sflag = -1;
      for(wire = 0; wire < nwires; ++wire) {
        //chan = geom->PlaneWireToChannel(ipl, wire, tpc, cstat);
        //if(channelStatus.IsBad(chan)) {
        //  indx = wire - firstWire[ipl];
        //  WireHitRange[ipl][indx] = std::make_pair(sflag, sflag);
	//}
      } // wire
      // next overwrite with the index of the first/last hit on each wire
      lastWire[ipl] = firstWire[ipl];
      thisHit = firstHit[ipl];
      lastFirstHit = firstHit[ipl];
      for(unsigned int hit = firstHit[ipl]; hit <= lastHit[ipl]; ++hit) {
        thisWire = allhits[hit]->WireID().Wire;
        if(thisWire > lastWire[ipl]) {
          indx = lastWire[ipl] - firstWire[ipl];
          int tmp1 = lastFirstHit;
          int tmp2 = thisHit;
          WireHitRange[ipl][indx] = std::make_pair(tmp1, tmp2);
          lastWire[ipl] = thisWire;
          lastFirstHit = thisHit;
        } else if(thisWire < lastWire[ipl]) {
          mf::LogError("CCTM")<<"Hit not in proper order in plane "<<ipl;
          exit(1);
        }
        ++thisHit;
      } // hit
      // define the last wire
      indx = lastWire[ipl] - firstWire[ipl];
      int tmp1 = lastFirstHit;
      ++lastHit[ipl];
      int tmp2 = lastHit[ipl];
      WireHitRange[ipl][indx] = std::make_pair(tmp1, tmp2);
      // add one to lastWire and lastHit for more standard indexing
      ++lastWire[ipl];
    } // ipl
    
    // error checking
    for(ipl = 0; ipl < nplanes; ++ipl) {
      if(firstWire[ipl] < INT_MAX) continue;
      if(lastWire[ipl] > 0) continue;
      if(firstHit[ipl] < INT_MAX) continue;
      if(lastHit[ipl] > 0) continue;
      std::cout<<"FWHR problem\n";
      exit(1);
    } // ipl
    
    unsigned int nht = 0;
    std::vector<bool> hchk(allhits.size());
    for(unsigned int ii = 0; ii < hchk.size(); ++ii) hchk[ii] = false;
    for(ipl = 0; ipl < nplanes; ++ipl) {
      for(unsigned int w = firstWire[ipl]; w < lastWire[ipl]; ++w) {
        indx = w - firstWire[ipl];
        if(indx > lastWire[ipl]) {
          std::cout<<"FWHR bad index "<<indx<<"\n";
          exit(1);
        }
        // no hit on this wire
        if(WireHitRange[ipl][indx].first < 0) continue;
        unsigned int firhit = WireHitRange[ipl][indx].first;
        unsigned int lashit = WireHitRange[ipl][indx].second;
        for(unsigned int hit = firhit; hit < lashit; ++hit) {
          ++nht;
          if(hit > allhits.size() -1) {
            std::cout<<"FWHR: Bad hchk "<<hit<<" size "<<allhits.size()<<"\n";
            continue;
          }
          hchk[hit] = true;
          if(allhits[hit]->WireID().Plane != ipl || allhits[hit]->WireID().Wire != w) {
            std::cout<<"FWHR bad plane "<<allhits[hit]->WireID().Plane<<" "<<ipl<<" or wire "<<allhits[hit]->WireID().Wire<<" "<<w<<"\n";
            exit(1);
          }
        } // hit
      } // w
    } // ipl
    
    if(nht != allhits.size()) {
      std::cout<<"FWHR hit count problem "<<nht<<" "<<allhits.size()<<"\n";
      for(unsigned int ii = 0; ii < hchk.size(); ++ii) if(!hchk[ii]) std::cout<<" "<<ii<<" "<<allhits[ii]->WireID().Plane<<" "<<allhits[ii]->WireID().Wire<<" "<<(int)allhits[ii]->PeakTime()<<"\n";
      exit(1);
    }
    
  } // FillWireHitRange
  DEFINE_ART_MODULE(CCTrackMaker)
  
} // namespace<|MERGE_RESOLUTION|>--- conflicted
+++ resolved
@@ -2059,8 +2059,6 @@
     
     trk.push_back(newtrk);
   } // StoreTrack
-<<<<<<< HEAD
-=======
   
   ///////////////////////////////////////////////////////////////////////
   void CCTrackMaker::AngMatch(art::FindManyP<recob::Hit> const& fmCluHits)
@@ -2171,7 +2169,6 @@
     SortMatches(fmCluHits, 3);
     
     prt = false;
->>>>>>> a6c3d474
 
   ///////////////////////////////////////////////////////////////////////
   void CCTrackMaker::PlnMatch(art::FindManyP<recob::Hit> const& fmCluHits)
