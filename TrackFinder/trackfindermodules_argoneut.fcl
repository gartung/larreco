--- conflicted
+++ resolved
@@ -28,11 +28,7 @@
 argoneut_pmalgtrackmaker.HitModuleLabel:      "cccluster"
 argoneut_pmalgtrackmaker.ClusterModuleLabel:  "cccluster"
 argoneut_pmalgtrackmaker.FlipToBeam:          true
-<<<<<<< HEAD
 argoneut_pmalgtrackmaker.AutoFlip_dQdx:       false
-=======
-argoneut_pmalgtrackmaker.AutoFlip_dQdx:       true
 argoneut_pmalgtrackmaker.ProjectionMatchingAlg.NodeMargin3D: 1.0
->>>>>>> aabeb11d
 
 END_PROLOG