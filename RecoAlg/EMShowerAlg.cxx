////////////////////////////////////////////////////////////////////
// Implementation of the EMShower algorithm
//
// Forms EM showers from clusters and associated tracks.
// Also provides methods for finding the vertex and further
// properties of the shower.
//
// Mike Wallbank (m.wallbank@sheffield.ac.uk), September 2015
////////////////////////////////////////////////////////////////////

#include "RecoAlg/EMShowerAlg.h"

<<<<<<< HEAD
#include "CoreUtils/ServiceUtil.h" // lar::providerFrom<>()
#include "Utilities/DetectorPropertiesService.h"

shower::EMShowerAlg::EMShowerAlg()
  : fDetProp(lar::providerFrom<util::DetectorPropertiesService>())
{
} // EMShowerAlg::EMShowerAlg()

=======
shower::EMShowerAlg::EMShowerAlg(fhicl::ParameterSet const& pset) : fShowerEnergyAlg(pset.get<fhicl::ParameterSet>("ShowerEnergyAlg")),
                                                                    fCalorimetryAlg(pset.get<fhicl::ParameterSet>("CalorimetryAlg")) {
}
>>>>>>> f036c63c

void shower::EMShowerAlg::MakeShowers(std::map<int,std::vector<int> > const& trackToClusters, std::vector<std::vector<int> >& showers) {

  /// Makes showers given a map between tracks and all clusters associated with them

  // Loop over all tracks 
  for (std::map<int,std::vector<int> >::const_iterator trackToClusterIt = trackToClusters.begin(); trackToClusterIt != trackToClusters.end(); ++ trackToClusterIt) {

    // Find which showers already made are associated with this track
    std::vector<int> matchingShowers;
    for (unsigned int shower = 0; shower < showers.size(); ++shower)
      for (std::vector<int>::const_iterator cluster = trackToClusterIt->second.begin(); cluster != trackToClusterIt->second.end(); ++cluster)
	if ( (std::find(showers.at(shower).begin(), showers.at(shower).end(), *cluster) != showers.at(shower).end()) and
	     (std::find(matchingShowers.begin(), matchingShowers.end(), shower)) == matchingShowers.end() )
	  matchingShowers.push_back(shower);

    // Shouldn't be more than one
    if (matchingShowers.size() > 1)
      std::cout << "WARNING! Number of showers this track matches is " << matchingShowers.size() << std::endl;

    // New shower
    if (matchingShowers.size() < 1)
      showers.push_back(trackToClusterIt->second);

    // Add to existing shower
    else {
      for (std::vector<int>::const_iterator cluster = trackToClusterIt->second.begin(); cluster != trackToClusterIt->second.end(); ++cluster)
	if (std::find(showers.at(matchingShowers.at(0)).begin(), showers.at(matchingShowers.at(0)).end(), *cluster) == showers.at(matchingShowers.at(0)).end())
	  showers.at(matchingShowers.at(0)).push_back(*cluster);
    }

  }

  return;

}

void shower::EMShowerAlg::FindShowerProperties(art::PtrVector<recob::Hit> const& hits, art::FindManyP<recob::Track> const& fmt,
					       TVector3& direction, TVector3& directionError, TVector3& vertex, TVector3& vertexError,
					       std::vector<double>& totalEnergy, std::vector<double>& totalEnergyError, std::vector<double>& dEdx, std::vector<double>& dEdxError,
					       int& bestPlane) {

  /// Finds the properties of the shower from the hits in it

  // Consider each plane separately
  std::map<int,art::PtrVector<recob::Hit> > planeHitsMap;
  for (art::PtrVector<recob::Hit>::const_iterator hit = hits.begin(); hit != hits.end(); ++hit)
    planeHitsMap[(*hit)->View()].push_back(*hit);

  std::map<int,art::Ptr<recob::Hit> > vertexMap;
  std::map<int,TVector2> showerCentreMap;
  std::map<int,art::Ptr<recob::Track> > trackMap;
  std::map<int,std::vector<int> > trackHitsMap;

  unsigned int highestNumberOfHits = 0;

  // Consider each plane separately to determine shower properties
  for (std::map<int,art::PtrVector<recob::Hit> >::iterator planeHits = planeHitsMap.begin(); planeHits != planeHitsMap.end(); ++planeHits) {

    std::cout << "Plane " << planeHits->first << std::endl;

    // Find best plane
    if (planeHits->second.size() > highestNumberOfHits) {
      highestNumberOfHits = planeHits->second.size();
      bestPlane = planeHits->first;
    }

    // Find the charge-weighted centre of this shower
    TVector2 pos, chargePoint = TVector2(0,0);
    double totalCharge = 0;
    for (art::PtrVector<recob::Hit>::const_iterator planeHit = planeHits->second.begin(); planeHit != planeHits->second.end(); ++planeHit) {
      pos = HitCoordinates(*planeHit);
      chargePoint += (*planeHit)->Integral() * pos;
      totalCharge += (*planeHit)->Integral();
    }
    TVector2 centre = chargePoint / totalCharge;
    showerCentreMap[planeHits->first] = centre;

    // Find rough 'ends' of the shower!
    art::Ptr<recob::Hit> end1, end2;
    FindShowerEnds(planeHits->second, centre, end1, end2);

    // // Decide which end is the vertex
    // art::Ptr<recob::Hit> vertex = FindVertex(planeHits->second, end1, end2);
    // art::Ptr<recob::Hit> showerEnd = vertex.key() == end1.key() ? end2 : end1;
    // vertexMap.push_back(vertex);

    // // Get the initial track
    // std::vector<int> trackHits = FindTrack(planeHits->second, HitCoordinates(vertex), HitCoordinates(showerEnd));
    // art::Ptr<recob::Track> track = fmt.at(hits.at(trackHits.at(0)).key()).at(0);

    // Get the initial track
    std::vector<int> trackHits1 = FindTrack(planeHits->second, HitCoordinates(end1), HitCoordinates(end2));
    std::vector<int> trackHits2 = FindTrack(planeHits->second, HitCoordinates(end2), HitCoordinates(end1));
    std::vector<int> trackHits = trackHits1.size() > trackHits2.size() ? trackHits1 : trackHits2;
    trackHitsMap[planeHits->first] = trackHits;

    // Find a track object
    art::Ptr<recob::Track> track;
    for (std::vector<int>::iterator trackHitIt = trackHits.begin(); trackHitIt != trackHits.end(); ++trackHitIt) {
      std::vector<art::Ptr<recob::Track> > tracks = fmt.at(planeHits->second.at(*trackHitIt).key());
      if (tracks.size() == 0)
	continue;
      track = tracks.at(0);
      break;
    }
    trackMap[planeHits->first] = track;

    // Vertex
    art::Ptr<recob::Hit> planevertex = planeHits->second.at(*trackHits.begin());
    vertexMap[planeHits->first] = planevertex;
    std::cout << "The vertex is " << std::endl;
    HitCoordinates(planevertex).Print();

  }

  // Find 3D vertex and direction
  art::Ptr<recob::Track> vertexTrack;
  FindVertexTrack(vertexTrack, vertexMap, trackMap, trackHitsMap);
  FindShowerStartDirection(vertexTrack, showerCentreMap, vertex, direction);

  // Find energy and dE/dx
  for (unsigned int plane = 0; plane < fGeom->MaxPlanes(); ++plane) {
    if (planeHitsMap.count(plane) != 0) {
      dEdx.push_back(FinddEdx(planeHitsMap.at(plane), vertexTrack, vertexMap.at(plane)->View(), trackHitsMap.at(plane)));
      totalEnergy.push_back(fShowerEnergyAlg.ShowerEnergy(planeHitsMap.at(plane), plane));
    }
    else {
      dEdx.push_back(0);
      totalEnergy.push_back(0);
    }
  }

  std::cout << "Best plane is " << bestPlane << std::endl;
  std::cout << "dE/dx for each plane is: " << dEdx[0] << ", " << dEdx[1] << " and " << dEdx[2] << std::endl;
  std::cout << "Total energy for each plane is: " << totalEnergy[0] << ", " << totalEnergy[1] << " and " << totalEnergy[2] << std::endl;

  return;

}

void shower::EMShowerAlg::FindShowerStartDirection(art::Ptr<recob::Track> const& vertexTrack, std::map<int,TVector2> const& showerCentreMap, TVector3& showerVertex, TVector3& showerDirection) {

  /// Finds the start of the shower, and its direction

  TVector3 vertex = vertexTrack->Vertex();
  TVector3 end = vertexTrack->End();

  double vertexPosition[3] = {vertex.X(), vertex.Y(), vertex.Z()};
  double endPosition[3] = {end.X(), end.Y(), end.Z()};

  std::map<int,double> distanceToVertex;
  std::map<int,double> distanceToEnd;

  // Loop over all the planes and find the distance from the vertex and end projections to the centre in each plane
  for (std::map<int,TVector2>::const_iterator showerCentreIt = showerCentreMap.begin(); showerCentreIt != showerCentreMap.end(); ++showerCentreIt) {

    // Project the vertex and the end point onto this plane
    TVector2 vertexProj = TVector2(fGeom->WireCoordinate(vertex.Y(), vertex.Z(), showerCentreIt->first, fGeom->FindTPCAtPosition(vertexPosition).TPC % 2, 0),
				   fDetProp->ConvertXToTicks(vertex.X(), showerCentreIt->first, fGeom->FindTPCAtPosition(vertexPosition).TPC % 2, 0));
    TVector2 endProj = TVector2(fGeom->WireCoordinate(end.Y(), end.Z(), showerCentreIt->first, fGeom->FindTPCAtPosition(endPosition).TPC % 2, 0),
				fDetProp->ConvertXToTicks(end.X(), showerCentreIt->first, fGeom->FindTPCAtPosition(vertexPosition).TPC % 2, 0));

    // Find the distance of each to the centre of the cluster
    distanceToVertex[showerCentreIt->first] = (vertexProj - showerCentreIt->second).Mod();
    distanceToEnd[showerCentreIt->first] = (endProj - showerCentreIt->second).Mod();

  }

  // Find the average distance to the vertex and the end across the planes
  double avDistanceToVertex = 0, avDistanceToEnd = 0;
  for (std::map<int,double>::iterator distanceToVertexIt = distanceToVertex.begin(); distanceToVertexIt != distanceToVertex.end(); ++distanceToVertexIt)
    avDistanceToVertex += distanceToVertexIt->second;
  avDistanceToVertex /= distanceToVertex.size();

  for (std::map<int,double>::iterator distanceToEndIt = distanceToEnd.begin(); distanceToEndIt != distanceToEnd.end(); ++distanceToEndIt)
    avDistanceToEnd += distanceToEndIt->second;
  avDistanceToEnd /= distanceToEnd.size();

  // Set the vertex and directions for this shower
  if (avDistanceToVertex > avDistanceToEnd) {
    showerVertex = vertex;
    showerDirection = vertexTrack->VertexDirection();
  }
  else {
    showerVertex = end;
    showerDirection = (-1) * vertexTrack->VertexDirection();
  }

  return;

}

// void shower::EMShowerAlg::FindShowerCentre(std::map<int,TVector2> const& showerCentreMap, TVector3& showerCentre) {

//   /// Takes a map of shower centres from all the views and finds the rough 3D point

//   // Find all the x and wire positions
//   std::vector<double> xPos, wires;
//   for (std::map<int,TVector2>::const_iterator showerCentreIt = showerCentreMap.begin(); showerCentreIt != showerCentreMap.end(); ++showerCentreIt) {
//     xPos.push_back(fDetProp->ConvertTicksToX(showerCentreIt->second.Y()));
//     wires.push_back(showerCentreIt->first);
//   }

//   // Find the average x position
//   double xAv;
//   for (std::vector<double>::iterator xIt = xPos.begin(); xIt != xPos.end(); ++xIt)
//     xAv += *xIt;
//   xAv /= xPos.size();

//   // Find the y and z coordinates
//   if (wires.size() == 2) {
    

// }

void shower::EMShowerAlg::FindVertexTrack(art::Ptr<recob::Track>& vertexTrack, std::map<int,art::Ptr<recob::Hit> > const& vertexMap, std::map<int,art::Ptr<recob::Track> > const& trackMap, std::map<int,std::vector<int> > const& trackHitsMap) {

  /// Finds the 3D vertex and direction given the tracks associated with the 2D vertex

  // First, find out if two views agree on a track (normally they will)
  std::map<int,std::vector<int> > trackIDToPlanes;
  std::vector<int> planesWithTrack;
  for (std::map<int,art::Ptr<recob::Track> >::const_iterator trackIt = trackMap.begin(); trackIt != trackMap.end(); ++trackIt)
    if (!trackIt->second.isNull()) {
      trackIDToPlanes[trackIt->second->ID()].push_back(trackIt->first);
      planesWithTrack.push_back(trackIt->first);
    }
  for (std::map<int,std::vector<int> >::iterator trackVertexIt = trackIDToPlanes.begin(); trackVertexIt != trackIDToPlanes.end(); ++trackVertexIt)
    if (trackVertexIt->second.size() > 1)
      vertexTrack = trackMap.at(*trackVertexIt->second.begin());

  // If there are no planes with a track reconstructed, don't carry on right now
  if (planesWithTrack.size() == 0)
    return;

  // If they don't, try to use the third view (it exsits) to pick the correct track
  if (vertexTrack.isNull() and trackMap.size() > 2) {
    std::map<int,double> distanceOfVertexFromVertex;
    for (std::map<int,art::Ptr<recob::Hit> >::const_iterator vertexIt = vertexMap.begin(); vertexIt != vertexMap.end(); ++vertexIt) {
      if (std::find(planesWithTrack.begin(), planesWithTrack.end(), vertexIt->first) != planesWithTrack.end())
	continue;
      for (std::vector<int>::iterator planesWithTrackIt = planesWithTrack.begin(); planesWithTrackIt != planesWithTrack.end(); ++planesWithTrackIt)
	distanceOfVertexFromVertex[*planesWithTrackIt] = ( TMath::Abs( HitCoordinates(vertexIt->second).Y() - HitCoordinates(vertexMap.at(*planesWithTrackIt)).Y() ) ) / HitCoordinates(vertexMap.at(*planesWithTrackIt)).Y();
    }
    std::vector<int> thirdViewClose;
    for (std::map<int,double>::iterator distanceOfVertexFromVertexIt = distanceOfVertexFromVertex.begin(); distanceOfVertexFromVertexIt != distanceOfVertexFromVertex.end(); ++distanceOfVertexFromVertexIt)
      if (distanceOfVertexFromVertexIt->second < 0.1)
	thirdViewClose.push_back(distanceOfVertexFromVertexIt->first);
    if (thirdViewClose.size() == 1)
      vertexTrack = trackMap.at(thirdViewClose.at(0));
  }

  // Finally, if all else fails, just pick the view with the longest initial track reconstructed in 2D
  if (vertexTrack.isNull()) {
    std::map<int,int> lengthOfTrackToPlane;
    for (std::vector<int>::iterator planesWithTrackIt = planesWithTrack.begin(); planesWithTrackIt != planesWithTrack.end(); ++planesWithTrackIt)
      lengthOfTrackToPlane[trackHitsMap.at(*planesWithTrackIt).size()] = *planesWithTrackIt;
    vertexTrack = trackMap.at(lengthOfTrackToPlane.rbegin()->second);
  }

  return;

}

std::vector<int> shower::EMShowerAlg::FindTrack(art::PtrVector<recob::Hit> const& shower, TVector2 const& start, TVector2 const& end) {

  /// Finds the track from the start of the shower

  std::vector<int> trackHits;

  // Map of hit on each wire
  std::map<int,std::vector<int> > hitWires;
  for (art::PtrVector<recob::Hit>::const_iterator hit = shower.begin(); hit != shower.end(); ++hit)
    hitWires[(int)HitCoordinates(*hit).X()].push_back(std::distance(shower.begin(), hit));

  // Call the track ended when there is more than one hit on a wire twice in three wires
  std::vector<int> lastTwoWires = {0, 0};

  // Find out which way to look!
  int startWire = (int)start.X(), endWire = (int)end.X();
  bool increasing;
  if (startWire < endWire) increasing = true;
  else increasing = false;

  // Look through the hits from the start
  if (increasing) {
    for (int wire = startWire; wire < endWire; ++wire) {
      int numberOfHitsOnThisWire;
      if (hitWires.find(wire) != hitWires.end()) numberOfHitsOnThisWire = hitWires.at(wire).size();
      else numberOfHitsOnThisWire = 0;
      if (numberOfHitsOnThisWire >= 2 and (lastTwoWires.at(0) >= 2 or lastTwoWires.at(1) >= 2))
	break;
      else {
	if (numberOfHitsOnThisWire)
	  for (std::vector<int>::const_iterator hitWireIt = hitWires.at(wire).begin(); hitWireIt != hitWires.at(wire).end(); ++hitWireIt)
	    trackHits.push_back(*hitWireIt);
	lastTwoWires[0] = lastTwoWires[1];
	lastTwoWires[1] = numberOfHitsOnThisWire;
      }
    }
  }

  else {
    for (int wire = startWire; wire > endWire; --wire) {
      int numberOfHitsOnThisWire;
      if (hitWires.find(wire) != hitWires.end()) numberOfHitsOnThisWire = hitWires.at(wire).size();
      else numberOfHitsOnThisWire = 0;
      if (numberOfHitsOnThisWire >= 2 and (lastTwoWires.at(0) >= 2 or lastTwoWires.at(1) >= 2))
	break;
      else {
	if (numberOfHitsOnThisWire)
	  for (std::vector<int>::const_iterator hitWireIt = hitWires.at(wire).begin(); hitWireIt != hitWires.at(wire).end(); ++hitWireIt)
	    trackHits.push_back(*hitWireIt);
	lastTwoWires[0] = lastTwoWires[1];
	lastTwoWires[1] = numberOfHitsOnThisWire;
      }
    }
  }

  if (trackHits.size() == 0)
    trackHits.push_back(hitWires.begin()->second.at(0));

  return trackHits;

}

void shower::EMShowerAlg::FindShowerEnds(art::PtrVector<recob::Hit> const& shower, TVector2 const& centre, art::Ptr<recob::Hit>& end1, art::Ptr<recob::Hit>& end2) {

  /// Roughly finds the two 'ends' of the shower (one is the vertex, one isn't well defined!)

  // First need to find each end of the shower
  std::map<double,int> hitDistances;
  std::map<int,TVector2> hitCentreVector;

  // Find the distance of each hit from the shower centre
  for (art::PtrVector<recob::Hit>::const_iterator hit = shower.begin(); hit != shower.end(); ++hit) {
    TVector2 pos = HitCoordinates(*hit);
    double distanceFromCentre = (pos - centre).Mod();
    hitDistances[distanceFromCentre] = std::distance(shower.begin(),hit);
    hitCentreVector[std::distance(shower.begin(),hit)] = pos - centre;
  }

  // Use this to find the end points
  int oneHit = 0, otherHit = 0;
  for (std::map<double,int>::reverse_iterator hitDistance = hitDistances.rbegin(); hitDistance != hitDistances.rend(); ++hitDistance) {
    if (hitDistance == hitDistances.rbegin())
      oneHit = hitDistance->second;
    else
      if (TMath::Abs(hitCentreVector.at(oneHit).DeltaPhi(hitCentreVector.at(hitDistance->second))) > TMath::Pi()/2) {
	otherHit = hitDistance->second;
	break;
      }
  }

  end1 = shower.at(oneHit);
  end2 = shower.at(otherHit);

  return;

}

double shower::EMShowerAlg::FinddEdx(art::PtrVector<recob::Hit> const& shower, art::Ptr<recob::Track> const& track, geo::View_t const& view, std::vector<int> const& trackHits) {

  /// Finds dE/dx for the track given a set of hits

  std::vector<double> dEdx;
  double pitch = 0;

  for (std::vector<int>::const_iterator trackHitIt = trackHits.begin(); trackHitIt != trackHits.end(); ++trackHitIt) {
    try { pitch = track->PitchInView(view); }
    catch(...) { pitch = 0; }
    dEdx.push_back(fCalorimetryAlg.dEdx_AREA(shower.at(*trackHitIt), pitch));
  }

  double avdEdx = 0;
  for (std::vector<double>::iterator dEdxIt = dEdx.begin(); dEdxIt != dEdx.end(); ++dEdxIt)
    avdEdx += *dEdxIt;

  avdEdx /= dEdx.size();


  // // Try a different method
  // double avCharge = 0, avTime = 0;
  // for (std::vector<int>::const_iterator trackHitIt = trackHits.begin(); trackHitIt != trackHits.end(); ++trackHitIt) {
  // }

  return avdEdx;

}

// void shower::EMShowerAlg::FindVertex(art::PtrVector<recob::Hit> const& shower, TVector2 const& end1, TVector2 const& end2, std::vector<int>& trackHits) {

//   /// Decides which 'end' of the shower is the true vertex and finds the initial track

//   // Map of hit on each wire
//   std::map<int,std::vector<int> > hitWires;
//   for (art::PtrVector<recob::Hit>::const_iterator hit = shower.begin(); hit != shower.end(); ++hit)
//     hitWires[(int)HitCoordinates(*hit).X()].push_back(std::distance(shower.begin(), hit));

//   std::vector<int> trackHits1, trackHits2;
//   FindTrack(end1, end2, hitWires, trackHits1);
//   FindTrack(end2, end1, hitWires, trackHits2);

//   trackHits = trackHits1.size() > trackHits2.size() ? trackHits1 : trackHits2;

//   std::cout << "Vertex is (" << HitCoordinates(shower.at(*trackHits.begin())).X() << ", " << HitCoordinates(shower.at(*trackHits.begin())).Y() << ") and the end of the track is (" << HitCoordinates(shower.at(*trackHits.rbegin())).X() << ", " << HitCoordinates(shower.at(*trackHits.rbegin())).Y() << ")" << std::endl;

//   return;

// }

// void shower::EMShowerAlg::FindTrack(art::PtrVector<recob::Hit> const& shower, std::map<double,int> const& hitToEnd, std::vector<int>& trackHits) {

//   /// Contructs a track from the 'end' of a shower

//   TVector2 end = HitCoordinates(shower.at(hitToEnd.begin()->second));
//   std::cout << "End coordinates are " << std::endl;
//   end.Print();

//   // Look through the hits from the end
//   for (std::map<double,int>::const_iterator hitToEndIt = hitToEnd.begin(); hitToEndIt != hitToEnd.end(); ++hitToEndIt) {

//     // Put first hit in vector
//     if (hitToEnd.begin() == hitToEndIt) {
//       trackHits.push_back(hitToEndIt->second);
//       continue;
//     }

//     // Find the direction from all hits up to this one
//     double nhits, sumx, sumy, sumx2, sumxy;
//     for (std::map<double,int>::const_iterator hitsInTrackIt = hitToEnd.begin(); hitsInTrackIt != std::next(hitToEndIt,1); ++hitsInTrackIt) {
//       ++nhits;
//       TVector2 hitpos = HitCoordinates(shower.at(hitsInTrackIt->second));
//       sumx += hitpos.X();
//       sumy += hitpos.Y();
//       sumx2 += hitpos.X() * hitpos.X();
//       sumxy += hitpos.X() * hitpos.Y();
//     }
//     double gradient = (nhits * sumxy - sumx * sumy) / (nhits * sumx2 - sumx * sumx);
//     TVector2 direction = TVector2(1,gradient).Unit();

//     // Project all the hits onto this direction and find average displacement
//     double totalDisplacement = 0;
//     for (std::map<double,int>::const_iterator hitsInTrackIt = hitToEnd.begin(); hitsInTrackIt != std::next(hitToEndIt,1); ++hitsInTrackIt) {
//       TVector2 hitpos = HitCoordinates(shower.at(hitsInTrackIt->second)) - end;
//       totalDisplacement += TMath::Sqrt(TMath::Power(hitpos.Mod(),2) - TMath::Power((hitpos.Proj(direction)).Mod(),2));
//     }
//     double averageDisplacement = totalDisplacement / (std::distance(hitToEnd.begin(), hitToEndIt) + 1);

//     std::cout << "Hit at (" << HitCoordinates(shower.at(hitToEndIt->second)).X() << ", " << HitCoordinates(shower.at(hitToEndIt->second)).Y() << ") [distance of " << hitToEndIt->first << "] leads to av displacement of " << averageDisplacement << std::endl;

//     // if (averageDisplacement < 1)
//     //   trackHits.push_back(hitToEndIt->second);
//     // else
//     //   break;

//   }

//   return;

// }

// void shower::EMShowerAlg::FindVertex(art::PtrVector<recob::Hit> const& shower, TVector2 const& end1, TVector2 const& end2, std::vector<int>& trackHits) {

//   /// Decides which 'end' of the shower is the true vertex and finds the initial track

//   // Distance of each hit from either 'end'
//   std::map<double,int> hitToEnd1, hitToEnd2;
//   TVector2 hitpos;
//   for (art::PtrVector<recob::Hit>::const_iterator hit = shower.begin(); hit != shower.end(); ++hit) {
//     hitpos = HitCoordinates(*hit);
//     hitToEnd1[(hitpos - end1).Mod()] = std::distance(shower.begin(), hit);
//     hitToEnd2[(hitpos - end2).Mod()] = std::distance(shower.begin(), hit);
//   }

//   // Try to form a straight line from each end to see which is the vertex
//   std::vector<int> trackHits1, trackHits2;
//   FindTrack(shower, hitToEnd1, trackHits1);
//   FindTrack(shower, hitToEnd2, trackHits2);

//   // The vertex is the end with the longest initial straight track
//   trackHits = trackHits1.size() > trackHits2.size() ? trackHits1 : trackHits2;

//   return;

// }

// void shower::EMShowerAlg::FindTrack(art::PtrVector<recob::Hit> const& shower, std::map<double,int> const& hitToEnd, std::vector<int>& trackHits) {

//   /// Contructs a track from the 'end' of a shower

//   TVector2 end = HitCoordinates(shower.at(hitToEnd.begin()->second));
//   std::cout << "End coordinates are " << std::endl;
//   end.Print();

//   // Look through the hits from the end
//   for (std::map<double,int>::const_iterator hitToEndIt = hitToEnd.begin(); hitToEndIt != hitToEnd.end(); ++hitToEndIt) {

//     // Put first hit in vector
//     if (hitToEnd.begin() == hitToEndIt) {
//       trackHits.push_back(hitToEndIt->second);
//       continue;
//     }

//     // Find the direction from all hits up to this one
//     double nhits, sumx, sumy, sumx2, sumxy;
//     for (std::map<double,int>::const_iterator hitsInTrackIt = hitToEnd.begin(); hitsInTrackIt != std::next(hitToEndIt,1); ++hitsInTrackIt) {
//       ++nhits;
//       TVector2 hitpos = HitCoordinates(shower.at(hitsInTrackIt->second));
//       sumx += hitpos.X();
//       sumy += hitpos.Y();
//       sumx2 += hitpos.X() * hitpos.X();
//       sumxy += hitpos.X() * hitpos.Y();
//     }
//     double gradient = (nhits * sumxy - sumx * sumy) / (nhits * sumx2 - sumx * sumx);
//     TVector2 direction = TVector2(1,gradient).Unit();

//     // Project all the hits onto this direction and find average displacement
//     double totalDisplacement = 0;
//     for (std::map<double,int>::const_iterator hitsInTrackIt = hitToEnd.begin(); hitsInTrackIt != std::next(hitToEndIt,1); ++hitsInTrackIt) {
//       TVector2 hitpos = HitCoordinates(shower.at(hitsInTrackIt->second)) - end;
//       totalDisplacement += TMath::Sqrt(TMath::Power(hitpos.Mod(),2) - TMath::Power((hitpos.Proj(direction)).Mod(),2));
//     }
//     double averageDisplacement = totalDisplacement / (std::distance(hitToEnd.begin(), hitToEndIt) + 1);

//     std::cout << "Hit at (" << HitCoordinates(shower.at(hitToEndIt->second)).X() << ", " << HitCoordinates(shower.at(hitToEndIt->second)).Y() << ") [distance of " << hitToEndIt->first << "] leads to av displacement of " << averageDisplacement << std::endl;

//     // if (averageDisplacement < 1)
//     //   trackHits.push_back(hitToEndIt->second);
//     // else
//     //   break;

//   }

//   return;

// }

// art::Ptr<recob::Hit> shower::EMShowerAlg::FindVertex(art::PtrVector<recob::Hit> const& shower, art::Ptr<recob::Hit> const& hit1, art::Ptr<recob::Hit> const& hit2) {

//   /// Decides which 'end' of the shower is the true vertex

//   TVector2 end1 = HitCoordinates(hit1);
//   TVector2 end2 = HitCoordinates(hit2);

//   // Find the geometrical centre of the shower and the direction vector
//   TVector2 centre = (end1 + end2) / 2;
//   TVector2 direction = (end1 - end2).Unit();

//   // Sum all deposited charge for each end of the shower
//   double chargeEnd1 = 0, chargeEnd2 = 0;

//   // Project all hits onto this vector to determine which end each is closer to
//   TVector2 proj;
//   double distanceEnd1, distanceEnd2;
//   for (art::PtrVector<recob::Hit>::const_iterator hit = shower.begin(); hit != shower.end(); ++hit) {
//     proj = (HitCoordinates(*hit)-centre).Proj(direction);
//     distanceEnd1 = (end1 - centre - proj).Mod();
//     distanceEnd2 = (end2 - centre - proj).Mod();
//     if (distanceEnd1 < distanceEnd2)
//       chargeEnd1 += (*hit)->Integral();
//     else
//       chargeEnd2 += (*hit)->Integral();
//   }

//   std::cout << "Charge nearest end1 is " << chargeEnd1 << " and end2 is " << chargeEnd2 << std::endl;

//   // The half of the shower nearest the vertex will deposit less energy
//   return chargeEnd1 < chargeEnd2 ? hit1 : hit2;

// }

TVector2 shower::EMShowerAlg::HitCoordinates(art::Ptr<recob::Hit> const& hit) {

  /// Return the coordinates of this hit in global wire/tick space

  return TVector2(GlobalWire(hit->WireID()), hit->PeakTime());

}

double shower::EMShowerAlg::GlobalWire(geo::WireID wireID) {

  /// Find the global wire position

  double wireCentre[3];
  fGeom->WireIDToWireGeo(wireID).GetCenter(wireCentre);

  double globalWire;
  if (fGeom->SignalType(wireID) == geo::kInduction) {
    if (wireID.TPC % 2 == 0) globalWire = fGeom->WireCoordinate(wireCentre[1], wireCentre[2], wireID.Plane, 0, wireID.Cryostat);
    else globalWire = fGeom->WireCoordinate(wireCentre[1], wireCentre[2], wireID.Plane, 1, wireID.Cryostat);
  }
  else {
    if (wireID.TPC % 2 == 0) globalWire = wireID.Wire + ((wireID.TPC/2) * fGeom->Nwires(wireID.Plane, 0, wireID.Cryostat));
    else globalWire = wireID.Wire + ((int)(wireID.TPC/2) * fGeom->Nwires(wireID.Plane, 1, wireID.Cryostat));
  }

  return globalWire;

}

// int shower::EMShowerAlg::FindTrackID(art::Ptr<recob::Hit> const& hit) {
//   double particleEnergy = 0;
//   int likelyTrackID = 0;
//   std::vector<sim::TrackIDE> trackIDs = bt->HitToTrackID(hit);
//   for (unsigned int idIt = 0; idIt < trackIDs.size(); ++idIt) {
//     if (trackIDs.at(idIt).energy > particleEnergy) {
//       particleEnergy = trackIDs.at(idIt).energy;
//       likelyTrackID = TMath::Abs(trackIDs.at(idIt).trackID);
//     }
//   }
//   return likelyTrackID;
// }

// int shower::EMShowerAlg::FindTrueTrack(std::vector<art::Ptr<recob::Hit> > const& showerHits) {
//   std::map<int,double> trackMap;
//   for (std::vector<art::Ptr<recob::Hit> >::const_iterator showerHitIt = showerHits.begin(); showerHitIt != showerHits.end(); ++showerHitIt) {
//     art::Ptr<recob::Hit> hit = *showerHitIt;
//     int trackID = FindTrackID(hit);
//     trackMap[trackID] += hit->Integral();
//   }
//   //return std::max_element(trackMap.begin(), trackMap.end(), [](const std::pair<int,double>& p1, const std::pair<int,double>& p2) {return p1.second < p2.second;} )->first;
//   double highestCharge = 0;
//   int clusterTrack = 0;
//   for (std::map<int,double>::iterator trackIt = trackMap.begin(); trackIt != trackMap.end(); ++trackIt)
//     if (trackIt->second > highestCharge) {
//       highestCharge = trackIt->second;
//       clusterTrack  = trackIt->first;
//     }
//   return clusterTrack;
// }
<|MERGE_RESOLUTION|>--- conflicted
+++ resolved
@@ -10,20 +10,16 @@
 
 #include "RecoAlg/EMShowerAlg.h"
 
-<<<<<<< HEAD
 #include "CoreUtils/ServiceUtil.h" // lar::providerFrom<>()
 #include "Utilities/DetectorPropertiesService.h"
 
-shower::EMShowerAlg::EMShowerAlg()
+shower::EMShowerAlg::EMShowerAlg(fhicl::ParameterSet const& pset)
   : fDetProp(lar::providerFrom<util::DetectorPropertiesService>())
+  , fShowerEnergyAlg(pset.get<fhicl::ParameterSet>("ShowerEnergyAlg"))
+  , fCalorimetryAlg(pset.get<fhicl::ParameterSet>("CalorimetryAlg"))
 {
 } // EMShowerAlg::EMShowerAlg()
 
-=======
-shower::EMShowerAlg::EMShowerAlg(fhicl::ParameterSet const& pset) : fShowerEnergyAlg(pset.get<fhicl::ParameterSet>("ShowerEnergyAlg")),
-                                                                    fCalorimetryAlg(pset.get<fhicl::ParameterSet>("CalorimetryAlg")) {
-}
->>>>>>> f036c63c
 
 void shower::EMShowerAlg::MakeShowers(std::map<int,std::vector<int> > const& trackToClusters, std::vector<std::vector<int> >& showers) {
 
