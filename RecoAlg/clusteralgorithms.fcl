--- conflicted
+++ resolved
@@ -275,8 +275,6 @@
 microboone_clusterparamsalg:                  @local::standard_clusterparamsalg
 microboone_smallclustalg:	              @local::standard_smallclustalg
 microboone_clustercrawleralg:                 @local::standard_clustercrawleralg
-<<<<<<< HEAD
-=======
 microboone_cchitfinderalg:                    @local::standard_cchitfinderalg
 microboone_cchitfinderalg.ChiSplit:           3.
 microboone_cchitfinderalg.ChiNorms:           [ 0.7, 1.2, 0.3 ]
@@ -286,7 +284,6 @@
 microboone_cchitfinderalg.MinRMSInd:          2.
 microboone_cchitfinderalg.AllowNoHitWire:     2
 microboone_cchitrefineralg:                   @local::standard_cchitrefineralg
->>>>>>> 3df9998a
 
 microboone_clustermatchalg:                   @local::standard_clustermatchalg
 microboone_clustermergealg:                   @local::standard_clustermergealg
