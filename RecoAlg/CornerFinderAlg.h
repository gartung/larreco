--- conflicted
+++ resolved
@@ -47,94 +47,8 @@
      void get_feature_points_LineIntegralScore(std::vector<recob::EndPoint2D> &,
 					       geo::Geometry const&);            //here we get feature points with LineIntegral score
 
-<<<<<<< HEAD
-
-    void InitializeGeometry_Eigen( geo::Geometry const *geometry );
 
 
-    private:
-    
-    geo::Geometry const * my_geometry; //internal pointer to geometry ... nees to be initialized!!!
-    void CheckGeometry();
-
-    art::ServiceHandle<geo::Geometry> fGeom; ///< handle to the geometry service
-
-    // Need to list the things we will take in from the .fcl file
-    
-    std::string  fCalDataModuleLabel;
-    std::string    fConversion_algorithm;
-    std::string    fConversion_func;
-    float          fTrimming_threshold;
-    int            fTrimming_buffer;
-    double         fTrimming_totalThreshold;
-    int            fConversion_func_neighborhood;
-    float          fConversion_threshold;
-    int            fConversion_bins_per_input_x;
-    int            fConversion_bins_per_input_y;
-    std::string    fDerivative_method;
-    int            fDerivative_neighborhood;
-    std::string    fDerivative_BlurFunc;
-    int            fDerivative_BlurNeighborhood;
-    int            fCornerScore_neighborhood;
-    std::string    fCornerScore_algorithm;
-    float          fCornerScore_Noble_epsilon;
-    float          fCornerScore_Harris_kappa;
-    int            fMaxSuppress_neighborhood;
-    int            fMaxSuppress_threshold;
-    float          fIntegral_bin_threshold;
-    float          fIntegral_fraction_threshold;
-    
-    // Making a vector of histograms
-    std::vector<TH2F*> WireData_histos;
-    std::vector<TH1D*> WireData_histos_ProjectionX;
-    std::vector<TH1D*> WireData_histos_ProjectionY;
-    std::vector< std::tuple<int,TH2F*,int,int> > WireData_trimmed_histos;
-    std::vector< std::vector<geo::WireID> > WireData_IDs;
-    std::vector<TH2F*> fConversion_histos;
-    std::vector<TH2F*> fDerivativeX_histos;
-    std::vector<TH2F*> fDerivativeY_histos;
-    std::vector<TH2D*> fCornerScore_histos;
-    std::vector<TH2D*> fMaxSuppress_histos;
-    
-    unsigned int event_number;
-    unsigned int run_number;
-     
-    void create_image_histo(TH2F *h_wire_data, TH2F *h_conversion);
-    void create_derivative_histograms(TH2F *h_conversion, TH2F *h_derivative_x, TH2F *h_derivative_y);
-    void create_cornerScore_histogram(TH2F *h_derivative_x, TH2F *h_derivative_y, TH2D *h_cornerScore);
-    size_t perform_maximum_suppression(TH2D *h_cornerScore, 
-				       std::vector<recob::EndPoint2D> & corner_vector,
-				       std::vector<geo::WireID> wireIDs, 
-				       geo::View_t view,
-				       TH2D *h_maxSuppress,
-				       int startx=0,
-				       int starty=0);
-				   
-    size_t calculate_line_integral_score( TH2F* h_wire_data, 
-					  std::vector<recob::EndPoint2D> const & corner_vector, 
-					  std::vector<recob::EndPoint2D> & corner_lineIntegralScore_vector,
-					  TH2F* h_lineIntegralScore);
-
-    void attach_feature_points(TH2F *h_wire_data, 
-			       std::vector<geo::WireID> wireIDs, 
-			       geo::View_t view,
-			       std::vector<recob::EndPoint2D>&,
-			       int startx=0,int starty=0);
-    void attach_feature_points_LineIntegralScore(TH2F *h_wire_data, 
-						 std::vector<geo::WireID> wireIDs, 
-						 geo::View_t view,
-						 std::vector<recob::EndPoint2D>&);
-    
-
-    void create_smaller_histos();
-    void remove_duplicates(std::vector<recob::EndPoint2D>&);
-
-
-    //now the Eigen stuff...
-    std::vector<Eigen::ArrayXXf> fWireArrays;
-
-
-=======
      void get_feature_points_fast(std::vector<recob::EndPoint2D> &,
 				  geo::Geometry const&);                         //here we get feature points with corner score
      
@@ -191,6 +105,9 @@
      std::vector<TH2D> fCornerScore_histos;
      std::vector<TH2D> fMaxSuppress_histos;
      
+     //now the Eigen stuff...
+     std::vector<Eigen::ArrayXXf> fWireArrays;
+
      unsigned int event_number;
      unsigned int run_number;
      
@@ -224,7 +141,7 @@
      void create_smaller_histos(geo::Geometry const&);
      void remove_duplicates(std::vector<recob::EndPoint2D>&);
      
->>>>>>> 044122ad
+
    };//<---End of class CornerFinderAlg
    
    
