////////////////////////////////////////////////////////////////////
// Implementation of the EMShower algorithm
//
// Forms EM showers from clusters and associated tracks.
// Also provides methods for finding the vertex and further
// properties of the shower.
//
// Mike Wallbank (m.wallbank@sheffield.ac.uk), September 2015
////////////////////////////////////////////////////////////////////

#ifndef EMShowerAlg_hxx
#define EMShowerAlg_hxx

// LArSoft includes
#include "art/Framework/Core/FindManyP.h"
#include "Utilities/DetectorProperties.h"
#include "AnalysisAlg/CalorimetryAlg.h"
#include "Geometry/Geometry.h"
#include "Geometry/CryostatGeo.h"
#include "Geometry/TPCGeo.h"
#include "Geometry/PlaneGeo.h"
#include "Geometry/WireGeo.h"
#include "RecoBase/Cluster.h"
#include "RecoBase/Hit.h"
#include "RecoBase/Track.h"
#include "RecoBase/SpacePoint.h"
#include "RecoBase/Vertex.h"
#include "RecoBase/Shower.h"

// C++
#include <iostream>
#include <map>

// ROOT
#include "TVector2.h"
#include "TMath.h"

namespace shower {
  class EMShowerAlg;
}

class shower::EMShowerAlg {
public:

  void MakeShowers(std::map<int,std::vector<int> > const& trackToClusters, std::vector<std::vector<int> >& showers);
<<<<<<< HEAD
  //void FindInitialTrack(art::PtrVector<recob::Hit> const& hits, art::FindManyP<recob::Track> const& fmt);
  void FindShowerProperties(art::PtrVector<recob::Hit> const& hits, art::FindManyP<recob::Track> const& fmt, calo::CalorimetryAlg const& calo,
			    TVector3& direction, TVector3& directionError, TVector3& vertex, TVector3& vertexError,
			    std::vector<double>& totalEnergy, std::vector<double>& totalEnergyError, std::vector<double>& dEdx, std::vector<double>& dEdxError,
			    int bestPlane);
  double FinddEdx(art::PtrVector<recob::Hit> const& shower, art::Ptr<recob::Track> const& track, calo::CalorimetryAlg const& calo, geo::View_t const& view, std::vector<int> const& trackHits);
  double FindTotalEnergy(art::PtrVector<recob::Hit> const& shower);
=======
  void FindVertexTrack(art::Ptr<recob::Track>& vertexTrack, std::map<int,art::Ptr<recob::Hit> > const& vertexMap, std::map<int,art::Ptr<recob::Track> > const& trackMap, std::map<int,std::vector<int> > const& trackHitsMap);
  void FindShowerProperties(art::PtrVector<recob::Hit> const& hits, art::FindManyP<recob::Track> const& fmt, calo::CalorimetryAlg const& calo,
			    TVector3& direction, TVector3& directionError, TVector3& vertex, TVector3& vertexError,
			    std::vector<double>& totalEnergy, std::vector<double>& totalEnergyError, std::vector<double>& dEdx, std::vector<double>& dEdxError,
			    int& bestPlane);
  double FinddEdx(art::PtrVector<recob::Hit> const& shower, art::Ptr<recob::Track> const& track, calo::CalorimetryAlg const& calo, geo::View_t const& view, std::vector<int> const& trackHits);
  double FindTotalEnergy(art::PtrVector<recob::Hit> const& hits, int plane);
>>>>>>> 34ad8a19
  void FindShowerEnds(art::PtrVector<recob::Hit> const& shower, art::Ptr<recob::Hit>& end1, art::Ptr<recob::Hit>& end2);
  art::Ptr<recob::Hit> FindVertex(art::PtrVector<recob::Hit> const& shower, art::Ptr<recob::Hit> const& end1, art::Ptr<recob::Hit> const& end2);
  void FindVertex(art::PtrVector<recob::Hit> const& shower, TVector2 const& end1, TVector2 const& end2, std::vector<int>& trackHits);
  std::vector<int> FindTrack(art::PtrVector<recob::Hit> const& shower, TVector2 const& start, TVector2 const& end);
  void FindTrack(art::PtrVector<recob::Hit> const& shower, std::map<double,int> const& hitToEnd, std::vector<int>& trackHits);
  void FindTrack(TVector2 const& start, TVector2 const& end, std::map<int,std::vector<int> > const& hitWires, std::vector<int>& trackHits);
  TVector2 HitCoordinates(art::Ptr<recob::Hit> const& hit);
  double GlobalWire(geo::WireID wireID);

private:

  art::ServiceHandle<geo::Geometry> fGeom;
  art::ServiceHandle<util::DetectorProperties> fDetProp;

};

#endif<|MERGE_RESOLUTION|>--- conflicted
+++ resolved
@@ -43,15 +43,6 @@
 public:
 
   void MakeShowers(std::map<int,std::vector<int> > const& trackToClusters, std::vector<std::vector<int> >& showers);
-<<<<<<< HEAD
-  //void FindInitialTrack(art::PtrVector<recob::Hit> const& hits, art::FindManyP<recob::Track> const& fmt);
-  void FindShowerProperties(art::PtrVector<recob::Hit> const& hits, art::FindManyP<recob::Track> const& fmt, calo::CalorimetryAlg const& calo,
-			    TVector3& direction, TVector3& directionError, TVector3& vertex, TVector3& vertexError,
-			    std::vector<double>& totalEnergy, std::vector<double>& totalEnergyError, std::vector<double>& dEdx, std::vector<double>& dEdxError,
-			    int bestPlane);
-  double FinddEdx(art::PtrVector<recob::Hit> const& shower, art::Ptr<recob::Track> const& track, calo::CalorimetryAlg const& calo, geo::View_t const& view, std::vector<int> const& trackHits);
-  double FindTotalEnergy(art::PtrVector<recob::Hit> const& shower);
-=======
   void FindVertexTrack(art::Ptr<recob::Track>& vertexTrack, std::map<int,art::Ptr<recob::Hit> > const& vertexMap, std::map<int,art::Ptr<recob::Track> > const& trackMap, std::map<int,std::vector<int> > const& trackHitsMap);
   void FindShowerProperties(art::PtrVector<recob::Hit> const& hits, art::FindManyP<recob::Track> const& fmt, calo::CalorimetryAlg const& calo,
 			    TVector3& direction, TVector3& directionError, TVector3& vertex, TVector3& vertexError,
@@ -59,7 +50,6 @@
 			    int& bestPlane);
   double FinddEdx(art::PtrVector<recob::Hit> const& shower, art::Ptr<recob::Track> const& track, calo::CalorimetryAlg const& calo, geo::View_t const& view, std::vector<int> const& trackHits);
   double FindTotalEnergy(art::PtrVector<recob::Hit> const& hits, int plane);
->>>>>>> 34ad8a19
   void FindShowerEnds(art::PtrVector<recob::Hit> const& shower, art::Ptr<recob::Hit>& end1, art::Ptr<recob::Hit>& end2);
   art::Ptr<recob::Hit> FindVertex(art::PtrVector<recob::Hit> const& shower, art::Ptr<recob::Hit> const& end1, art::Ptr<recob::Hit> const& end2);
   void FindVertex(art::PtrVector<recob::Hit> const& shower, TVector2 const& end1, TVector2 const& end2, std::vector<int>& trackHits);
